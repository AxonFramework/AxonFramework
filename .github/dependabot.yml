version: 2

updates:
<<<<<<< HEAD
- package-ecosystem: github-actions
  directory: "/"
  schedule:
    interval: weekly
    day: "sunday"
  open-pull-requests-limit: 5
  labels:
    - "Type: Dependency Upgrade"
    - "Priority 1: Must"
  milestone: 114
  reviewers:
    - "AxonFramework/framework-developers"
  groups:
    github-dependencies:
      update-types:
        - "patch"
        - "minor"
        - "major"

- package-ecosystem: maven
  directory: "/"
  schedule:
    interval: weekly
    day: "sunday"
  open-pull-requests-limit: 5
  labels:
    - "Type: Dependency Upgrade"
    - "Priority 1: Must"
  milestone: 114
  reviewers:
    - "AxonFramework/framework-developers"
  groups:
    maven-dependencies:
      update-types:
        - "patch"
        - "minor"
        - "major"
=======
  - package-ecosystem: github-actions
    directory: "/"
    schedule:
      interval: weekly
      day: "sunday"
    open-pull-requests-limit: 5
    labels:
      - "Type: Dependency Upgrade"
      - "Priority 1: Must"
    milestone: 114
    groups:
      github-dependencies:
        update-types:
          - "patch"
          - "minor"
          - "major"
    ignore:
      - dependency-name: "slackapi/slack-github-action"
        versions: [ "> 1.27.0" ]

  - package-ecosystem: maven
    directory: "/"
    schedule:
      interval: weekly
      day: "sunday"
    open-pull-requests-limit: 5
    labels:
      - "Type: Dependency Upgrade"
      - "Priority 1: Must"
    milestone: 114
    groups:
      maven-dependencies:
        update-types:
          - "patch"
          - "minor"
          - "major"
    ignore:
      - dependency-name: "com.github.kagkarlsson:db-scheduler"
        versions: [ "[14.0.0,)" ]
      - dependency-name: "com.fasterxml.jackson.core:jackson-databind"
        versions: [ "[2.18.0,)" ]
      - dependency-name: "com.lmax:disruptor"
        versions: [ "[4.0.0,)" ]
      - dependency-name: "jakarta.annotation:jakarta.annotation-api"
        versions: [ "[3.0.0,)" ]
      - dependency-name: "jakarta.el:jakarta.el-api"
        versions: [ "[5.0.0,)" ]
      - dependency-name: "org.apache.avro:avro"
        versions: [ "[1.11.4,)" ]
      - dependency-name: "org.apache.felix:maven-bundle-plugin"
        versions: [ "[6.0.0,)" ]
      - dependency-name: "org.hibernate:hibernate-validator"
        versions: [ "[7.0.0,)" ]
      - dependency-name: "org.mockito:*"
        versions: [ "[5.0.0,)" ]
      - dependency-name: "org.openrewrite.recipe:rewrite-migrate-java"
        versions: [ "[2.0.0,)" ]
      - dependency-name: "org.openrewrite:rewrite-test"
        versions: [ "[8.0.0,)" ]
      - dependency-name: "org.quartz-scheduler:quartz"
        versions: [ "[2.5.0,)" ]
      - dependency-name: "org.springframework:*"
        versions: [ "[6.0.0,)" ]
      - dependency-name: "org.springframework.boot:*"
        versions: [ "[3.0.0,)" ]
      - dependency-name: "org.springframework.security:*"
        versions: [ "[6.0.0,)" ]
>>>>>>> 282d802c
<|MERGE_RESOLUTION|>--- conflicted
+++ resolved
@@ -1,7 +1,6 @@
 version: 2
 
 updates:
-<<<<<<< HEAD
 - package-ecosystem: github-actions
   directory: "/"
   schedule:
@@ -12,8 +11,6 @@
     - "Type: Dependency Upgrade"
     - "Priority 1: Must"
   milestone: 114
-  reviewers:
-    - "AxonFramework/framework-developers"
   groups:
     github-dependencies:
       update-types:
@@ -31,80 +28,9 @@
     - "Type: Dependency Upgrade"
     - "Priority 1: Must"
   milestone: 114
-  reviewers:
-    - "AxonFramework/framework-developers"
   groups:
     maven-dependencies:
       update-types:
         - "patch"
         - "minor"
-        - "major"
-=======
-  - package-ecosystem: github-actions
-    directory: "/"
-    schedule:
-      interval: weekly
-      day: "sunday"
-    open-pull-requests-limit: 5
-    labels:
-      - "Type: Dependency Upgrade"
-      - "Priority 1: Must"
-    milestone: 114
-    groups:
-      github-dependencies:
-        update-types:
-          - "patch"
-          - "minor"
-          - "major"
-    ignore:
-      - dependency-name: "slackapi/slack-github-action"
-        versions: [ "> 1.27.0" ]
-
-  - package-ecosystem: maven
-    directory: "/"
-    schedule:
-      interval: weekly
-      day: "sunday"
-    open-pull-requests-limit: 5
-    labels:
-      - "Type: Dependency Upgrade"
-      - "Priority 1: Must"
-    milestone: 114
-    groups:
-      maven-dependencies:
-        update-types:
-          - "patch"
-          - "minor"
-          - "major"
-    ignore:
-      - dependency-name: "com.github.kagkarlsson:db-scheduler"
-        versions: [ "[14.0.0,)" ]
-      - dependency-name: "com.fasterxml.jackson.core:jackson-databind"
-        versions: [ "[2.18.0,)" ]
-      - dependency-name: "com.lmax:disruptor"
-        versions: [ "[4.0.0,)" ]
-      - dependency-name: "jakarta.annotation:jakarta.annotation-api"
-        versions: [ "[3.0.0,)" ]
-      - dependency-name: "jakarta.el:jakarta.el-api"
-        versions: [ "[5.0.0,)" ]
-      - dependency-name: "org.apache.avro:avro"
-        versions: [ "[1.11.4,)" ]
-      - dependency-name: "org.apache.felix:maven-bundle-plugin"
-        versions: [ "[6.0.0,)" ]
-      - dependency-name: "org.hibernate:hibernate-validator"
-        versions: [ "[7.0.0,)" ]
-      - dependency-name: "org.mockito:*"
-        versions: [ "[5.0.0,)" ]
-      - dependency-name: "org.openrewrite.recipe:rewrite-migrate-java"
-        versions: [ "[2.0.0,)" ]
-      - dependency-name: "org.openrewrite:rewrite-test"
-        versions: [ "[8.0.0,)" ]
-      - dependency-name: "org.quartz-scheduler:quartz"
-        versions: [ "[2.5.0,)" ]
-      - dependency-name: "org.springframework:*"
-        versions: [ "[6.0.0,)" ]
-      - dependency-name: "org.springframework.boot:*"
-        versions: [ "[3.0.0,)" ]
-      - dependency-name: "org.springframework.security:*"
-        versions: [ "[6.0.0,)" ]
->>>>>>> 282d802c
+        - "major"