<?xml version="1.0" encoding="UTF-8"?>
<!--
  ~ Copyright (c) 2010-2022. Axon Framework
  ~
  ~ Licensed under the Apache License, Version 2.0 (the "License");
  ~ you may not use this file except in compliance with the License.
  ~ You may obtain a copy of the License at
  ~
  ~    http://www.apache.org/licenses/LICENSE-2.0
  ~
  ~ Unless required by applicable law or agreed to in writing, software
  ~ distributed under the License is distributed on an "AS IS" BASIS,
  ~ WITHOUT WARRANTIES OR CONDITIONS OF ANY KIND, either express or implied.
  ~ See the License for the specific language governing permissions and
  ~ limitations under the License.
  -->

<project xmlns="http://maven.apache.org/POM/4.0.0" xmlns:xsi="http://www.w3.org/2001/XMLSchema-instance" xsi:schemaLocation="http://maven.apache.org/POM/4.0.0 http://maven.apache.org/xsd/maven-4.0.0.xsd">
    <parent>
        <groupId>org.axonframework</groupId>
        <artifactId>axon</artifactId>
<<<<<<< HEAD
        <version>4.6.0-SNAPSHOT</version>
=======
        <version>4.5.9-SNAPSHOT</version>
>>>>>>> 432c8f57
    </parent>
    <modelVersion>4.0.0</modelVersion>

    <artifactId>axon-legacy</artifactId>

    <name>Axon Legacy Components</name>
    <description>
        This module contains components that enable migration of older Axon projects to use the latest Axon version.
    </description>

    <packaging>jar</packaging>

    <dependencies>
        <dependency>
            <groupId>org.axonframework</groupId>
            <artifactId>axon-messaging</artifactId>
            <version>${project.version}</version>
        </dependency>

        <dependency>
            <groupId>org.axonframework</groupId>
            <artifactId>axon-modelling</artifactId>
            <version>${project.version}</version>
        </dependency>

        <dependency>
            <groupId>joda-time</groupId>
            <artifactId>joda-time</artifactId>
            <version>2.10.13</version>
        </dependency>

        <dependency>
            <groupId>org.quartz-scheduler</groupId>
            <artifactId>quartz</artifactId>
            <optional>true</optional>
        </dependency>

        <dependency>
            <groupId>com.fasterxml.jackson.core</groupId>
            <artifactId>jackson-databind</artifactId>
            <optional>true</optional>
        </dependency>

        <dependency>
            <groupId>com.fasterxml.jackson.datatype</groupId>
            <artifactId>jackson-datatype-jsr310</artifactId>
            <optional>true</optional>
            <scope>test</scope>
        </dependency>

        <dependency>
            <groupId>org.axonframework.extensions.mongo</groupId>
            <artifactId>axon-mongo</artifactId>
            <version>4.5</version>
            <optional>true</optional>
            <exclusions>
                <!-- these dependencies mess up the IDE inspections -->
                <exclusion>
                    <groupId>org.axonframework</groupId>
                    <artifactId>axon-eventsourcing</artifactId>
                </exclusion>
                <exclusion>
                    <groupId>org.axonframework</groupId>
                    <artifactId>axon-spring</artifactId>
                </exclusion>
            </exclusions>
        </dependency>
    </dependencies>
</project><|MERGE_RESOLUTION|>--- conflicted
+++ resolved
@@ -19,11 +19,7 @@
     <parent>
         <groupId>org.axonframework</groupId>
         <artifactId>axon</artifactId>
-<<<<<<< HEAD
         <version>4.6.0-SNAPSHOT</version>
-=======
-        <version>4.5.9-SNAPSHOT</version>
->>>>>>> 432c8f57
     </parent>
     <modelVersion>4.0.0</modelVersion>
 
