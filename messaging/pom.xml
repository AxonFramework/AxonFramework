<?xml version="1.0" encoding="UTF-8"?>
<!--
  ~ Copyright (c) 2010-2022. Axon Framework
  ~
  ~ Licensed under the Apache License, Version 2.0 (the "License");
  ~ you may not use this file except in compliance with the License.
  ~ You may obtain a copy of the License at
  ~
  ~    http://www.apache.org/licenses/LICENSE-2.0
  ~
  ~ Unless required by applicable law or agreed to in writing, software
  ~ distributed under the License is distributed on an "AS IS" BASIS,
  ~ WITHOUT WARRANTIES OR CONDITIONS OF ANY KIND, either express or implied.
  ~ See the License for the specific language governing permissions and
  ~ limitations under the License.
  -->

<project xmlns="http://maven.apache.org/POM/4.0.0" xmlns:xsi="http://www.w3.org/2001/XMLSchema-instance" xsi:schemaLocation="http://maven.apache.org/POM/4.0.0 http://maven.apache.org/xsd/maven-4.0.0.xsd">
    <modelVersion>4.0.0</modelVersion>
    <parent>
        <groupId>org.axonframework</groupId>
        <artifactId>axon</artifactId>
<<<<<<< HEAD
        <version>4.7.0-SNAPSHOT</version>
=======
        <version>4.6.2-SNAPSHOT</version>
>>>>>>> fafdc8a1
    </parent>

    <artifactId>axon-messaging</artifactId>

    <name>Axon Framework Messaging</name>
    <description>
        Module containing all the necessary components and building blocks to support command, event and query
        messaging.
    </description>

    <packaging>bundle</packaging>

    <dependencies>
        <!-- Logging -->
        <dependency>
            <groupId>org.slf4j</groupId>
            <artifactId>slf4j-api</artifactId>
        </dependency>

        <!-- Validation -->
        <dependency>
            <groupId>javax.validation</groupId>
            <artifactId>validation-api</artifactId>
            <optional>true</optional>
        </dependency>
        <dependency>
            <groupId>javax.el</groupId>
            <artifactId>javax.el-api</artifactId>
            <scope>test</scope>
        </dependency>
        <dependency>
            <groupId>org.glassfish.web</groupId>
            <artifactId>el-impl</artifactId>
            <scope>test</scope>
        </dependency>
        <dependency>
            <groupId>org.hibernate.validator</groupId>
            <artifactId>hibernate-validator</artifactId>
            <scope>test</scope>
        </dependency>

        <!-- Event Handling -->
        <dependency>
            <groupId>org.quartz-scheduler</groupId>
            <artifactId>quartz</artifactId>
            <optional>true</optional>
        </dependency>

        <!-- Query Handling -->
        <dependency>
            <groupId>io.projectreactor</groupId>
            <artifactId>reactor-core</artifactId>
            <optional>true</optional>
        </dependency>
        <dependency>
            <groupId>org.reactivestreams</groupId>
            <artifactId>reactive-streams</artifactId>
        </dependency>

        <dependency>
            <groupId>io.projectreactor</groupId>
            <artifactId>reactor-test</artifactId>
            <scope>test</scope>
        </dependency>

        <!-- Persistence -->
        <dependency>
            <groupId>javax.persistence</groupId>
            <artifactId>javax.persistence-api</artifactId>
            <optional>true</optional>
        </dependency>

        <dependency>
            <groupId>org.hibernate</groupId>
            <artifactId>hibernate-core</artifactId>
            <optional>true</optional>
        </dependency>

        <dependency>
            <groupId>org.hsqldb</groupId>
            <artifactId>hsqldb</artifactId>
            <scope>test</scope>
        </dependency>

        <!-- Caching -->
        <dependency>
            <groupId>javax.cache</groupId>
            <artifactId>cache-api</artifactId>
            <optional>true</optional>
        </dependency>

        <dependency>
            <groupId>net.sf.ehcache</groupId>
            <artifactId>ehcache</artifactId>
            <optional>true</optional>
        </dependency>

        <!-- Serialization - XML -->
        <dependency>
            <groupId>com.thoughtworks.xstream</groupId>
            <artifactId>xstream</artifactId>
            <version>${xstream.version}</version>
        </dependency>

        <dependency>
            <groupId>org.dom4j</groupId>
            <artifactId>dom4j</artifactId>
            <optional>true</optional>
        </dependency>

        <dependency>
            <groupId>xom</groupId>
            <artifactId>xom</artifactId>
            <version>1.3.8</version>
            <optional>true</optional>
            <exclusions>
                <exclusion>
                    <groupId>xml-apis</groupId>
                    <artifactId>xml-apis</artifactId>
                </exclusion>
                <exclusion>
                    <groupId>xalan</groupId>
                    <artifactId>xalan</artifactId>
                </exclusion>
            </exclusions>
        </dependency>

        <!-- JSR-305 - NonNull annotations for kotlin interop -->
        <dependency>
            <groupId>com.google.code.findbugs</groupId>
            <artifactId>jsr305</artifactId>
            <scope>provided</scope>
        </dependency>

        <!-- Serialization - JSON -->
        <dependency>
            <groupId>com.fasterxml.jackson.core</groupId>
            <artifactId>jackson-databind</artifactId>
            <optional>true</optional>
        </dependency>

        <dependency>
            <groupId>com.fasterxml.jackson.datatype</groupId>
            <artifactId>jackson-datatype-jsr310</artifactId>
            <optional>true</optional>
        </dependency>

        <dependency>
            <groupId>com.fasterxml.jackson.module</groupId>
            <artifactId>jackson-module-parameter-names</artifactId>
            <scope>test</scope>
        </dependency>

        <!-- Spring - used for testing only! -->
        <dependency>
            <groupId>org.springframework</groupId>
            <artifactId>spring-test</artifactId>
            <scope>test</scope>
        </dependency>

        <dependency>
            <groupId>org.springframework</groupId>
            <artifactId>spring-context-support</artifactId>
            <scope>test</scope>
        </dependency>

        <dependency>
            <groupId>org.springframework</groupId>
            <artifactId>spring-tx</artifactId>
            <scope>test</scope>
        </dependency>

        <dependency>
            <groupId>org.springframework</groupId>
            <artifactId>spring-orm</artifactId>
            <scope>test</scope>
        </dependency>

        <dependency>
            <groupId>org.springframework.security</groupId>
            <artifactId>spring-security-config</artifactId>
            <scope>test</scope>
        </dependency>

        <dependency>
            <groupId>javax.inject</groupId>
            <artifactId>javax.inject</artifactId>
            <scope>test</scope>
        </dependency>

        <dependency>
            <groupId>commons-io</groupId>
            <artifactId>commons-io</artifactId>
            <scope>test</scope>
        </dependency>

        <dependency>
            <groupId>org.hamcrest</groupId>
            <artifactId>hamcrest</artifactId>
            <scope>test</scope>
        </dependency>
    </dependencies>

    <build>
        <plugins>
            <plugin>
                <artifactId>maven-jar-plugin</artifactId>
                <configuration>
                    <archive>
                        <manifestEntries>
                            <Automatic-Module-Name>org.axonframework.messaging</Automatic-Module-Name>
                        </manifestEntries>
                    </archive>
                </configuration>
                <executions>
                    <execution>
                        <goals>
                            <goal>test-jar</goal>
                        </goals>
                    </execution>
                </executions>
            </plugin>
            <plugin>
                <groupId>org.apache.felix</groupId>
                <artifactId>maven-bundle-plugin</artifactId>
                <version>${felix.maven-bundle-plugin.version}</version>
                <extensions>true</extensions>
                <configuration>
                    <instructions>
                        <Bundle-SymbolicName>${project.groupId}.${project.artifactId}</Bundle-SymbolicName>
                        <Bundle-Name>${project.artifactId}</Bundle-Name>
                        <Bundle-Description>${project.description}</Bundle-Description>
                        <Bundle-Version>${project.version}</Bundle-Version>
                        <Export-Package>
                            org.axonframework.*
                        </Export-Package>
                        <Import-Package>
                            org.slf4j.*,
                            *;resolution:=optional
                        </Import-Package>
                    </instructions>
                </configuration>
                <executions>
                    <!-- This execution makes sure that the manifest is available when the tests are executed -->
                    <execution>
                        <goals>
                            <goal>manifest</goal>
                        </goals>
                    </execution>
                </executions>
            </plugin>
            <plugin>
                <groupId>org.apache.maven.plugins</groupId>
                <artifactId>maven-enforcer-plugin</artifactId>
                <executions>
                    <execution>
                        <id>enforce-banned-dependencies</id>
                        <goals>
                            <goal>enforce</goal>
                        </goals>
                        <configuration>
                            <rules>
                                <bannedDependencies>
                                    <excludes>
                                        <exclude>org.springframework</exclude>
                                    </excludes>
                                    <includes>
                                        <!-- allow any spring dependency with test scope -->
                                        <include>org.springframework:*:*:*:test</include>
                                    </includes>
                                </bannedDependencies>
                            </rules>
                            <fail>true</fail>
                        </configuration>
                    </execution>
                </executions>
            </plugin>
        </plugins>
    </build>

</project><|MERGE_RESOLUTION|>--- conflicted
+++ resolved
@@ -20,11 +20,7 @@
     <parent>
         <groupId>org.axonframework</groupId>
         <artifactId>axon</artifactId>
-<<<<<<< HEAD
         <version>4.7.0-SNAPSHOT</version>
-=======
-        <version>4.6.2-SNAPSHOT</version>
->>>>>>> fafdc8a1
     </parent>
 
     <artifactId>axon-messaging</artifactId>
