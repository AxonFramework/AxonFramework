/*
 * Copyright (c) 2010-2025. Axon Framework
 *
 * Licensed under the Apache License, Version 2.0 (the "License");
 * you may not use this file except in compliance with the License.
 * You may obtain a copy of the License at
 *
 *    http://www.apache.org/licenses/LICENSE-2.0
 *
 * Unless required by applicable law or agreed to in writing, software
 * distributed under the License is distributed on an "AS IS" BASIS,
 * WITHOUT WARRANTIES OR CONDITIONS OF ANY KIND, either express or implied.
 * See the License for the specific language governing permissions and
 * limitations under the License.
 */

package org.axonframework.configuration;

import org.axonframework.common.infra.ComponentDescriptor;
import org.axonframework.configuration.Component.Identifier;
import org.junit.jupiter.api.*;

import java.util.ArrayList;
import java.util.List;
import java.util.concurrent.atomic.AtomicInteger;
import java.util.function.BiConsumer;
import java.util.function.Supplier;

import static org.junit.jupiter.api.Assertions.*;
import static org.mockito.Mockito.*;

/**
 * Test class validating the {@link Component}.
 *
 * @author Steven van Beelen
 */
class ComponentTest {

    private static final String TEST_COMPONENT = "Hello World!";

    private Identifier<String> identifier;
    private ComponentFactory<String> factory;

    private NewConfiguration configuration;
    private LifecycleRegistry lifecycleRegistry;

    @BeforeEach
    void setUp() {
        identifier = new Identifier<>(String.class, "id");
        factory = c -> TEST_COMPONENT;

        configuration = mock(NewConfiguration.class);
        lifecycleRegistry = mock(LifecycleRegistry.class);
    }

    @Test
    void constructorThrowsNullPointerExceptionForNullIdentifier() {
        //noinspection DataFlowIssue
        assertThrows(NullPointerException.class, () -> new Component<>(null, factory));
    }

    @Test
    void constructorThrowsNullPointerExceptionForNullComponentBuilder() {
        //noinspection DataFlowIssue
        assertThrows(NullPointerException.class, () -> new Component<>(identifier, null));
    }

    @Test
    void resolveThrowsNullPointerExceptionForNullConfiguration() {
        Component<String> testSubject = new Component<>(identifier, factory);

        //noinspection DataFlowIssue
        assertThrows(NullPointerException.class, () -> testSubject.resolve(null));
    }

    @Test
    void resolveThrowsNullPointerExceptionForNullLifecycleRegistry() {
        Component<String> testSubject = new Component<>(identifier, factory);

        //noinspection DataFlowIssue
        assertThrows(NullPointerException.class, () -> testSubject.initLifecycle(configuration, null));
    }

    @Test
    void componentReturnsItsIdentifier() {
        Component<String> testSubject = new Component<>(identifier, factory);

        assertSame(identifier, testSubject.identifier());
    }

    @Test
    void resolveInvokesComponentBuilderMethodOnlyOnce() {
        AtomicInteger counter = new AtomicInteger();

        Component<String> testSubject = new Component<>(identifier, c -> {
            counter.incrementAndGet();
            return factory.build(c);
        });

        assertEquals(0, counter.get());
        testSubject.resolve(configuration);
        assertEquals(1, counter.get());
        testSubject.resolve(configuration);
        assertEquals(1, counter.get());
    }

    @Test
    void decorateInvokesDecoratorsAtGivenOrder() {
        Component<String> testSubject = new Component<>(identifier, factory);
        Component<String> result1 = testSubject.decorate((c, name, delegate) -> delegate + "a");
        Component<String> result2 = result1.decorate((c, name, delegate) -> delegate + "b");
        Component<String> result3 = result2.decorate((c, name, delegate) -> delegate + "c");

        assertEquals("Hello World!a", result1.resolve(configuration));
        assertEquals("Hello World!ab", result2.resolve(configuration));
        assertEquals("Hello World!abc", result3.resolve(configuration));
    }

    @Test
    void delegateReusesPreviouslyCreatedInstance() {
        //noinspection unchecked
        ComponentFactory<String> mock = mock();
        when(mock.build(any())).thenReturn(TEST_COMPONENT);
        Component<String> testSubject = new Component<>(identifier, mock);

        Component<String> decorated = testSubject.decorate((c, name, delegate) -> delegate + "a");

        assertEquals(TEST_COMPONENT, testSubject.resolve(configuration));
        verify(mock, times(1)).build(any());

        assertEquals(TEST_COMPONENT + "a", decorated.resolve(configuration));
        verify(mock, times(1)).build(any());
    }

    @Test
    void isResolvedReturnsAsExpected() {
        Component<String> testSubject = new Component<>(identifier, factory,
                                                        (lifecycleRegistry1, stringSupplier) -> {
                                                        });

        assertFalse(testSubject.isResolved());
        testSubject.resolve(configuration);
        assertTrue(testSubject.isResolved());
    }

    @Test
    void isInitializedReturnsAsExpected() {
        Component<String> testSubject = new Component<>(identifier, factory);

        assertFalse(testSubject.isInitialized());
        testSubject.initLifecycle(configuration, lifecycleRegistry);
        assertTrue(testSubject.isInitialized());
    }

    @Test
    void identifierConstructorThrowsNullPointerExceptionForNullType() {
        //noinspection DataFlowIssue
        assertThrows(NullPointerException.class, () -> new Identifier<>(null, "id"));
    }

    @Test
    void identifierConstructorThrowsNullPointerExceptionForNullName() {
        //noinspection DataFlowIssue
        assertThrows(NullPointerException.class, () -> new Identifier<>(String.class, null));
    }

    @Test
    void identifierConstructorThrowsIllegalArgumentExceptionForEmptyName() {
        assertThrows(IllegalArgumentException.class, () -> new Identifier<>(String.class, ""));
    }

    @Test
<<<<<<< HEAD
    void initializationRegistersLifecycleHandlersOfDecoratedComponents() {
        List<String> decoratorCalls = new ArrayList<>();
        Component<CharSequence> testComponent = new Component<>(new Identifier<>(CharSequence.class, "id"), factory,
                                                                (lcr, component) -> decoratorCalls.add(component.get()));

        Component<CharSequence> result = testComponent.decorate((config, name, component) -> component + "test",
                                                                (lcr, component) -> decoratorCalls.add(component.get()));

        result.initLifecycle(configuration, lifecycleRegistry);

        assertEquals(List.of("Hello World!", "Hello World!test"), decoratorCalls);
    }

    @SuppressWarnings("unchecked")
    @Test
    void initializationDoesNothingWhenAlreadyInitialized() {
        BiConsumer<LifecycleRegistry, Supplier<String>> mock = mock();
        Component<CharSequence> testComponent = new Component<>(new Identifier<>(CharSequence.class, "id"), factory, mock);

        testComponent.initLifecycle(configuration, lifecycleRegistry);
        reset(mock);

        testComponent.initLifecycle(configuration, lifecycleRegistry);
        verifyNoInteractions(mock);
    }

=======
    void describeToDescribesBuilderWhenUninitialized() {
        ComponentDescriptor testDescriptor = mock(ComponentDescriptor.class);

        Component<String> testSubject = new Component<>(identifier, config, factory);

        testSubject.describeTo(testDescriptor);

        verify(testDescriptor).describeProperty("identifier", identifier.toString());
        verify(testDescriptor).describeProperty("factory", factory);
        verify(testDescriptor).describeProperty("initialized", false);
    }

    @Test
    void describeToDescribesInstanceWhenInitialized() {
        ComponentDescriptor testDescriptor = mock(ComponentDescriptor.class);

        Component<String> testSubject = new Component<>(identifier, config, factory);

        // Initialize the component by getting it.
        testSubject.get();
        testSubject.describeTo(testDescriptor);

        verify(testDescriptor).describeProperty("identifier", identifier.toString());
        verify(testDescriptor).describeProperty("component", (Object) TEST_COMPONENT);
        verify(testDescriptor).describeProperty("initialized", true);
    }
>>>>>>> 858559eb
}<|MERGE_RESOLUTION|>--- conflicted
+++ resolved
@@ -170,7 +170,6 @@
     }
 
     @Test
-<<<<<<< HEAD
     void initializationRegistersLifecycleHandlersOfDecoratedComponents() {
         List<String> decoratorCalls = new ArrayList<>();
         Component<CharSequence> testComponent = new Component<>(new Identifier<>(CharSequence.class, "id"), factory,
@@ -197,32 +196,66 @@
         verifyNoInteractions(mock);
     }
 
-=======
-    void describeToDescribesBuilderWhenUninitialized() {
-        ComponentDescriptor testDescriptor = mock(ComponentDescriptor.class);
-
-        Component<String> testSubject = new Component<>(identifier, config, factory);
+    @Test
+    void describeToDescribesBuilderWhenUnresolved() {
+        ComponentDescriptor testDescriptor = mock(ComponentDescriptor.class);
+
+        Component<String> testSubject = new Component<>(identifier, factory);
 
         testSubject.describeTo(testDescriptor);
 
         verify(testDescriptor).describeProperty("identifier", identifier.toString());
         verify(testDescriptor).describeProperty("factory", factory);
         verify(testDescriptor).describeProperty("initialized", false);
-    }
-
-    @Test
-    void describeToDescribesInstanceWhenInitialized() {
-        ComponentDescriptor testDescriptor = mock(ComponentDescriptor.class);
-
-        Component<String> testSubject = new Component<>(identifier, config, factory);
+        verify(testDescriptor).describeProperty("resolved", false);
+    }
+
+    @Test
+    void describeToDescribesBuilderWhenUnresolvedButInitialized() {
+        ComponentDescriptor testDescriptor = mock(ComponentDescriptor.class);
+
+        Component<String> testSubject = new Component<>(identifier, factory);
+
+        testSubject.initLifecycle(configuration, lifecycleRegistry);
+
+        testSubject.describeTo(testDescriptor);
+
+        verify(testDescriptor).describeProperty("identifier", identifier.toString());
+        verify(testDescriptor).describeProperty("factory", factory);
+        verify(testDescriptor).describeProperty("initialized", true);
+        verify(testDescriptor).describeProperty("resolved", false);
+    }
+
+    @Test
+    void describeToDescribesInstanceWhenResolved() {
+        ComponentDescriptor testDescriptor = mock(ComponentDescriptor.class);
+
+        Component<String> testSubject = new Component<>(identifier, factory);
 
         // Initialize the component by getting it.
-        testSubject.get();
+        testSubject.resolve(configuration);
+        testSubject.describeTo(testDescriptor);
+
+        verify(testDescriptor).describeProperty("identifier", identifier.toString());
+        verify(testDescriptor).describeProperty("component", (Object) TEST_COMPONENT);
+        verify(testDescriptor).describeProperty("initialized", false);
+        verify(testDescriptor).describeProperty("resolved", true);
+    }
+
+    @Test
+    void describeToDescribesInstanceWhenResolvedAndInitialized() {
+        ComponentDescriptor testDescriptor = mock(ComponentDescriptor.class);
+
+        Component<String> testSubject = new Component<>(identifier, factory);
+
+        // Initialize the component by getting it.
+        testSubject.resolve(configuration);
+        testSubject.initLifecycle(configuration, lifecycleRegistry);
         testSubject.describeTo(testDescriptor);
 
         verify(testDescriptor).describeProperty("identifier", identifier.toString());
         verify(testDescriptor).describeProperty("component", (Object) TEST_COMPONENT);
         verify(testDescriptor).describeProperty("initialized", true);
-    }
->>>>>>> 858559eb
+        verify(testDescriptor).describeProperty("resolved", true);
+    }
 }