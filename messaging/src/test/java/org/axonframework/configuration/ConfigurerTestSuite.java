--- conflicted
+++ resolved
@@ -271,30 +271,7 @@
                        .registerDecorator(TestComponent.class, 2,
                                           (c, name, delegate) -> new TestComponent(delegate.state + "3"))
                        .registerDecorator(TestComponent.class, 1,
-<<<<<<< HEAD
                                           (c, name, delegate) -> new TestComponent(delegate.state + "2"))
-=======
-                                          (c, delegate) -> new TestComponent(delegate.state + "2"))
-                       .registerDecorator(TestComponent.class, 0,
-                                          (c, delegate) -> new TestComponent(delegate.state + "1"));
-
-            TestComponent result = build().getComponent(TestComponent.class);
-
-            assertEquals(expectedState, result.state());
-        }
-
-        @Test
-        void registerDecoratorReplacesPreviousDecoratorForReusedOrderDecoratesOutcomeOfComponentBuilderInSpecifiedOrder() {
-            String expectedState = TEST_COMPONENT.state() + "bar";
-            AtomicBoolean invoked = new AtomicBoolean(false);
-
-            testSubject.registerComponent(TestComponent.class, config -> TEST_COMPONENT)
-                       .registerDecorator(TestComponent.class, 0,
-                                          (c, delegate) -> {
-                                              invoked.set(true);
-                                              return new TestComponent(delegate.state + "foo");
-                                          })
->>>>>>> 74c4fe4a
                        .registerDecorator(TestComponent.class, 0,
                                           (c, name, delegate) -> new TestComponent(delegate.state + "1"));
 
