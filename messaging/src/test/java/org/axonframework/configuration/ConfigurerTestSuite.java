/*
 * Copyright (c) 2010-2025. Axon Framework
 *
 * Licensed under the Apache License, Version 2.0 (the "License");
 * you may not use this file except in compliance with the License.
 * You may obtain a copy of the License at
 *
 *    http://www.apache.org/licenses/LICENSE-2.0
 *
 * Unless required by applicable law or agreed to in writing, software
 * distributed under the License is distributed on an "AS IS" BASIS,
 * WITHOUT WARRANTIES OR CONDITIONS OF ANY KIND, either express or implied.
 * See the License for the specific language governing permissions and
 * limitations under the License.
 */

package org.axonframework.configuration;

import jakarta.annotation.Nonnull;
import jakarta.annotation.Nullable;
import org.junit.jupiter.api.*;
import org.mockito.*;

import java.util.List;
import java.util.Optional;
import java.util.concurrent.atomic.AtomicBoolean;
import java.util.concurrent.atomic.AtomicInteger;

import static org.junit.jupiter.api.Assertions.*;
import static org.mockito.Mockito.*;

/**
 * Test suite validating the common behavior of the {@link NewConfigurer}.
 *
 * @param <C> The {@link NewConfigurer} implementation under test.
 * @author Steven van Beelen
 */
public abstract class ConfigurerTestSuite<C extends NewConfigurer<C>> {

    protected static final String INIT_STATE = "initial-state";
    protected static final TestComponent TEST_COMPONENT = new TestComponent(INIT_STATE);

    protected C testSubject;

    @BeforeEach
    void setUp() {
        testSubject = testSubject();
    }

    /**
     * Construct the test subject of type {@code C} used for testing.
     *
     * @return The test subject of type {@code C} used for testing.
     */
    public abstract C testSubject();

    /**
     * Returns type {@code D} that this {@link #testSubject()} can delegate operations to.
     * <p>
     * Returns {@code null} when the implementation does not have a delegate.
     *
     * @param <D> A {@link NewConfigurer} type that this {@link #testSubject()} can delegate operations to.
     * @return The type {@code D} this {@link #testSubject()} can delegate operations to. Returns {@code null} when the
     * implementation does not have a delegate.
     */
    @Nullable
    public abstract <D extends NewConfigurer<D>> Class<D> delegateType();

    @Nested
    class ComponentRegistration {

        @Test
        void registerComponentExposesRegisteredComponentUponBuild() {
            TestComponent testComponent = TEST_COMPONENT;
            testSubject.registerComponent(TestComponent.class, c -> testComponent);

            NewConfiguration config = testSubject.build();

            assertEquals(testComponent, config.getComponent(TestComponent.class));
        }

        @Test
        void registerComponentExposesRegisteredComponentOnOptionalGet() {
            TestComponent testComponent = TEST_COMPONENT;
            testSubject.registerComponent(TestComponent.class, c -> testComponent);
            NewConfiguration config = testSubject.build();

            Optional<TestComponent> result = config.getOptionalComponent(TestComponent.class);

            assertTrue(result.isPresent());
            assertEquals(testComponent, result.get());
        }

        @Test
        void getOptionalComponentResultsInEmptyOptionalForUnregisteredComponent() {
            Optional<TestComponent> result = testSubject.build()
                                                        .getOptionalComponent(TestComponent.class);

            assertFalse(result.isPresent());
        }

        @Test
        void canRegisterMultipleComponentsOfTheSameTypeForDifferentNames() {
            String testNameOne = "one";
            String testNameTwo = "two";
            TestComponent testComponentOne = new TestComponent(testNameOne);
            TestComponent testComponentTwo = new TestComponent(testNameTwo);

            NewConfiguration config =
                    testSubject.registerComponent(TestComponent.class, testNameOne, c -> testComponentOne)
                               .registerComponent(TestComponent.class, testNameTwo, c -> testComponentTwo)
                               .build();

            assertEquals(testComponentOne, config.getComponent(TestComponent.class, testNameOne));
            assertEquals(testComponentTwo, config.getComponent(TestComponent.class, testNameTwo));
        }

        @Test
        void componentBuilderIsInvokedOnceUponRetrievalOfComponent() {
            AtomicInteger invocationCounter = new AtomicInteger(0);

            NewConfiguration config = testSubject.registerComponent(TestComponent.class, "name", c -> {
                                                     invocationCounter.incrementAndGet();
                                                     return TEST_COMPONENT;
                                                 })
                                                 .build();

            assertEquals(0, invocationCounter.get());
            config.getComponent(TestComponent.class, "name");
            assertEquals(1, invocationCounter.get());
            config.getComponent(TestComponent.class, "name");
            assertEquals(1, invocationCounter.get());
        }

        @Test
        void registeringComponentsForTheSameTypeReplacesThePreviousComponentBuilder() {
            TestComponent testComponent = new TestComponent("replaced-component");
            TestComponent expectedComponent = new TestComponent("the-winner");

            NewConfiguration config = testSubject.registerComponent(TestComponent.class, c -> testComponent)
                                                 .registerComponent(TestComponent.class, c -> expectedComponent)
                                                 .build();

            assertNotEquals(testComponent, config.getComponent(TestComponent.class));
            assertEquals(expectedComponent, config.getComponent(TestComponent.class));
        }

        @Test
        void registeringComponentsForTheSameTypeAndNameReplacesThePreviousComponentBuilder() {
            TestComponent testComponent = new TestComponent("replaced-component");
            TestComponent expectedComponent = new TestComponent("the-winner");

            NewConfiguration config =
                    testSubject.registerComponent(TestComponent.class, "name", c -> testComponent)
                               .registerComponent(TestComponent.class, "name", c -> expectedComponent)
                               .build();

            assertNotEquals(testComponent, config.getComponent(TestComponent.class, "name"));
            assertEquals(expectedComponent, config.getComponent(TestComponent.class, "name"));
        }

        @Test
        void registeringComponentsForTheSameTypeAndNameCombinationReplacesThePreviousComponentBuilder() {
            TestComponent testComponent = new TestComponent("replaced-component");
            TestComponent expectedComponent = new TestComponent("the-winner");

            NewConfiguration config =
                    testSubject.registerComponent(TestComponent.class, "name", c -> testComponent)
                               .registerComponent(TestComponent.class, "name", c -> expectedComponent)
                               .build();

            assertNotEquals(testComponent, config.getComponent(TestComponent.class, "name"));
            assertEquals(expectedComponent, config.getComponent(TestComponent.class, "name"));
        }

        @Test
        void getComponentWithDefaultInvokesSupplierWhenThereIsNoRegisteredComponentForTheGivenClass() {
            AtomicBoolean invoked = new AtomicBoolean(false);
            TestComponent defaultComponent = new TestComponent("default");
            TestComponent registeredComponent = TEST_COMPONENT;

            NewConfiguration config = testSubject.registerComponent(TestComponent.class, "id", c -> registeredComponent)
                                                 .build();

            TestComponent result = config.getComponent(TestComponent.class, "id", () -> {
                invoked.set(true);
                return defaultComponent;
            });

            assertFalse(invoked.get());
            assertNotEquals(defaultComponent, result);
            assertEquals(registeredComponent, result);

            invoked.set(false);
            result = config.getComponent(TestComponent.class, "non-registered-component", () -> {
                invoked.set(true);
                return defaultComponent;
            });

            assertTrue(invoked.get());
            assertEquals(defaultComponent, result);
            assertNotEquals(registeredComponent, result);
        }
    }

    @Nested
    class ComponentRegistrationFailures {

        @Test
        void registerComponentThrowsNullPointerExceptionForNullType() {
            //noinspection DataFlowIssue
            assertThrows(NullPointerException.class,
                         () -> testSubject.registerComponent(null, c -> new Object()));
        }

        @Test
        void registerComponentThrowsNullPointerExceptionForNullName() {
            //noinspection DataFlowIssue
            assertThrows(NullPointerException.class,
                         () -> testSubject.registerComponent(Object.class, null, c -> new Object()));
        }

        @Test
        void registerComponentThrowsIllegalArgumentExceptionForEmptyName() {
            assertThrows(IllegalArgumentException.class,
                         () -> testSubject.registerComponent(Object.class, "", c -> new Object()));
        }

        @Test
        void registerComponentThrowsNullPointerExceptionForComponentBuilder() {
            //noinspection DataFlowIssue
            assertThrows(NullPointerException.class, () -> testSubject.registerComponent(TestComponent.class, null));
        }
    }

    @Nested
    class HasComponent {

        @Test
        void hasComponentForClass() {
            assertFalse(testSubject.hasComponent(TestComponent.class));

            testSubject.registerComponent(TestComponent.class, c -> TEST_COMPONENT);

            assertTrue(testSubject.hasComponent(TestComponent.class));
        }

        @Test
        void hasComponentForClassAndName() {
            assertFalse(testSubject.hasComponent(TestComponent.class, "some-name"));

            testSubject.registerComponent(TestComponent.class, "some-name", c -> TEST_COMPONENT);

            assertTrue(testSubject.hasComponent(TestComponent.class, "some-name"));
        }
    }

    @Nested
    class ComponentDecoration {

        @Test
        void registerDecoratorDecoratesOutcomeOfComponentBuilderInSpecifiedOrder() {
            String expectedState = TEST_COMPONENT.state() + "123";

            testSubject.registerComponent(TestComponent.class, config -> TEST_COMPONENT)
                       .registerDecorator(TestComponent.class, 2,
                                          (c, name, delegate) -> new TestComponent(delegate.state + "3"))
                       .registerDecorator(TestComponent.class, 1,
                                          (c, name, delegate) -> new TestComponent(delegate.state + "2"))
                       .registerDecorator(TestComponent.class, 0,
                                          (c, name, delegate) -> new TestComponent(delegate.state + "1"));

            TestComponent result = testSubject.build()
                                              .getComponent(TestComponent.class);

            assertEquals(expectedState, result.state());
        }
    }

    @Nested
    class ComponentDecorationFailures {

        @Test
        void registerDecoratorThrowsNullPointerExceptionForNullType() {
            testSubject.registerComponent(TestComponent.class, config -> TEST_COMPONENT);

            //noinspection DataFlowIssue
            assertThrows(NullPointerException.class,
                         () -> testSubject.registerDecorator(null, 42, (c, name, delegate) -> delegate));
        }

        @Test
        void registerDecoratorThrowsNullPointerExceptionForNullName() {
            testSubject.registerComponent(TestComponent.class, config -> TEST_COMPONENT);

            //noinspection DataFlowIssue
            assertThrows(NullPointerException.class,
                         () -> testSubject.registerDecorator(Object.class, null, 42, (c, name, delegate) -> delegate));
        }

        @Test
        void registerDecoratorThrowsNullPointerExceptionForNullComponentDecorator() {
            testSubject.registerComponent(TestComponent.class, config -> TEST_COMPONENT);

            //noinspection DataFlowIssue
            assertThrows(NullPointerException.class,
                         () -> testSubject.registerDecorator(TestComponent.class, 42, null));
        }
    }

    @Nested
    class EnhancerRegistration {

        @Test
        void registerEnhancerThrowsNullPointerExceptionForNullEnhancer() {
            //noinspection DataFlowIssue
            assertThrows(NullPointerException.class, () -> testSubject.registerEnhancer(null));
        }

        @Test
        void registeredEnhancersAreInvokedDuringBuild() {
            AtomicBoolean invoked = new AtomicBoolean(false);

            testSubject.registerEnhancer(configurer -> invoked.set(true));

            testSubject.build();

            assertTrue(invoked.get());
        }

        @Test
        void registeredEnhancersAreInvokedDuringBuildOnlyOnce() {
            AtomicInteger counter = new AtomicInteger(0);

            testSubject.registerEnhancer(configurer -> counter.getAndIncrement());
            // First build
            testSubject.build();
            // Second build
            testSubject.build();

            assertEquals(1, counter.get());
        }

        @Test
        void registeredEnhancersAreInvokedBasedOnInsertOrder() {
            //noinspection Convert2Lambda - Cannot be lambda, as spying doesn't work otherwise.
            ConfigurationEnhancer enhancerOne = spy(new ConfigurationEnhancer() {

                @Override
                public void enhance(@Nonnull NewConfigurer<?> configurer) {
                    // Not important, so do nothing.
                }
            });
            //noinspection Convert2Lambda - Cannot be lambda, as spying doesn't work otherwise.
            ConfigurationEnhancer enhancerTwo = spy(new ConfigurationEnhancer() {
                @Override
                public void enhance(@Nonnull NewConfigurer<?> configurer) {
                    // Not important, so do nothing.
                }
            });
            //noinspection Convert2Lambda - Cannot be lambda, as spying doesn't work otherwise.
            ConfigurationEnhancer enhancerThree = spy(new ConfigurationEnhancer() {

                @Override
                public void enhance(@Nonnull NewConfigurer<?> configurer) {
                    // Not important, so do nothing.
                }
            });

            testSubject.registerEnhancer(enhancerOne)
                       .registerEnhancer(enhancerTwo)
                       .registerEnhancer(enhancerThree)
                       .build();

            InOrder enhancementOrder = inOrder(enhancerOne, enhancerTwo, enhancerThree);
            enhancementOrder.verify(enhancerOne).enhance(any());
            enhancementOrder.verify(enhancerTwo).enhance(any());
            enhancementOrder.verify(enhancerThree).enhance(any());
        }

        @Test
        void registeredEnhancersAreInvokedBasedOnDefinedOrder() {
            ConfigurationEnhancer enhancerWithLowOrder = spy(new ConfigurationEnhancer() {

                @Override
                public void enhance(@Nonnull NewConfigurer<?> configurer) {
                    // Not important, so do nothing.
                }

                @Override
                public int order() {
                    return -42;
                }
            });

            //noinspection Convert2Lambda - Cannot be lambda, as spying doesn't work otherwise.
            ConfigurationEnhancer enhancerWithDefaultOrder = spy(new ConfigurationEnhancer() {
                @Override
                public void enhance(@Nonnull NewConfigurer<?> configurer) {
                    // Not important, so do nothing.
                }
            });

            ConfigurationEnhancer enhancerWithHighOrder = spy(new ConfigurationEnhancer() {

                @Override
                public void enhance(@Nonnull NewConfigurer<?> configurer) {
                    // Not important, so do nothing.
                }

                @Override
                public int order() {
                    return 42;
                }
            });

            testSubject.registerEnhancer(enhancerWithDefaultOrder)
                       .registerEnhancer(enhancerWithHighOrder)
                       .registerEnhancer(enhancerWithLowOrder)
                       .build();

            InOrder enhancementOrder = inOrder(enhancerWithLowOrder, enhancerWithDefaultOrder, enhancerWithHighOrder);
            enhancementOrder.verify(enhancerWithLowOrder).enhance(any());
            enhancementOrder.verify(enhancerWithDefaultOrder).enhance(any());
            enhancementOrder.verify(enhancerWithHighOrder).enhance(any());
        }

        @Test
        void registeredEnhancersCanAddComponents() {
            testSubject.registerEnhancer(
                    configurer -> configurer.registerComponent(TestComponent.class, c -> TEST_COMPONENT)
            );

            NewConfiguration config = testSubject.build();

            assertEquals(TEST_COMPONENT, config.getComponent(TestComponent.class));
        }

        @Test
        void registeredEnhancersCanDecorateComponents() {
            TestComponent expected = new TestComponent(TEST_COMPONENT.state() + "-decorated");
<<<<<<< HEAD
            ConfigurerEnhancer enhancer = configurer -> configurer.registerDecorator(
                    TestComponent.class, 0, (c, name, delegate) -> new TestComponent(delegate.state() + "-decorated")
=======
            ConfigurationEnhancer enhancer = configurer -> configurer.registerDecorator(
                    TestComponent.class, 0, (c, delegate) -> new TestComponent(delegate.state() + "-decorated")
>>>>>>> 64a76501
            );
            testSubject.registerComponent(TestComponent.class, c -> TEST_COMPONENT)
                       .registerEnhancer(enhancer);

            NewConfiguration config = testSubject.build();

            assertEquals(expected, config.getComponent(TestComponent.class));
        }

        @Test
        void registeredEnhancersCanReplaceComponents() {
            TestComponent expected = new TestComponent("replacement");

            testSubject.registerComponent(TestComponent.class, c -> TEST_COMPONENT)
                       .registerEnhancer(configurer -> configurer.registerComponent(TestComponent.class,
                                                                                    c -> expected));

            NewConfiguration config = testSubject.build();

            assertNotEquals(TEST_COMPONENT, config.getComponent(TestComponent.class));
            assertEquals(expected, config.getComponent(TestComponent.class));
        }

        @Test
        void registeredEnhancersCanReplaceComponentsConditionally() {
            TestComponent expected = new TestComponent("conditional");

            testSubject.registerComponent(TestComponent.class, c -> TEST_COMPONENT)
                       .registerEnhancer(configurer -> {
                           if (configurer.hasComponent(TestComponent.class)) {
                               configurer.registerComponent(TestComponent.class, "conditional", c -> expected);
                           }
                       });

            NewConfiguration config = testSubject.build();

            assertEquals(TEST_COMPONENT, config.getComponent(TestComponent.class));
            assertEquals(expected, config.getComponent(TestComponent.class, "conditional"));
        }
    }

    @Nested
    class ModuleRegistration {

        @Test
        void registerModuleThrowsNullPointerExceptionForNullModuleBuilder() {
            //noinspection DataFlowIssue
            assertThrows(NullPointerException.class, () -> testSubject.registerModule(null));
        }

        @Test
        void registerModuleExposesModulesConfigurationsUponBuild() {
            testSubject.registerModule(TestModule::new)
                       .registerModule(TestModule::new);

            List<NewConfiguration> result = testSubject.build().getModuleConfigurations();

            assertEquals(2, result.size());
        }

        @Test
        void canRetrieveComponentsFromModuleAndParentOnly() {
            TestComponent rootComponent = new TestComponent("root");
            TestComponent levelOneModuleComponent = new TestComponent("root-one");
            TestComponent levelTwoModuleComponent = new TestComponent("root-two");

            testSubject.registerComponent(TestComponent.class, "root", rootConfig -> rootComponent)
                       .registerModule(
                               rootConfig -> new TestModule(rootConfig)
                                       .registerComponent(
                                               TestComponent.class, "one",
                                               c -> c.getOptionalComponent(TestComponent.class, "root")
                                                     .map(delegate -> new TestComponent(delegate.state + "-one"))
                                                     .orElseThrow()
                                       )
                                       .registerModule(
                                               moduleConfig -> new TestModule(moduleConfig)
                                                       .registerComponent(
                                                               TestComponent.class, "two",
                                                               c -> c.getOptionalComponent(TestComponent.class, "root")
                                                                     .map(delegate -> new TestComponent(
                                                                             delegate.state + "-two"
                                                                     ))
                                                                     .orElseThrow()
                                                       )
                                       )
                       );

            // Root configurer outcome only has own components.
            NewConfiguration rootConfig = testSubject.build();
            assertEquals(rootComponent, rootConfig.getComponent(TestComponent.class, "root"));
            assertFalse(rootConfig.getOptionalComponent(TestComponent.class, "one").isPresent());
            assertFalse(rootConfig.getOptionalComponent(TestComponent.class, "two").isPresent());
            // Level one module outcome has own components and access to parent.
            List<NewConfiguration> levelOneConfigurations = rootConfig.getModuleConfigurations();
            assertEquals(1, levelOneConfigurations.size());
            NewConfiguration levelOneConfig = levelOneConfigurations.getFirst();
            assertTrue(levelOneConfig.getOptionalComponent(TestComponent.class, "root").isPresent());
            assertEquals(levelOneModuleComponent, levelOneConfig.getComponent(TestComponent.class, "one"));
            assertFalse(levelOneConfig.getOptionalComponent(TestComponent.class, "two").isPresent());
            // Level two module outcome has own components and access to parent, and parent's parent.
            List<NewConfiguration> levelTwoConfigurations = levelOneConfig.getModuleConfigurations();
            assertEquals(1, levelTwoConfigurations.size());
            NewConfiguration levelTwoConfig = levelTwoConfigurations.getFirst();
            assertTrue(levelTwoConfig.getOptionalComponent(TestComponent.class, "root").isPresent());
            assertTrue(levelTwoConfig.getOptionalComponent(TestComponent.class, "one").isPresent());
            assertEquals(levelTwoModuleComponent, levelTwoConfig.getComponent(TestComponent.class, "two"));
        }

        @Test
        void cannotRetrieveComponentsRegisteredFromModulesRegisteredOnTheSameLevel() {
            TestComponent rootComponent = new TestComponent("root");
            TestComponent leftModuleComponent = new TestComponent("left");
            TestComponent rightModuleComponent = new TestComponent("right");
            testSubject.registerComponent(TestComponent.class, "root", rootConfig -> rootComponent)
                       .registerModule(
                               rootConfig -> new TestModule(rootConfig)
                                       .registerComponent(TestComponent.class, "left", c -> leftModuleComponent)
                       )
                       .registerModule(
                               rootConfig -> new TestModule(rootConfig)
                                       .registerComponent(TestComponent.class, "right", c -> rightModuleComponent)
                       );

            // Root configurer outcome only has own components.
            NewConfiguration rootConfig = testSubject.build();
            assertEquals(rootComponent, rootConfig.getComponent(TestComponent.class, "root"));
            assertFalse(rootConfig.getOptionalComponent(TestComponent.class, "one").isPresent());
            assertFalse(rootConfig.getOptionalComponent(TestComponent.class, "two").isPresent());
            List<NewConfiguration> levelOneConfigurations = rootConfig.getModuleConfigurations();
            assertEquals(2, levelOneConfigurations.size());
            // Left module can access own components and parent, not its siblings.
            NewConfiguration leftConfig = levelOneConfigurations.getFirst();
            assertTrue(leftConfig.getOptionalComponent(TestComponent.class, "root").isPresent());
            assertEquals(leftModuleComponent, leftConfig.getComponent(TestComponent.class, "left"));
            assertFalse(leftConfig.getOptionalComponent(TestComponent.class, "right").isPresent());
            // Right module can access own components and parent, not its siblings,
            NewConfiguration rightConfig = levelOneConfigurations.get(1);
            assertTrue(rightConfig.getOptionalComponent(TestComponent.class, "root").isPresent());
            assertEquals(rightModuleComponent, rightConfig.getComponent(TestComponent.class, "right"));
            assertFalse(rightConfig.getOptionalComponent(TestComponent.class, "left").isPresent());
        }

        @Test
        void decoratingOnlyOccursOnTheModuleLevelItIsInvokedOn() {
            String expectedRootComponentState = "root-decorated-by-root";
            String expectedLevelOneComponentState = "level-one-decorated-by-level-one";
            String expectedLevelTwoComponentState = "level-two-decorated-by-level-two";
            testSubject.registerComponent(
                               TestComponent.class, rootConfig -> new TestComponent("root")
                       )
                       .registerDecorator(
                               TestComponent.class, 0,
                               (rootConfig, name, delegate) -> new TestComponent(
                                       delegate.state() + "-decorated-by-root"
                               )
                       )
                       .registerModule(
                               rootConfig -> new TestModule(rootConfig)
                                       .registerComponent(
                                               TestComponent.class,
                                               c -> new TestComponent("level-one")
                                       )
                                       .registerDecorator(
                                               TestComponent.class, 0,
                                               (config, name, delegate) -> new TestComponent(
                                                       delegate.state() + "-decorated-by-level-one"
                                               )
                                       )
                                       .registerModule(
                                               moduleConfig -> new TestModule(moduleConfig)
                                                       .registerComponent(
                                                               TestComponent.class,
                                                               config -> new TestComponent("level-two")
                                                       )
                                                       .registerDecorator(
                                                               TestComponent.class, 0,
                                                               (config, name, delegate) -> new TestComponent(
                                                                       delegate.state() + "-decorated-by-level-two"
                                                               )
                                                       )
                                       )
                       );

            // Check decoration on root level.
            NewConfiguration root = testSubject.build();
            assertEquals(expectedRootComponentState, root.getComponent(TestComponent.class).state());
            assertNotEquals(expectedLevelOneComponentState, root.getComponent(TestComponent.class).state());
            assertNotEquals(expectedLevelTwoComponentState, root.getComponent(TestComponent.class).state());
            // Check decoration on level one.
            List<NewConfiguration> rootModuleConfigs = root.getModuleConfigurations();
            assertEquals(1, rootModuleConfigs.size());
            NewConfiguration levelOne = rootModuleConfigs.getFirst();
            assertNotEquals(expectedRootComponentState, levelOne.getComponent(TestComponent.class).state());
            assertEquals(expectedLevelOneComponentState, levelOne.getComponent(TestComponent.class).state());
            assertNotEquals(expectedLevelTwoComponentState, levelOne.getComponent(TestComponent.class).state());
            // Check decoration on level two.
            List<NewConfiguration> levelOneConfigs = levelOne.getModuleConfigurations();
            assertEquals(1, levelOneConfigs.size());
            NewConfiguration levelTwo = levelOneConfigs.getFirst();
            assertNotEquals(expectedRootComponentState, levelTwo.getComponent(TestComponent.class).state());
            assertNotEquals(expectedLevelOneComponentState, levelTwo.getComponent(TestComponent.class).state());
            assertEquals(expectedLevelTwoComponentState, levelTwo.getComponent(TestComponent.class).state());
        }

        @Test
        void getComponentWithDefaultChecksCurrentModuleAndParent() {
            AtomicBoolean invoked = new AtomicBoolean(false);
            TestComponent defaultComponent = new TestComponent("default");
            TestComponent registeredComponent = TEST_COMPONENT;

            NewConfiguration rootConfig =
                    testSubject.registerModule(
                                       config -> new TestModule(config)
                                               .registerComponent(
                                                       TestComponent.class, "id",
                                                       c -> registeredComponent
                                               )
                               )
                               .build();

            TestComponent result = rootConfig.getComponent(TestComponent.class, "id", () -> {
                invoked.set(true);
                return defaultComponent;
            });

            assertTrue(invoked.get());
            assertEquals(defaultComponent, result);
            assertNotEquals(registeredComponent, result);

            invoked.set(false);
            List<NewConfiguration> levelOneConfigs = rootConfig.getModuleConfigurations();
            assertEquals(1, levelOneConfigs.size());
            NewConfiguration levelOneConfig = levelOneConfigs.getFirst();
            result = levelOneConfig.getComponent(TestComponent.class, "id", () -> {
                invoked.set(true);
                return defaultComponent;
            });

            assertFalse(invoked.get());
            assertNotEquals(defaultComponent, result);
            assertEquals(registeredComponent, result);
        }
    }

    @Nested
    class ConfigurationDelegation {

        @Test
        void doesNotInvokeConfigureTaskWhenThisConfigurerDoesNotDelegate() {
            if (delegateType() != null) {
                Assumptions.abort("Cannot validate this scenario since the test subject has configurer delegate.");
            }

            AtomicBoolean invoked = new AtomicBoolean(false);

            //noinspection unchecked
            testSubject.delegate(NewConfigurer.class, config -> invoked.set(true));

            assertFalse(invoked.get());
        }

        @Test
        void doesNotInvokeConfigureTaskWhenTheDelegateIsNotOfTheExpectedType() {
            if (delegateType() == null) {
                Assumptions.abort("Cannot validate this scenario since the test subject has no configurer delegate.");
            }

            AtomicBoolean invoked = new AtomicBoolean(false);

            testSubject.delegate(TestModule.class, config -> invoked.set(true));

            assertFalse(invoked.get());
        }

        @Test
        void invokeConfigureTaskWhenTestSubjectHasDelegateConfigurerAndTypeMatches() {
            //noinspection rawtypes,unchecked
            Class<NewConfigurer> delegateType = delegateType();
            if (delegateType == null) {
                Assumptions.abort("Cannot validate this scenario since the test subject has no configurer delegate.");
            }

            AtomicBoolean invoked = new AtomicBoolean(false);

            //noinspection unchecked
            testSubject.delegate(delegateType, config -> invoked.set(true));

            assertTrue(invoked.get());
        }
    }

    protected record TestComponent(String state) {

    }

    protected static class TestModule extends AbstractConfigurer<TestModule> implements Module<TestModule> {

        protected TestModule(@Nullable LifecycleSupportingConfiguration config) {
            super(config);
        }
    }
}<|MERGE_RESOLUTION|>--- conflicted
+++ resolved
@@ -439,13 +439,8 @@
         @Test
         void registeredEnhancersCanDecorateComponents() {
             TestComponent expected = new TestComponent(TEST_COMPONENT.state() + "-decorated");
-<<<<<<< HEAD
-            ConfigurerEnhancer enhancer = configurer -> configurer.registerDecorator(
+            ConfigurationEnhancer enhancer = configurer -> configurer.registerDecorator(
                     TestComponent.class, 0, (c, name, delegate) -> new TestComponent(delegate.state() + "-decorated")
-=======
-            ConfigurationEnhancer enhancer = configurer -> configurer.registerDecorator(
-                    TestComponent.class, 0, (c, delegate) -> new TestComponent(delegate.state() + "-decorated")
->>>>>>> 64a76501
             );
             testSubject.registerComponent(TestComponent.class, c -> TEST_COMPONENT)
                        .registerEnhancer(enhancer);
