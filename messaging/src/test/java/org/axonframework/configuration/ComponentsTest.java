--- conflicted
+++ resolved
@@ -136,16 +136,6 @@
     }
 
     @Test
-<<<<<<< HEAD
-    void describeToDescribesComponents() {
-        ComponentDescriptor testDescriptor = mock(ComponentDescriptor.class);
-        Component<String> testComponent = new Component<>(IDENTIFIER, config, c -> "some-state");
-        testSubject.put(IDENTIFIER, testComponent);
-
-        testSubject.describeTo(testDescriptor);
-
-        verify(testDescriptor).describeProperty("components", Map.of(IDENTIFIER, testComponent));
-=======
     void identifiersReturnsAllRegisteredComponentsTheirIdentifiers() {
         assertTrue(testSubject.identifiers().isEmpty());
 
@@ -184,6 +174,16 @@
         Optional<String> resultComponent = testSubject.getUnwrapped(IDENTIFIER);
         assertTrue(resultComponent.isPresent());
         assertEquals("replacement", resultComponent.get());
->>>>>>> caeab58c
+    }
+
+    @Test
+    void describeToDescribesComponents() {
+        ComponentDescriptor testDescriptor = mock(ComponentDescriptor.class);
+        Component<String> testComponent = new Component<>(IDENTIFIER, config, c -> "some-state");
+        testSubject.put(IDENTIFIER, testComponent);
+
+        testSubject.describeTo(testDescriptor);
+
+        verify(testDescriptor).describeProperty("components", Map.of(IDENTIFIER, testComponent));
     }
 }