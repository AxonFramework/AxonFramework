/*
 * Copyright (c) 2010-2025. Axon Framework
 *
 * Licensed under the Apache License, Version 2.0 (the "License");
 * you may not use this file except in compliance with the License.
 * You may obtain a copy of the License at
 *
 *    http://www.apache.org/licenses/LICENSE-2.0
 *
 * Unless required by applicable law or agreed to in writing, software
 * distributed under the License is distributed on an "AS IS" BASIS,
 * WITHOUT WARRANTIES OR CONDITIONS OF ANY KIND, either express or implied.
 * See the License for the specific language governing permissions and
 * limitations under the License.
 */

package org.axonframework.configuration;

import org.axonframework.lifecycle.LifecycleHandlerInvocationException;
import org.junit.jupiter.api.*;
import org.mockito.*;

import java.util.concurrent.CompletableFuture;
import java.util.concurrent.atomic.AtomicBoolean;
import java.util.concurrent.locks.ReentrantLock;

import static org.junit.jupiter.api.Assertions.*;
import static org.mockito.Mockito.*;

/**
 * Test suite validating the workings of the lifecycle operations registered and invoked on {@link NewConfigurer}
 * implementations and the resulting {@link AxonConfiguration}.
 * <p>
<<<<<<< HEAD
 * As such, operations like the {@link LifecycleSupportingConfiguration#onStart(int, LifecycleHandler)},
 * {@link LifecycleSupportingConfiguration#onShutdown(int, LifecycleHandler)}, {@link AxonApplication#start()},
 * {@link AxonConfiguration#start()} and {@link AxonConfiguration#shutdown()} will be tested.
=======
 * As such, operations like the {@link LifecycleRegistry#onStart(int, LifecycleHandler)},
 * {@link LifecycleRegistry#onShutdown(int, LifecycleHandler)}, {@link RootConfigurer#start()},
 * {@link RootConfiguration#start()} and {@link RootConfiguration#shutdown()} will be tested.
>>>>>>> 91921247
 *
 * @author Steven van Beelen
 */
public abstract class ConfigurerLifecycleOperationTestSuite<C extends ApplicationConfigurer<?>> {

    private static final String START_FAILURE_EXCEPTION_MESSAGE = "some start failure";

<<<<<<< HEAD
    protected C configurer;

    @BeforeEach
    void setUp() {
        configurer = createConfigurer();
=======
    protected S testSubject;

    @BeforeEach
    void setUp() {
        testSubject = buildConfigurer();
>>>>>>> 91921247
    }

    /**
     * Builds the {@link NewConfigurer} of type {@code C} to be used in this test suite for validating its start-up and
     * shutdown behavior.
     *
     * @return The {@link NewConfigurer} of type {@code C} to be used in this test suite for validating its start-up and
     * shutdown behavior.
     */
    public abstract C createConfigurer();

    /**
     * Starts the given {@code configurer}.
     *
     * @param configurer The {@link NewConfigurer} implementation to start.
     * @return The {@link AxonConfiguration} resulting out of starting the given {@code configurer}.
     */
    public abstract AxonConfiguration start(C configurer);

    @Test
    void startLifecycleHandlersAreInvokedInAscendingPhaseOrder() {
<<<<<<< HEAD
        AxonConfiguration testSubject = configurer.build();

=======
>>>>>>> 91921247
        LifecycleManagedInstance phaseZeroHandler = spy(new LifecycleManagedInstance());
        LifecycleManagedInstance phaseOneHandler = spy(new LifecycleManagedInstance());
        LifecycleManagedInstance phaseTenHandler = spy(new LifecycleManagedInstance());
        LifecycleManagedInstance phaseOverNineThousandHandler = spy(new LifecycleManagedInstance());

        testSubject.onStart(0, phaseZeroHandler::start);
        testSubject.onStart(1, phaseOneHandler::start);
        testSubject.onStart(10, phaseTenHandler::start);
        testSubject.onStart(9001, phaseOverNineThousandHandler::start);

        testSubject.start();

        InOrder lifecycleOrder =
                inOrder(phaseZeroHandler, phaseOneHandler, phaseTenHandler, phaseOverNineThousandHandler);
        lifecycleOrder.verify(phaseZeroHandler).start();
        lifecycleOrder.verify(phaseOneHandler).start();
        lifecycleOrder.verify(phaseTenHandler).start();
        lifecycleOrder.verify(phaseOverNineThousandHandler).start();
    }

    @Test
    void startLifecycleHandlerConfiguredThroughConfigurerAreInvokedInAscendingPhaseOrder() {
        LifecycleManagedInstance phaseZeroHandler = spy(new LifecycleManagedInstance());
        LifecycleManagedInstance phaseOneHandler = spy(new LifecycleManagedInstance());
        LifecycleManagedInstance phaseTenHandler = spy(new LifecycleManagedInstance());
        LifecycleManagedInstance phaseOverNineThousandHandler = spy(new LifecycleManagedInstance());

        testSubject.onStart(9001, phaseOverNineThousandHandler::start);
        testSubject.onStart(10, phaseTenHandler::start);
        testSubject.onStart(1, phaseOneHandler::start);
        testSubject.onStart(0, phaseZeroHandler::start);

<<<<<<< HEAD
        this.start(configurer);
=======
        testSubject.start();
>>>>>>> 91921247

        InOrder lifecycleOrder =
                inOrder(phaseZeroHandler, phaseOneHandler, phaseTenHandler, phaseOverNineThousandHandler);
        lifecycleOrder.verify(phaseZeroHandler).start();
        lifecycleOrder.verify(phaseOneHandler).start();
        lifecycleOrder.verify(phaseTenHandler).start();
        lifecycleOrder.verify(phaseOverNineThousandHandler).start();
    }

    @Test
    void startLifecycleHandlersWillOnlyProceedToFollowingPhaseAfterCurrentPhaseIsFinalized()
            throws InterruptedException {
<<<<<<< HEAD
        AxonConfiguration testSubject = configurer.build();
=======
>>>>>>> 91921247
        // Create a lock for the slow handler and lock it immediately, to spoof the handler's slow/long process
        ReentrantLock slowHandlerLock = new ReentrantLock();
        slowHandlerLock.lock();

        LifecycleManagedInstance phaseZeroHandler = spy(new LifecycleManagedInstance());
        LifecycleManagedInstance slowPhaseZeroHandler = spy(new LifecycleManagedInstance(slowHandlerLock));
        LifecycleManagedInstance phaseOneHandler = spy(new LifecycleManagedInstance());

        testSubject.onStart(0, phaseZeroHandler::start);
        testSubject.onStart(0, slowPhaseZeroHandler::slowStart);
        testSubject.onStart(1, phaseOneHandler::start);

        // Start in a different thread as the 'slowPhaseZeroHandler' will otherwise not lock
        Thread startThread = new Thread(testSubject::start);
        startThread.start();
        // Sleep to give the start thread some time to execute
        Thread.sleep(250);

        try {
            // Phase one has not started yet, as the method has not been invoked yet.
            verify(phaseOneHandler, never()).start();
            // The phase zero handlers on the other hand have been invoked
            verify(phaseZeroHandler).start();
            verify(slowPhaseZeroHandler).slowStart();
        } finally {
            slowHandlerLock.unlock();
        }

        // Wait until the start thread is finished prior to validating the order.
        startThread.join();
        verify(phaseOneHandler).start();

        InOrder lifecycleOrder = inOrder(phaseZeroHandler, slowPhaseZeroHandler, phaseOneHandler);
        lifecycleOrder.verify(phaseZeroHandler).start();
        lifecycleOrder.verify(slowPhaseZeroHandler).slowStart();
        lifecycleOrder.verify(phaseOneHandler).start();
    }

    // TODO this should likely be removed entirely as support
    @Test
    void outOfOrderAddedStartHandlerHasPrecedenceOverSubsequentHandlers() {
<<<<<<< HEAD
        AxonConfiguration testSubject = configurer.build();

=======
>>>>>>> 91921247
        LifecycleManagedInstance phaseZeroHandler = spy(new LifecycleManagedInstance());
        LifecycleManagedInstance phaseOneHandler = spy(new LifecycleManagedInstance());
        LifecycleManagedInstance phaseOneHandlerAdder = spy(new LifecycleManagedInstance());
        LifecycleManagedInstance addedPhaseZeroHandler = spy(new LifecycleManagedInstance());
        LifecycleManagedInstance phaseTwoHandler = spy(new LifecycleManagedInstance());

        testSubject.onStart(0, phaseZeroHandler::start);
        testSubject.onStart(1, phaseOneHandler::start);
        testSubject.onStart(1, () -> phaseOneHandlerAdder.addLifecycleHandler(
                LifecycleRegistry::onStart, testSubject, 0, addedPhaseZeroHandler::start
        ));
        testSubject.onStart(2, phaseTwoHandler::start);

        testSubject.start();

        InOrder lifecycleOrder = inOrder(
                phaseZeroHandler, phaseOneHandler, phaseOneHandlerAdder, addedPhaseZeroHandler, phaseTwoHandler
        );
        lifecycleOrder.verify(phaseZeroHandler).start();
        lifecycleOrder.verify(phaseOneHandler).start();
        lifecycleOrder.verify(phaseOneHandlerAdder).addLifecycleHandler(any(), eq(testSubject), eq(0), any());
        lifecycleOrder.verify(addedPhaseZeroHandler).start();
        lifecycleOrder.verify(phaseTwoHandler).start();
    }

    // TODO this should likely be removed entirely as support
    @Test
    void outOfOrderAddedShutdownHandlerDuringStartUpIsNotCalledImmediately() {
<<<<<<< HEAD
        AxonConfiguration testSubject = configurer.build();

=======
>>>>>>> 91921247
        LifecycleManagedInstance phaseZeroHandler = spy(new LifecycleManagedInstance());
        LifecycleManagedInstance phaseOneHandler = spy(new LifecycleManagedInstance());
        LifecycleManagedInstance phaseOneHandlerAdder = spy(new LifecycleManagedInstance());
        LifecycleManagedInstance addedPhaseTwoShutdownHandler = spy(new LifecycleManagedInstance());
        LifecycleManagedInstance phaseTwoHandler = spy(new LifecycleManagedInstance());

        testSubject.onStart(0, phaseZeroHandler::start);
        testSubject.onStart(1, phaseOneHandler::start);
        testSubject.onStart(1, () -> phaseOneHandlerAdder.addLifecycleHandler(
                LifecycleRegistry::onShutdown, testSubject, 2, addedPhaseTwoShutdownHandler::shutdown
        ));
        testSubject.onStart(2, phaseTwoHandler::start);

        testSubject.start();

        InOrder lifecycleOrder = inOrder(phaseZeroHandler, phaseOneHandler, phaseOneHandlerAdder, phaseTwoHandler);
        lifecycleOrder.verify(phaseZeroHandler).start();
        lifecycleOrder.verify(phaseOneHandler).start();
        lifecycleOrder.verify(phaseOneHandlerAdder).addLifecycleHandler(any(), eq(testSubject), eq(2), any());
        lifecycleOrder.verify(phaseTwoHandler).start();

        verifyNoInteractions(addedPhaseTwoShutdownHandler);
    }

    @Test
    void shutdownLifecycleHandlersAreInvokedInDescendingPhaseOrder() {
<<<<<<< HEAD
        AxonConfiguration testSubject = configurer.build();

=======
>>>>>>> 91921247
        LifecycleManagedInstance phaseZeroHandler = spy(new LifecycleManagedInstance());
        LifecycleManagedInstance phaseOneHandler = spy(new LifecycleManagedInstance());
        LifecycleManagedInstance phaseTenHandler = spy(new LifecycleManagedInstance());
        LifecycleManagedInstance phaseOverNineThousandHandler = spy(new LifecycleManagedInstance());

        testSubject.onShutdown(9001, phaseOverNineThousandHandler::shutdown);
        testSubject.onShutdown(10, phaseTenHandler::shutdown);
        testSubject.onShutdown(1, phaseOneHandler::shutdown);
        testSubject.onShutdown(0, phaseZeroHandler::shutdown);

        RootConfiguration rootConfig = testSubject.start();
        rootConfig.shutdown();

        InOrder lifecycleOrder =
                inOrder(phaseOverNineThousandHandler, phaseTenHandler, phaseOneHandler, phaseZeroHandler);
        lifecycleOrder.verify(phaseOverNineThousandHandler).shutdown();
        lifecycleOrder.verify(phaseTenHandler).shutdown();
        lifecycleOrder.verify(phaseOneHandler).shutdown();
        lifecycleOrder.verify(phaseZeroHandler).shutdown();
    }

    @Test
    void shutdownLifecycleHandlersConfiguredThroughConfigurerAreInvokedInDescendingPhaseOrder() {
        LifecycleManagedInstance phaseZeroHandler = spy(new LifecycleManagedInstance());
        LifecycleManagedInstance phaseOneHandler = spy(new LifecycleManagedInstance());
        LifecycleManagedInstance phaseTenHandler = spy(new LifecycleManagedInstance());
        LifecycleManagedInstance phaseOverNineThousandHandler = spy(new LifecycleManagedInstance());

<<<<<<< HEAD
        configurer.onShutdown(0, phaseZeroHandler::shutdown);
        configurer.onShutdown(1, phaseOneHandler::shutdown);
        configurer.onShutdown(10, phaseTenHandler::shutdown);
        configurer.onShutdown(9001, phaseOverNineThousandHandler::shutdown);
        AxonConfiguration config = this.start(configurer);
=======
        testSubject.onShutdown(0, phaseZeroHandler::shutdown);
        testSubject.onShutdown(1, phaseOneHandler::shutdown);
        testSubject.onShutdown(10, phaseTenHandler::shutdown);
        testSubject.onShutdown(9001, phaseOverNineThousandHandler::shutdown);
>>>>>>> 91921247

        RootConfiguration rootConfig = testSubject.start();
        rootConfig.shutdown();

        InOrder lifecycleOrder =
                inOrder(phaseOverNineThousandHandler, phaseTenHandler, phaseOneHandler, phaseZeroHandler);
        lifecycleOrder.verify(phaseOverNineThousandHandler).shutdown();
        lifecycleOrder.verify(phaseTenHandler).shutdown();
        lifecycleOrder.verify(phaseOneHandler).shutdown();
        lifecycleOrder.verify(phaseZeroHandler).shutdown();
    }

    @Test
    void shutdownLifecycleHandlersWillOnlyProceedToFollowingPhaseAfterCurrentPhaseIsFinalized()
            throws InterruptedException {
<<<<<<< HEAD
        AxonConfiguration testSubject = configurer.build();
=======
>>>>>>> 91921247
        // Create a lock for the slow handler and lock it immediately, to spoof the handler's slow/long process
        ReentrantLock slowHandlerLock = new ReentrantLock();
        slowHandlerLock.lock();

        LifecycleManagedInstance phaseOneHandler = spy(new LifecycleManagedInstance());
        LifecycleManagedInstance slowPhaseOneHandler = spy(new LifecycleManagedInstance(slowHandlerLock));
        LifecycleManagedInstance phaseZeroHandler = spy(new LifecycleManagedInstance());

        testSubject.onShutdown(1, phaseOneHandler::shutdown);
        testSubject.onShutdown(1, slowPhaseOneHandler::slowShutdown);
        testSubject.onShutdown(0, phaseZeroHandler::shutdown);

        RootConfiguration rootConfig = testSubject.start();
        rootConfig.shutdown();
        // Start in a different thread as the 'slowPhaseOneHandler' will otherwise not lock
        Thread shutdownThread = new Thread(rootConfig::shutdown);
        shutdownThread.start();
        // Sleep to give the shutdown thread some time to execute
        Thread.sleep(250);

        try {
            // Phase one has not started yet, as the method has not been invoked yet.
            verify(phaseZeroHandler, never()).shutdown();
            // The phase zero handlers on the other hand have been invoked
            verify(phaseOneHandler).shutdown();
            verify(slowPhaseOneHandler).slowShutdown();
        } finally {
            slowHandlerLock.unlock();
        }

        // Wait until the shutdown-thread is finished prior to validating the order.
        shutdownThread.join();
        verify(phaseZeroHandler).shutdown();

        InOrder lifecycleOrder = inOrder(phaseOneHandler, slowPhaseOneHandler, phaseZeroHandler);
        lifecycleOrder.verify(phaseOneHandler).shutdown();
        lifecycleOrder.verify(slowPhaseOneHandler).slowShutdown();
        lifecycleOrder.verify(phaseZeroHandler).shutdown();
    }

    @Test
    void outOfOrderAddedShutdownHandlerHasPrecedenceOverSubsequentHandlers() {
<<<<<<< HEAD
        AxonConfiguration testSubject = configurer.build();

=======
>>>>>>> 91921247
        LifecycleManagedInstance phaseTwoHandler = spy(new LifecycleManagedInstance());
        LifecycleManagedInstance phaseOneHandlerAdder = spy(new LifecycleManagedInstance());
        LifecycleManagedInstance addedPhaseTwoHandler = spy(new LifecycleManagedInstance());
        LifecycleManagedInstance phaseOneHandler = spy(new LifecycleManagedInstance());
        LifecycleManagedInstance phaseZeroHandler = spy(new LifecycleManagedInstance());

        testSubject.onShutdown(2, phaseTwoHandler::shutdown);
        testSubject.onShutdown(1, () -> phaseOneHandlerAdder.addLifecycleHandler(
                LifecycleRegistry::onShutdown, testSubject, 2, addedPhaseTwoHandler::shutdown
        ));
        testSubject.onShutdown(1, phaseOneHandler::shutdown);
        testSubject.onShutdown(0, phaseZeroHandler::shutdown);

        RootConfiguration rootConfig = testSubject.start();
        rootConfig.shutdown();

        InOrder lifecycleOrder = inOrder(
                phaseTwoHandler, phaseOneHandlerAdder, addedPhaseTwoHandler, phaseOneHandler, phaseZeroHandler
        );
        lifecycleOrder.verify(phaseTwoHandler).shutdown();
        lifecycleOrder.verify(phaseOneHandlerAdder).addLifecycleHandler(any(), eq(testSubject), eq(2), any());
        lifecycleOrder.verify(addedPhaseTwoHandler).shutdown();
        lifecycleOrder.verify(phaseOneHandler).shutdown();
        lifecycleOrder.verify(phaseZeroHandler).shutdown();
    }

    /**
     * To be honest, I don't know why somebody would add a start handler during shutdown, but since the validation is
     * there through the lifecycle state I wanted to test it regardless.
     */
    @Test
    void outOfOrderAddedStartHandlerDuringShutdownIsNotCalledImmediately() {
<<<<<<< HEAD
        AxonConfiguration testSubject = configurer.build();

=======
>>>>>>> 91921247
        LifecycleManagedInstance phaseTwoHandler = spy(new LifecycleManagedInstance());
        LifecycleManagedInstance phaseOneHandlerAdder = spy(new LifecycleManagedInstance());
        LifecycleManagedInstance addedPhaseOneStartHandler = spy(new LifecycleManagedInstance());
        LifecycleManagedInstance phaseOneHandler = spy(new LifecycleManagedInstance());
        LifecycleManagedInstance phaseZeroHandler = spy(new LifecycleManagedInstance());

        testSubject.onShutdown(2, phaseTwoHandler::shutdown);
        testSubject.onShutdown(1, () -> phaseOneHandlerAdder.addLifecycleHandler(
                LifecycleRegistry::onStart, testSubject, 1, addedPhaseOneStartHandler::start
        ));
        testSubject.onShutdown(1, phaseOneHandler::shutdown);
        testSubject.onShutdown(0, phaseZeroHandler::shutdown);

        RootConfiguration rootConfig = testSubject.start();
        rootConfig.shutdown();

        InOrder lifecycleOrder = inOrder(phaseTwoHandler, phaseOneHandlerAdder, phaseOneHandler, phaseZeroHandler);
        lifecycleOrder.verify(phaseTwoHandler).shutdown();
        lifecycleOrder.verify(phaseOneHandlerAdder).addLifecycleHandler(any(), eq(testSubject), eq(1), any());
        lifecycleOrder.verify(phaseOneHandler).shutdown();
        lifecycleOrder.verify(phaseZeroHandler).shutdown();

        verifyNoInteractions(addedPhaseOneStartHandler);
    }

    @Test
    void failingStartLifecycleProceedsIntoShutdownOrderAtFailingPhase() {
<<<<<<< HEAD
        AxonConfiguration testSubject = configurer.build();

=======
>>>>>>> 91921247
        LifecycleManagedInstance phaseZeroHandler = spy(new LifecycleManagedInstance());
        LifecycleManagedInstance phaseOneHandler = spy(new LifecycleManagedInstance());
        LifecycleManagedInstance phaseTwoHandler = spy(new LifecycleManagedInstance());
        LifecycleManagedInstance phaseThreeHandler = spy(new LifecycleManagedInstance());
        LifecycleManagedInstance phaseFourHandler = spy(new LifecycleManagedInstance());

        testSubject.onStart(0, phaseZeroHandler::start);
        testSubject.onStart(1, phaseOneHandler::start);
        // The LifecycleManagedInstance#failingStart() should trigger a shutdown as of phase 2
        testSubject.onStart(2, phaseTwoHandler::failingStart);
        testSubject.onStart(3, phaseThreeHandler::start);
        testSubject.onStart(4, phaseFourHandler::start);

        testSubject.onShutdown(4, phaseFourHandler::shutdown);
        testSubject.onShutdown(3, phaseThreeHandler::shutdown);
        testSubject.onShutdown(2, phaseTwoHandler::shutdown);
        testSubject.onShutdown(1, phaseOneHandler::shutdown);
        testSubject.onShutdown(0, phaseZeroHandler::shutdown);

        try {
            testSubject.start();
            fail("Expected a LifecycleHandlerInvocationException to be thrown");
        } catch (LifecycleHandlerInvocationException e) {
            assertTrue(e.getCause().getMessage().contains(START_FAILURE_EXCEPTION_MESSAGE));
        }

        InOrder lifecycleOrder =
                inOrder(phaseZeroHandler, phaseOneHandler, phaseTwoHandler, phaseThreeHandler, phaseFourHandler);
        lifecycleOrder.verify(phaseZeroHandler).start();
        lifecycleOrder.verify(phaseOneHandler).start();
        lifecycleOrder.verify(phaseTwoHandler).failingStart();
        lifecycleOrder.verify(phaseFourHandler).shutdown();
        lifecycleOrder.verify(phaseThreeHandler).shutdown();
        lifecycleOrder.verify(phaseTwoHandler).shutdown();
        lifecycleOrder.verify(phaseOneHandler).shutdown();
        lifecycleOrder.verify(phaseZeroHandler).shutdown();
    }

    @Test
    void lifecycleHandlersProceedToFollowingPhaseWhenTheThreadIsInterrupted() throws InterruptedException {
        AtomicBoolean invoked = new AtomicBoolean(false);
<<<<<<< HEAD
        AxonConfiguration testSubject = configurer.build();
=======
>>>>>>> 91921247

        LifecycleManagedInstance phaseZeroHandler = spy(new LifecycleManagedInstance());
        LifecycleManagedInstance phaseOneHandler = spy(new LifecycleManagedInstance(invoked));
        LifecycleManagedInstance phaseTwoHandler = spy(new LifecycleManagedInstance());

        testSubject.onStart(0, phaseZeroHandler::start);
        testSubject.onStart(1, phaseOneHandler::uncompletableStart);
        testSubject.onStart(2, phaseTwoHandler::start);

        // Start in a different thread to be able to interrupt the thread
        Thread startThread = new Thread(testSubject::start);
        startThread.start();
        startThread.interrupt();

        // Wait until the start thread is finished prior to validating the order.
        startThread.join();

        InOrder lifecycleOrder = inOrder(phaseZeroHandler, phaseOneHandler, phaseTwoHandler);
        lifecycleOrder.verify(phaseZeroHandler).start();
        lifecycleOrder.verify(phaseOneHandler).uncompletableStart();
        lifecycleOrder.verify(phaseTwoHandler).start();
        assertFalse(invoked.get());
    }

    protected static class LifecycleManagedInstance {

        private final ReentrantLock lock;
        private final AtomicBoolean invoked;

        protected LifecycleManagedInstance() {
            this(new ReentrantLock(), new AtomicBoolean(false));
        }

        protected LifecycleManagedInstance(ReentrantLock lock) {
            this(lock, new AtomicBoolean(false));
        }

        protected LifecycleManagedInstance(AtomicBoolean invoked) {
            this(new ReentrantLock(), invoked);
        }

        protected LifecycleManagedInstance(ReentrantLock lock, AtomicBoolean invoked) {
            this.lock = lock;
            this.invoked = invoked;
        }

        protected void start() {
            // No-op
        }

        protected CompletableFuture<Void> slowStart() {
            return CompletableFuture.runAsync(() -> {
                try {
                    lock.lock();
                } finally {
                    lock.unlock();
                }
            });
        }

        protected CompletableFuture<Object> uncompletableStart() {
            return new CompletableFuture<>().whenComplete((r, e) -> invoked.set(true));
        }

        protected void addLifecycleHandler(LifecycleRegistration lifecycleRegistration,
                                           LifecycleRegistry lifecycleRegistry,
                                           int phase,
                                           Runnable lifecycleHandler) {
            lifecycleRegistration.registerLifecycleHandler(lifecycleRegistry, phase, lifecycleHandler);
        }

        protected void shutdown() {
            // No-op
        }

        protected CompletableFuture<Void> slowShutdown() {
            return CompletableFuture.runAsync(() -> {
                try {
                    lock.lock();
                } finally {
                    lock.unlock();
                }
            });
        }

        protected void failingStart() {
            throw new RuntimeException(START_FAILURE_EXCEPTION_MESSAGE);
        }
    }

    @FunctionalInterface
    protected interface LifecycleRegistration {

        void registerLifecycleHandler(LifecycleRegistry lifecycleRegistry,
                                      int phase,
                                      Runnable lifecycleHandler);
    }
}<|MERGE_RESOLUTION|>--- conflicted
+++ resolved
@@ -31,15 +31,9 @@
  * Test suite validating the workings of the lifecycle operations registered and invoked on {@link NewConfigurer}
  * implementations and the resulting {@link AxonConfiguration}.
  * <p>
-<<<<<<< HEAD
- * As such, operations like the {@link LifecycleSupportingConfiguration#onStart(int, LifecycleHandler)},
- * {@link LifecycleSupportingConfiguration#onShutdown(int, LifecycleHandler)}, {@link AxonApplication#start()},
+ * As such, operations like the {@link LifecycleRegistry#onStart(int, LifecycleHandler)},
+ * {@link LifecycleRegistry#onShutdown(int, LifecycleHandler)}, {@link AxonApplication#start()},
  * {@link AxonConfiguration#start()} and {@link AxonConfiguration#shutdown()} will be tested.
-=======
- * As such, operations like the {@link LifecycleRegistry#onStart(int, LifecycleHandler)},
- * {@link LifecycleRegistry#onShutdown(int, LifecycleHandler)}, {@link RootConfigurer#start()},
- * {@link RootConfiguration#start()} and {@link RootConfiguration#shutdown()} will be tested.
->>>>>>> 91921247
  *
  * @author Steven van Beelen
  */
@@ -47,19 +41,11 @@
 
     private static final String START_FAILURE_EXCEPTION_MESSAGE = "some start failure";
 
-<<<<<<< HEAD
     protected C configurer;
 
     @BeforeEach
     void setUp() {
-        configurer = createConfigurer();
-=======
-    protected S testSubject;
-
-    @BeforeEach
-    void setUp() {
-        testSubject = buildConfigurer();
->>>>>>> 91921247
+        testSubject = createConfigurer();
     }
 
     /**
@@ -81,11 +67,6 @@
 
     @Test
     void startLifecycleHandlersAreInvokedInAscendingPhaseOrder() {
-<<<<<<< HEAD
-        AxonConfiguration testSubject = configurer.build();
-
-=======
->>>>>>> 91921247
         LifecycleManagedInstance phaseZeroHandler = spy(new LifecycleManagedInstance());
         LifecycleManagedInstance phaseOneHandler = spy(new LifecycleManagedInstance());
         LifecycleManagedInstance phaseTenHandler = spy(new LifecycleManagedInstance());
@@ -118,11 +99,7 @@
         testSubject.onStart(1, phaseOneHandler::start);
         testSubject.onStart(0, phaseZeroHandler::start);
 
-<<<<<<< HEAD
-        this.start(configurer);
-=======
         testSubject.start();
->>>>>>> 91921247
 
         InOrder lifecycleOrder =
                 inOrder(phaseZeroHandler, phaseOneHandler, phaseTenHandler, phaseOverNineThousandHandler);
@@ -135,10 +112,6 @@
     @Test
     void startLifecycleHandlersWillOnlyProceedToFollowingPhaseAfterCurrentPhaseIsFinalized()
             throws InterruptedException {
-<<<<<<< HEAD
-        AxonConfiguration testSubject = configurer.build();
-=======
->>>>>>> 91921247
         // Create a lock for the slow handler and lock it immediately, to spoof the handler's slow/long process
         ReentrantLock slowHandlerLock = new ReentrantLock();
         slowHandlerLock.lock();
@@ -180,11 +153,6 @@
     // TODO this should likely be removed entirely as support
     @Test
     void outOfOrderAddedStartHandlerHasPrecedenceOverSubsequentHandlers() {
-<<<<<<< HEAD
-        AxonConfiguration testSubject = configurer.build();
-
-=======
->>>>>>> 91921247
         LifecycleManagedInstance phaseZeroHandler = spy(new LifecycleManagedInstance());
         LifecycleManagedInstance phaseOneHandler = spy(new LifecycleManagedInstance());
         LifecycleManagedInstance phaseOneHandlerAdder = spy(new LifecycleManagedInstance());
@@ -213,11 +181,6 @@
     // TODO this should likely be removed entirely as support
     @Test
     void outOfOrderAddedShutdownHandlerDuringStartUpIsNotCalledImmediately() {
-<<<<<<< HEAD
-        AxonConfiguration testSubject = configurer.build();
-
-=======
->>>>>>> 91921247
         LifecycleManagedInstance phaseZeroHandler = spy(new LifecycleManagedInstance());
         LifecycleManagedInstance phaseOneHandler = spy(new LifecycleManagedInstance());
         LifecycleManagedInstance phaseOneHandlerAdder = spy(new LifecycleManagedInstance());
@@ -244,11 +207,6 @@
 
     @Test
     void shutdownLifecycleHandlersAreInvokedInDescendingPhaseOrder() {
-<<<<<<< HEAD
-        AxonConfiguration testSubject = configurer.build();
-
-=======
->>>>>>> 91921247
         LifecycleManagedInstance phaseZeroHandler = spy(new LifecycleManagedInstance());
         LifecycleManagedInstance phaseOneHandler = spy(new LifecycleManagedInstance());
         LifecycleManagedInstance phaseTenHandler = spy(new LifecycleManagedInstance());
@@ -277,18 +235,10 @@
         LifecycleManagedInstance phaseTenHandler = spy(new LifecycleManagedInstance());
         LifecycleManagedInstance phaseOverNineThousandHandler = spy(new LifecycleManagedInstance());
 
-<<<<<<< HEAD
-        configurer.onShutdown(0, phaseZeroHandler::shutdown);
-        configurer.onShutdown(1, phaseOneHandler::shutdown);
-        configurer.onShutdown(10, phaseTenHandler::shutdown);
-        configurer.onShutdown(9001, phaseOverNineThousandHandler::shutdown);
-        AxonConfiguration config = this.start(configurer);
-=======
         testSubject.onShutdown(0, phaseZeroHandler::shutdown);
         testSubject.onShutdown(1, phaseOneHandler::shutdown);
         testSubject.onShutdown(10, phaseTenHandler::shutdown);
         testSubject.onShutdown(9001, phaseOverNineThousandHandler::shutdown);
->>>>>>> 91921247
 
         RootConfiguration rootConfig = testSubject.start();
         rootConfig.shutdown();
@@ -304,10 +254,6 @@
     @Test
     void shutdownLifecycleHandlersWillOnlyProceedToFollowingPhaseAfterCurrentPhaseIsFinalized()
             throws InterruptedException {
-<<<<<<< HEAD
-        AxonConfiguration testSubject = configurer.build();
-=======
->>>>>>> 91921247
         // Create a lock for the slow handler and lock it immediately, to spoof the handler's slow/long process
         ReentrantLock slowHandlerLock = new ReentrantLock();
         slowHandlerLock.lock();
@@ -350,11 +296,6 @@
 
     @Test
     void outOfOrderAddedShutdownHandlerHasPrecedenceOverSubsequentHandlers() {
-<<<<<<< HEAD
-        AxonConfiguration testSubject = configurer.build();
-
-=======
->>>>>>> 91921247
         LifecycleManagedInstance phaseTwoHandler = spy(new LifecycleManagedInstance());
         LifecycleManagedInstance phaseOneHandlerAdder = spy(new LifecycleManagedInstance());
         LifecycleManagedInstance addedPhaseTwoHandler = spy(new LifecycleManagedInstance());
@@ -387,11 +328,6 @@
      */
     @Test
     void outOfOrderAddedStartHandlerDuringShutdownIsNotCalledImmediately() {
-<<<<<<< HEAD
-        AxonConfiguration testSubject = configurer.build();
-
-=======
->>>>>>> 91921247
         LifecycleManagedInstance phaseTwoHandler = spy(new LifecycleManagedInstance());
         LifecycleManagedInstance phaseOneHandlerAdder = spy(new LifecycleManagedInstance());
         LifecycleManagedInstance addedPhaseOneStartHandler = spy(new LifecycleManagedInstance());
@@ -419,11 +355,6 @@
 
     @Test
     void failingStartLifecycleProceedsIntoShutdownOrderAtFailingPhase() {
-<<<<<<< HEAD
-        AxonConfiguration testSubject = configurer.build();
-
-=======
->>>>>>> 91921247
         LifecycleManagedInstance phaseZeroHandler = spy(new LifecycleManagedInstance());
         LifecycleManagedInstance phaseOneHandler = spy(new LifecycleManagedInstance());
         LifecycleManagedInstance phaseTwoHandler = spy(new LifecycleManagedInstance());
@@ -465,10 +396,6 @@
     @Test
     void lifecycleHandlersProceedToFollowingPhaseWhenTheThreadIsInterrupted() throws InterruptedException {
         AtomicBoolean invoked = new AtomicBoolean(false);
-<<<<<<< HEAD
-        AxonConfiguration testSubject = configurer.build();
-=======
->>>>>>> 91921247
 
         LifecycleManagedInstance phaseZeroHandler = spy(new LifecycleManagedInstance());
         LifecycleManagedInstance phaseOneHandler = spy(new LifecycleManagedInstance(invoked));
