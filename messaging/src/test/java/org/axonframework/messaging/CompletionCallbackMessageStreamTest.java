--- conflicted
+++ resolved
@@ -31,15 +31,6 @@
     };
 
     @Override
-<<<<<<< HEAD
-    MessageStream<String> testSubject(List<String> entries) {
-        return new CompletionCallbackMessageStream<>(MessageStream.fromIterable(entries), NO_OP_COMPLETION_CALLBACK);
-    }
-
-    @Override
-    MessageStream<String> failingTestSubject(List<String> entries, Exception failure) {
-        return new CompletionCallbackMessageStream<>(MessageStream.fromIterable(entries)
-=======
     MessageStream<Message<String>> testSubject(List<Message<String>> messages) {
         return new CompletionCallbackMessageStream<>(MessageStream.fromIterable(messages, SimpleMessageEntry::new),
                                                      NO_OP_COMPLETION_CALLBACK);
@@ -49,18 +40,12 @@
     MessageStream<Message<String>> failingTestSubject(List<Message<String>> messages,
                                                       Exception failure) {
         return new CompletionCallbackMessageStream<>(MessageStream.fromIterable(messages, SimpleMessageEntry::new)
->>>>>>> 509ae237
                                                                   .concatWith(MessageStream.failed(failure)),
                                                      NO_OP_COMPLETION_CALLBACK);
     }
 
     @Override
-<<<<<<< HEAD
-    String createRandomEntry() {
-        return "test-" + ThreadLocalRandom.current().nextInt(10000);
-=======
     Message<String> createRandomMessage() {
         return GenericMessage.asMessage("test-" + ThreadLocalRandom.current().nextInt(10000));
->>>>>>> 509ae237
     }
 }