/*
 * Copyright (c) 2010-2024. Axon Framework
 *
 * Licensed under the Apache License, Version 2.0 (the "License");
 * you may not use this file except in compliance with the License.
 * You may obtain a copy of the License at
 *
 *    http://www.apache.org/licenses/LICENSE-2.0
 *
 * Unless required by applicable law or agreed to in writing, software
 * distributed under the License is distributed on an "AS IS" BASIS,
 * WITHOUT WARRANTIES OR CONDITIONS OF ANY KIND, either express or implied.
 * See the License for the specific language governing permissions and
 * limitations under the License.
 */

package org.axonframework.messaging;

import org.axonframework.common.FutureUtils;
import org.axonframework.messaging.MessageStream.MessageEntry;
import org.axonframework.utils.MockException;
import org.junit.jupiter.api.Test;
import reactor.test.StepVerifier;

import java.util.Collections;
import java.util.List;
import java.util.concurrent.CompletableFuture;
import java.util.concurrent.atomic.AtomicBoolean;

import static org.junit.jupiter.api.Assertions.*;

/**
 * Test suite used to validate implementations of the {@link MessageStream}.
 *
<<<<<<< HEAD
 * @param <E> The type of entry carried in the {@link MessageStream stream}.
 * @author Allard Buijze
 * @author Steven van Beelen
 */
public abstract class MessageStreamTest<E> {

    /**
     * Construct a test subject using the given {@code entries} as the source.
     *
     * @param entries The entries of type {@code E} acting as the source for the {@link MessageStream stream} under
     *                construction.
     * @return A {@link MessageStream stream} to use for testing.
     */
    abstract MessageStream<E> testSubject(List<E> entries);

    /**
     * Construct a test subject using the given {@code entries} as the source, which will fail due to the given
=======
 * @param <M> The type of {@link Message} contained in the {@link MessageEntry entries} of the
 *            {@link MessageStream stream} under test.
 * @author Allard Buijze
 * @author Steven van Beelen
 */
public abstract class MessageStreamTest<M extends Message<?>> {

    /**
     * Construct a test subject using the given {@code messages} as the source.
     * <p>
     * It is the task of the implementer of this method to map the {@code messages} to {@link MessageEntry entires} for
     * the {@link MessageStream stream} under test.
     *
     * @param messages The {@link Message Message} of type {@code M} acting as the source for the
     *                 {@link MessageStream stream} under construction.
     * @return A {@link MessageStream stream} to use for testing.
     */
    abstract MessageStream<M> testSubject(List<M> messages);

    /**
     * Construct a test subject using the given {@code messages} as the source, which will fail due to the given
>>>>>>> 509ae237
     * {@code failure}.
     * <p>
     * It is the task of the implementer of this method to map the {@code messages} to {@link MessageEntry entires} for
     * the {@link MessageStream stream} under test.
     *
<<<<<<< HEAD
     * @param entries The entries of type {@code E} acting as the source for the {@link MessageStream stream} under
     *                construction.
     * @param failure The {@link Exception} causing the {@link MessageStream stream} under construction to fail.
     * @return A {@link MessageStream stream} that will complete exceptionally to use for testing.
     */
    abstract MessageStream<E> failingTestSubject(List<E> entries,
                                                 Exception failure);

    /**
     * Constructs a random entry of type {@code E} to be used during testing.
     *
     * @return A random entry of type {@code E} to be used during testing.
     */
    abstract E createRandomEntry();

    @Test
    void shouldEmitOriginalExceptionAsFailure() {
        MessageStream<E> testSubject = failingTestSubject(List.of(), new MockException());

        CompletableFuture<E> actual = testSubject.asCompletableFuture();
=======
     * @param messages The {@link Message Message} of type {@code M} acting as the source for the
     *                 {@link MessageStream stream} under construction.
     * @param failure  The {@link Exception} causing the {@link MessageStream stream} under construction to fail.
     * @return A {@link MessageStream stream} that will complete exceptionally to use for testing.
     */
    abstract MessageStream<M> failingTestSubject(List<M> messages,
                                                 Exception failure);

    /**
     * Constructs a random {@link Message} of type {@code M} to be used during testing.
     *
     * @return A random {@link Message} of type {@code M} to be used during testing.
     */
    abstract M createRandomMessage();

    @Test
    void shouldEmitOriginalExceptionAsFailure() {
        MessageStream<M> testSubject = failingTestSubject(List.of(), new MockException());

        CompletableFuture<MessageEntry<M>> actual = testSubject.asCompletableFuture();
>>>>>>> 509ae237

        assertTrue(actual.isCompletedExceptionally());
        assertInstanceOf(MockException.class, actual.exceptionNow());
    }

    @Test
    void shouldCompleteWithNullOnEmptyList() {
<<<<<<< HEAD
        MessageStream<E> testSubject = testSubject(Collections.emptyList());

        CompletableFuture<E> actual = testSubject.asCompletableFuture();
=======
        MessageStream<M> testSubject = testSubject(Collections.emptyList());

        CompletableFuture<MessageEntry<M>> actual = testSubject.asCompletableFuture();
>>>>>>> 509ae237

        assertNull(actual.resultNow());
    }

    @Test
    void shouldMapSingleValue_asCompletableFuture() {
<<<<<<< HEAD
        E in = createRandomEntry();
        E out = createRandomEntry();

        MessageStream<E> testSubject = testSubject(List.of(in));
=======
        M in = createRandomMessage();
        M out = createRandomMessage();

        MessageStream<M> testSubject = testSubject(List.of(in));
>>>>>>> 509ae237

        var actual = testSubject.map(entry -> entry.map(input -> out))
                                .asCompletableFuture()
                                .join()
                                .message();

        assertSame(out, actual);
    }

    @Test
    void shouldMapSingleValue_asFlux() {
<<<<<<< HEAD
        E in = createRandomEntry();
        E out = createRandomEntry();

        MessageStream<E> testSubject = testSubject(List.of(in));
=======
        M in = createRandomMessage();
        M out = createRandomMessage();

        MessageStream<M> testSubject = testSubject(List.of(in));
>>>>>>> 509ae237

        StepVerifier.create(testSubject.map(entry -> entry.map(input -> out)).asFlux())
                    .expectNextMatches(entry -> entry.message().equals(out))
                    .verifyComplete();
    }

    @Test
    void shouldMapMultipleValues_asFlux() {
<<<<<<< HEAD
        E in1 = createRandomEntry();
        E out1 = createRandomEntry();
        E in2 = createRandomEntry();
        E out2 = createRandomEntry();

        MessageStream<E> testSubject = testSubject(List.of(in1, in2));
=======
        M in1 = createRandomMessage();
        M out1 = createRandomMessage();
        M in2 = createRandomMessage();
        M out2 = createRandomMessage();

        MessageStream<M> testSubject = testSubject(List.of(in1, in2));
>>>>>>> 509ae237

        StepVerifier.create(testSubject.map(entry -> entry.map(input -> input == in1 ? out1 : out2)).asFlux())
                    .expectNextMatches(entry -> entry.message().equals(out1))
                    .expectNextMatches(entry -> entry.message().equals(out2))
                    .verifyComplete();
    }

    @Test
    void shouldMapValuesUntilFailure_asFlux() {
<<<<<<< HEAD
        E in = createRandomEntry();
        E out = createRandomEntry();

        MessageStream<E> testSubject = failingTestSubject(List.of(in), new MockException())
                .map(input -> out)
=======
        M in = createRandomMessage();
        M out = createRandomMessage();

        MessageStream<M> testSubject = failingTestSubject(List.of(in), new MockException())
                .map(entry -> entry.map(input -> out))
>>>>>>> 509ae237
                .onErrorContinue(MessageStream::failed);

        StepVerifier.create(testSubject.asFlux())
                    .expectNextMatches(entry -> entry.message().equals(out))
                    .expectErrorMatches(MockException.class::isInstance)
                    .verify();
    }

    @Test
    void shouldNotCallMapperForEmptyStream_asCompletableFuture() {
        AtomicBoolean invoked = new AtomicBoolean();

<<<<<<< HEAD
        MessageStream<E> testSubject = testSubject(List.of())
                .map(i -> {
=======
        MessageStream<M> testSubject = testSubject(List.of())
                .map(entry -> {
>>>>>>> 509ae237
                    invoked.set(true);
                    return entry;
                });

        MessageEntry<M> actual = testSubject.asCompletableFuture().join();

        assertFalse(invoked.get(), "Mapper function should not be invoked for empty streams");
        assertNull(actual, "Expected null value from empty stream");
    }

    @Test
    void shouldNotCallMapperForEmptyStream_asFlux() {
        AtomicBoolean invoked = new AtomicBoolean();

<<<<<<< HEAD
        MessageStream<E> testSubject = testSubject(List.of())
                .map(i -> {
=======
        MessageStream<M> testSubject = testSubject(List.of())
                .map(entry -> {
>>>>>>> 509ae237
                    invoked.set(true);
                    return entry;
                });

        StepVerifier.create(testSubject.asFlux())
                    .verifyComplete();
        assertFalse(invoked.get(), "Mapper function should not be invoked for empty streams");
    }

    @Test
    void shouldNotCallMapperForFailedStream() {
        AtomicBoolean invoked = new AtomicBoolean();

<<<<<<< HEAD
        MessageStream<E> testSubject = failingTestSubject(List.of(), new MockException())
                .map(i -> {
=======
        MessageStream<M> testSubject = failingTestSubject(List.of(), new MockException())
                .map(entry -> {
>>>>>>> 509ae237
                    invoked.set(true);
                    return entry;
                });

        assertTrue(testSubject.asCompletableFuture().isCompletedExceptionally());
        assertFalse(invoked.get(), "Mapper function should not be invoked for empty streams");
    }

    @Test
    void shouldReduceToExpectedResult() {
<<<<<<< HEAD
        E randomPayload = createRandomEntry();
        String expected = randomPayload.toString() + randomPayload;

        MessageStream<E> testSubject = testSubject(List.of(randomPayload, randomPayload));

        CompletableFuture<String> result = testSubject.reduce("", (base, entry) -> entry.toString() + entry);
=======
        M randomMessage = createRandomMessage();
        String expected = randomMessage.getPayload().toString() + randomMessage.getPayload().toString();

        MessageStream<M> testSubject = testSubject(List.of(randomMessage, randomMessage));

        CompletableFuture<String> result = testSubject.reduce(
                "",
                (base, entry) -> entry.message().getPayload().toString() + entry.message().getPayload().toString()
        );
>>>>>>> 509ae237

        assertTrue(result.isDone());
        assertEquals(expected, result.join());
    }

    @Test
    void shouldReturnIdentityWhenReducingEmptyStream() {
        String expected = "42";
        AtomicBoolean invoked = new AtomicBoolean();

<<<<<<< HEAD
        MessageStream<E> testSubject = testSubject(List.of());
=======
        MessageStream<M> testSubject = testSubject(List.of());
>>>>>>> 509ae237

        CompletableFuture<String> result = testSubject.reduce(
                expected,
                (base, entry) -> {
                    invoked.set(true);
<<<<<<< HEAD
                    return entry.toString() + entry;
=======
                    return entry.message().getPayload().toString() + entry.message().getPayload().toString();
>>>>>>> 509ae237
                }
        );

        assertTrue(result.isDone());
        assertEquals(expected, result.join());
        assertFalse(invoked.get());
    }

    @Test
    void shouldNotReduceForEmptyFailingStream() {
        AtomicBoolean invoked = new AtomicBoolean();
        RuntimeException expected = new RuntimeException("oops");

<<<<<<< HEAD
        MessageStream<E> testSubject = failingTestSubject(List.of(), expected);
=======
        MessageStream<M> testSubject = failingTestSubject(List.of(), expected);
>>>>>>> 509ae237

        CompletableFuture<String> result = testSubject.reduce(
                "",
                (base, entry) -> {
                    invoked.set(true);
<<<<<<< HEAD
                    return entry.toString() + entry;
=======
                    return entry.message().getPayload().toString() + entry.message().getPayload().toString();
>>>>>>> 509ae237
                }
        );

        assertTrue(result.isCompletedExceptionally());
        assertEquals(expected, result.exceptionNow());
        assertFalse(invoked.get());
    }

    @Test
    void shouldCompleteExceptionallyAfterReducingForFailedStream() {
        AtomicBoolean invoked = new AtomicBoolean();
        RuntimeException expected = new RuntimeException("oops");

<<<<<<< HEAD
        MessageStream<E> testSubject = failingTestSubject(
                List.of(createRandomEntry(),
                        createRandomEntry()),
                expected
        );
=======
        MessageStream<M> testSubject =
                failingTestSubject(List.of(createRandomMessage(), createRandomMessage()), expected);
>>>>>>> 509ae237

        CompletableFuture<String> result = testSubject.reduce(
                "",
                (base, entry) -> {
                    invoked.set(true);
<<<<<<< HEAD
                    return entry.toString() + entry;
=======
                    return entry.message().getPayload().toString() + entry.message().getPayload().toString();
>>>>>>> 509ae237
                }
        );

        assertTrue(result.isCompletedExceptionally());
        assertEquals(expected, result.exceptionNow());
        assertTrue(invoked.get());
    }

    @Test
    void shouldInvokeOnNextHandler_asCompletableFuture() {
        AtomicBoolean invoked = new AtomicBoolean(false);
<<<<<<< HEAD
        E expected = createRandomEntry();

        MessageStream<E> testSubject = testSubject(List.of(expected));

        CompletableFuture<E> result = testSubject.onNextItem((entry) -> invoked.set(true))
                                                 .asCompletableFuture();
=======
        M expected = createRandomMessage();

        MessageStream<M> testSubject = testSubject(List.of(expected));

        CompletableFuture<MessageEntry<M>> result = testSubject.onNextItem((entry) -> invoked.set(true))
                                                               .asCompletableFuture();
>>>>>>> 509ae237
        assertTrue(result.isDone());
        assertEquals(expected, result.join().message());
        assertTrue(invoked.get());
    }

    @Test
    void shouldInvokeOnNextHandler_asFlux() {
        AtomicBoolean invoked = new AtomicBoolean(false);
<<<<<<< HEAD
        E expected = createRandomEntry();

        MessageStream<E> testSubject = testSubject(List.of(expected));
=======
        M expected = createRandomMessage();

        MessageStream<M> testSubject = testSubject(List.of(expected));
>>>>>>> 509ae237

        StepVerifier.create(testSubject.onNextItem((entry) -> invoked.set(true))
                                       .asFlux())
                    .expectNextMatches(entry -> entry.message().equals(expected))
                    .verifyComplete();
        assertTrue(invoked.get());
    }

    @Test
    void shouldReturnFirstEntryFromOnErrorStream_asCompletableFuture() {
        Exception expectedError = new RuntimeException("oops");
<<<<<<< HEAD
        E expected = createRandomEntry();
        MessageStream<E> onErrorStream = testSubject(List.of(expected));

        MessageStream<E> testSubject = failingTestSubject(List.of(), expectedError);

        CompletableFuture<E> result = testSubject.onErrorContinue(error -> {
                                                     assertEquals(expectedError, FutureUtils.unwrap(error));
                                                     return onErrorStream;
                                                 })
                                                 .asCompletableFuture();
=======
        M expected = createRandomMessage();
        MessageStream<M> onErrorStream = testSubject(List.of(expected));

        MessageStream<M> testSubject = failingTestSubject(List.of(), expectedError);

        CompletableFuture<MessageEntry<M>> result =
                testSubject.onErrorContinue(error -> {
                               assertEquals(expectedError, FutureUtils.unwrap(error));
                               return onErrorStream;
                           })
                           .asCompletableFuture();

>>>>>>> 509ae237
        assertTrue(result.isDone());
        assertEquals(expected, result.join().message());
    }

    @Test
    void shouldContinueOnSecondStreamOnError_asFlux() {
        Exception expectedError = new RuntimeException("oops");
<<<<<<< HEAD
        E expectedFirst = createRandomEntry();
        E expectedSecond = createRandomEntry();
        MessageStream<E> onErrorStream = testSubject(List.of(expectedSecond));

        MessageStream<E> testSubject = failingTestSubject(List.of(expectedFirst), expectedError);
=======
        M expectedFirst = createRandomMessage();
        M expectedSecond = createRandomMessage();
        MessageStream<M> onErrorStream = testSubject(List.of(expectedSecond));

        MessageStream<M> testSubject = failingTestSubject(List.of(expectedFirst), expectedError);
>>>>>>> 509ae237

        StepVerifier.create(testSubject.onErrorContinue(error -> {
                                           assertEquals(expectedError, FutureUtils.unwrap(error));
                                           return onErrorStream;
                                       })
                                       .asFlux())
                    .expectNextMatches(entry -> entry.message().equals(expectedFirst))
                    .expectNextMatches(entry -> entry.message().equals(expectedSecond))
                    .verifyComplete();
    }

    @Test
    void shouldMoveToConcatWithStream_asCompletableFuture_returnFirstEntryFromFirstStream() {
<<<<<<< HEAD
        E expected = createRandomEntry();
        MessageStream<E> secondStream = testSubject(List.of());

        MessageStream<E> firstStream = testSubject(List.of(expected));

        CompletableFuture<E> result = firstStream.concatWith(secondStream)
                                                 .asCompletableFuture();
=======
        M expected = createRandomMessage();
        MessageStream<M> secondStream = testSubject(List.of());

        MessageStream<M> firstStream = testSubject(List.of(expected));

        CompletableFuture<MessageEntry<M>> result = firstStream.concatWith(secondStream)
                                                               .asCompletableFuture();
>>>>>>> 509ae237
        assertTrue(result.isDone());
        assertEquals(expected, result.join().message());
    }

    @Test
    void shouldMoveToConcatWithStream_asCompletableFuture_returnFirstEntryFromSecondStream() {
<<<<<<< HEAD
        E expected = createRandomEntry();
        MessageStream<E> secondStream = testSubject(List.of(expected));

        MessageStream<E> firstStream = testSubject(List.of());

        CompletableFuture<E> result = firstStream.concatWith(secondStream)
                                                 .asCompletableFuture();
=======
        M expected = createRandomMessage();
        MessageStream<M> secondStream = testSubject(List.of(expected));

        MessageStream<M> firstStream = testSubject(List.of());

        CompletableFuture<MessageEntry<M>> result = firstStream.concatWith(secondStream)
                                                               .asCompletableFuture();
>>>>>>> 509ae237
        assertTrue(result.isDone());
        assertEquals(expected, result.join().message());
    }

    @Test
    void shouldMoveToConcatWithStream_asFlux() {
<<<<<<< HEAD
        E expectedFirst = createRandomEntry();
        E expectedSecond = createRandomEntry();
        MessageStream<E> secondStream = testSubject(List.of(expectedSecond));

        MessageStream<E> testSubject = testSubject(List.of(expectedFirst));
=======
        M expectedFirst = createRandomMessage();
        M expectedSecond = createRandomMessage();
        MessageStream<M> secondStream = testSubject(List.of(expectedSecond));

        MessageStream<M> testSubject = testSubject(List.of(expectedFirst));
>>>>>>> 509ae237

        StepVerifier.create(testSubject.concatWith(secondStream).asFlux())
                    .expectNextMatches(entry -> entry.message().equals(expectedFirst))
                    .expectNextMatches(entry -> entry.message().equals(expectedSecond))
                    .verifyComplete();
    }

    @Test
    void shouldInvokeCompletionCallback_asCompletableFuture() {
        AtomicBoolean invoked = new AtomicBoolean();

<<<<<<< HEAD
        MessageStream<E> testSubject = testSubject(List.of());
=======
        MessageStream<M> testSubject = testSubject(List.of());
>>>>>>> 509ae237

        testSubject.whenComplete(() -> invoked.set(true))
                   .asCompletableFuture()
                   .join();

        assertTrue(invoked.get());
    }

    @Test
    void shouldNotInvokeCompletionCallbackForFailedStream_asCompletableFuture() {
        AtomicBoolean invoked = new AtomicBoolean();
        RuntimeException expected = new RuntimeException("oops");

<<<<<<< HEAD
        MessageStream<E> testSubject = failingTestSubject(List.of(), expected);

        CompletableFuture<E> result = testSubject.whenComplete(() -> invoked.set(true))
                                                 .asCompletableFuture();
=======
        MessageStream<M> testSubject = failingTestSubject(List.of(), expected);

        CompletableFuture<MessageEntry<M>> result = testSubject.whenComplete(() -> invoked.set(true))
                                                               .asCompletableFuture();
>>>>>>> 509ae237
        assertTrue(result.isCompletedExceptionally());
        assertEquals(expected, result.exceptionNow());
        assertFalse(invoked.get());
    }

    @Test
    void shouldInvokeCompletionCallback_asFlux() {
        AtomicBoolean invoked = new AtomicBoolean();

<<<<<<< HEAD
        MessageStream<E> testSubject = testSubject(List.of());
=======
        MessageStream<M> testSubject = testSubject(List.of());
>>>>>>> 509ae237

        StepVerifier.create(testSubject.whenComplete(() -> invoked.set(true))
                                       .asFlux())
                    .verifyComplete();
        assertTrue(invoked.get());
    }

    @Test
    void shouldNotInvokeCompletionCallbackForFailedStream_asFlux() {
        AtomicBoolean invoked = new AtomicBoolean();

<<<<<<< HEAD
        MessageStream<E> testSubject = failingTestSubject(List.of(), new RuntimeException("oops"));
=======
        MessageStream<M> testSubject = failingTestSubject(List.of(), new RuntimeException("oops"));
>>>>>>> 509ae237

        StepVerifier.create(testSubject.whenComplete(() -> invoked.set(true))
                                       .asFlux())
                    .verifyError(RuntimeException.class);
        assertFalse(invoked.get());
    }

    @Test
    void shouldResultInFailedStreamWhenCompletionCallbackThrowsAnException_asCompletableFuture() {
        RuntimeException expected = new RuntimeException("oops");

<<<<<<< HEAD
        MessageStream<E> testSubject = testSubject(List.of(createRandomEntry()));

        CompletableFuture<E> result = testSubject.whenComplete(() -> {
                                                     throw expected;
                                                 })
                                                 .asCompletableFuture();
=======
        MessageStream<M> testSubject = testSubject(List.of(createRandomMessage()));

        CompletableFuture<MessageEntry<M>> result = testSubject.whenComplete(() -> {
                                                                   throw expected;
                                                               })
                                                               .asCompletableFuture();
>>>>>>> 509ae237

        assertTrue(result.isCompletedExceptionally());
        assertEquals(expected, result.exceptionNow());
    }

    @Test
    void shouldResultInFailedStreamWhenCompletionCallbackThrowsAnException_asFlux() {
        RuntimeException expected = new RuntimeException("oops");
<<<<<<< HEAD
        E expectedEntry = createRandomEntry();

        MessageStream<E> testSubject = testSubject(List.of(expectedEntry));
=======
        M expectedMessage = createRandomMessage();

        MessageStream<M> testSubject = testSubject(List.of(expectedMessage));
>>>>>>> 509ae237

        StepVerifier.create(testSubject.whenComplete(() -> {
                                           throw expected;
                                       })
                                       .asFlux())
<<<<<<< HEAD
                    .expectNext(expectedEntry)
=======
                    .expectNextMatches(entry -> entry.message().equals(expectedMessage))
>>>>>>> 509ae237
                    .verifyErrorMatches(expected::equals);
    }
}<|MERGE_RESOLUTION|>--- conflicted
+++ resolved
@@ -32,25 +32,6 @@
 /**
  * Test suite used to validate implementations of the {@link MessageStream}.
  *
-<<<<<<< HEAD
- * @param <E> The type of entry carried in the {@link MessageStream stream}.
- * @author Allard Buijze
- * @author Steven van Beelen
- */
-public abstract class MessageStreamTest<E> {
-
-    /**
-     * Construct a test subject using the given {@code entries} as the source.
-     *
-     * @param entries The entries of type {@code E} acting as the source for the {@link MessageStream stream} under
-     *                construction.
-     * @return A {@link MessageStream stream} to use for testing.
-     */
-    abstract MessageStream<E> testSubject(List<E> entries);
-
-    /**
-     * Construct a test subject using the given {@code entries} as the source, which will fail due to the given
-=======
  * @param <M> The type of {@link Message} contained in the {@link MessageEntry entries} of the
  *            {@link MessageStream stream} under test.
  * @author Allard Buijze
@@ -72,34 +53,11 @@
 
     /**
      * Construct a test subject using the given {@code messages} as the source, which will fail due to the given
->>>>>>> 509ae237
      * {@code failure}.
      * <p>
      * It is the task of the implementer of this method to map the {@code messages} to {@link MessageEntry entires} for
      * the {@link MessageStream stream} under test.
      *
-<<<<<<< HEAD
-     * @param entries The entries of type {@code E} acting as the source for the {@link MessageStream stream} under
-     *                construction.
-     * @param failure The {@link Exception} causing the {@link MessageStream stream} under construction to fail.
-     * @return A {@link MessageStream stream} that will complete exceptionally to use for testing.
-     */
-    abstract MessageStream<E> failingTestSubject(List<E> entries,
-                                                 Exception failure);
-
-    /**
-     * Constructs a random entry of type {@code E} to be used during testing.
-     *
-     * @return A random entry of type {@code E} to be used during testing.
-     */
-    abstract E createRandomEntry();
-
-    @Test
-    void shouldEmitOriginalExceptionAsFailure() {
-        MessageStream<E> testSubject = failingTestSubject(List.of(), new MockException());
-
-        CompletableFuture<E> actual = testSubject.asCompletableFuture();
-=======
      * @param messages The {@link Message Message} of type {@code M} acting as the source for the
      *                 {@link MessageStream stream} under construction.
      * @param failure  The {@link Exception} causing the {@link MessageStream stream} under construction to fail.
@@ -120,7 +78,6 @@
         MessageStream<M> testSubject = failingTestSubject(List.of(), new MockException());
 
         CompletableFuture<MessageEntry<M>> actual = testSubject.asCompletableFuture();
->>>>>>> 509ae237
 
         assertTrue(actual.isCompletedExceptionally());
         assertInstanceOf(MockException.class, actual.exceptionNow());
@@ -128,32 +85,19 @@
 
     @Test
     void shouldCompleteWithNullOnEmptyList() {
-<<<<<<< HEAD
-        MessageStream<E> testSubject = testSubject(Collections.emptyList());
-
-        CompletableFuture<E> actual = testSubject.asCompletableFuture();
-=======
         MessageStream<M> testSubject = testSubject(Collections.emptyList());
 
         CompletableFuture<MessageEntry<M>> actual = testSubject.asCompletableFuture();
->>>>>>> 509ae237
 
         assertNull(actual.resultNow());
     }
 
     @Test
     void shouldMapSingleValue_asCompletableFuture() {
-<<<<<<< HEAD
-        E in = createRandomEntry();
-        E out = createRandomEntry();
-
-        MessageStream<E> testSubject = testSubject(List.of(in));
-=======
         M in = createRandomMessage();
         M out = createRandomMessage();
 
         MessageStream<M> testSubject = testSubject(List.of(in));
->>>>>>> 509ae237
 
         var actual = testSubject.map(entry -> entry.map(input -> out))
                                 .asCompletableFuture()
@@ -165,17 +109,10 @@
 
     @Test
     void shouldMapSingleValue_asFlux() {
-<<<<<<< HEAD
-        E in = createRandomEntry();
-        E out = createRandomEntry();
-
-        MessageStream<E> testSubject = testSubject(List.of(in));
-=======
         M in = createRandomMessage();
         M out = createRandomMessage();
 
         MessageStream<M> testSubject = testSubject(List.of(in));
->>>>>>> 509ae237
 
         StepVerifier.create(testSubject.map(entry -> entry.map(input -> out)).asFlux())
                     .expectNextMatches(entry -> entry.message().equals(out))
@@ -184,21 +121,12 @@
 
     @Test
     void shouldMapMultipleValues_asFlux() {
-<<<<<<< HEAD
-        E in1 = createRandomEntry();
-        E out1 = createRandomEntry();
-        E in2 = createRandomEntry();
-        E out2 = createRandomEntry();
-
-        MessageStream<E> testSubject = testSubject(List.of(in1, in2));
-=======
         M in1 = createRandomMessage();
         M out1 = createRandomMessage();
         M in2 = createRandomMessage();
         M out2 = createRandomMessage();
 
         MessageStream<M> testSubject = testSubject(List.of(in1, in2));
->>>>>>> 509ae237
 
         StepVerifier.create(testSubject.map(entry -> entry.map(input -> input == in1 ? out1 : out2)).asFlux())
                     .expectNextMatches(entry -> entry.message().equals(out1))
@@ -208,19 +136,11 @@
 
     @Test
     void shouldMapValuesUntilFailure_asFlux() {
-<<<<<<< HEAD
-        E in = createRandomEntry();
-        E out = createRandomEntry();
-
-        MessageStream<E> testSubject = failingTestSubject(List.of(in), new MockException())
-                .map(input -> out)
-=======
         M in = createRandomMessage();
         M out = createRandomMessage();
 
         MessageStream<M> testSubject = failingTestSubject(List.of(in), new MockException())
                 .map(entry -> entry.map(input -> out))
->>>>>>> 509ae237
                 .onErrorContinue(MessageStream::failed);
 
         StepVerifier.create(testSubject.asFlux())
@@ -233,13 +153,8 @@
     void shouldNotCallMapperForEmptyStream_asCompletableFuture() {
         AtomicBoolean invoked = new AtomicBoolean();
 
-<<<<<<< HEAD
-        MessageStream<E> testSubject = testSubject(List.of())
-                .map(i -> {
-=======
         MessageStream<M> testSubject = testSubject(List.of())
                 .map(entry -> {
->>>>>>> 509ae237
                     invoked.set(true);
                     return entry;
                 });
@@ -254,13 +169,8 @@
     void shouldNotCallMapperForEmptyStream_asFlux() {
         AtomicBoolean invoked = new AtomicBoolean();
 
-<<<<<<< HEAD
-        MessageStream<E> testSubject = testSubject(List.of())
-                .map(i -> {
-=======
         MessageStream<M> testSubject = testSubject(List.of())
                 .map(entry -> {
->>>>>>> 509ae237
                     invoked.set(true);
                     return entry;
                 });
@@ -274,13 +184,8 @@
     void shouldNotCallMapperForFailedStream() {
         AtomicBoolean invoked = new AtomicBoolean();
 
-<<<<<<< HEAD
-        MessageStream<E> testSubject = failingTestSubject(List.of(), new MockException())
-                .map(i -> {
-=======
         MessageStream<M> testSubject = failingTestSubject(List.of(), new MockException())
                 .map(entry -> {
->>>>>>> 509ae237
                     invoked.set(true);
                     return entry;
                 });
@@ -291,14 +196,6 @@
 
     @Test
     void shouldReduceToExpectedResult() {
-<<<<<<< HEAD
-        E randomPayload = createRandomEntry();
-        String expected = randomPayload.toString() + randomPayload;
-
-        MessageStream<E> testSubject = testSubject(List.of(randomPayload, randomPayload));
-
-        CompletableFuture<String> result = testSubject.reduce("", (base, entry) -> entry.toString() + entry);
-=======
         M randomMessage = createRandomMessage();
         String expected = randomMessage.getPayload().toString() + randomMessage.getPayload().toString();
 
@@ -308,7 +205,6 @@
                 "",
                 (base, entry) -> entry.message().getPayload().toString() + entry.message().getPayload().toString()
         );
->>>>>>> 509ae237
 
         assertTrue(result.isDone());
         assertEquals(expected, result.join());
@@ -319,21 +215,13 @@
         String expected = "42";
         AtomicBoolean invoked = new AtomicBoolean();
 
-<<<<<<< HEAD
-        MessageStream<E> testSubject = testSubject(List.of());
-=======
         MessageStream<M> testSubject = testSubject(List.of());
->>>>>>> 509ae237
 
         CompletableFuture<String> result = testSubject.reduce(
                 expected,
                 (base, entry) -> {
                     invoked.set(true);
-<<<<<<< HEAD
-                    return entry.toString() + entry;
-=======
                     return entry.message().getPayload().toString() + entry.message().getPayload().toString();
->>>>>>> 509ae237
                 }
         );
 
@@ -347,21 +235,13 @@
         AtomicBoolean invoked = new AtomicBoolean();
         RuntimeException expected = new RuntimeException("oops");
 
-<<<<<<< HEAD
-        MessageStream<E> testSubject = failingTestSubject(List.of(), expected);
-=======
         MessageStream<M> testSubject = failingTestSubject(List.of(), expected);
->>>>>>> 509ae237
 
         CompletableFuture<String> result = testSubject.reduce(
                 "",
                 (base, entry) -> {
                     invoked.set(true);
-<<<<<<< HEAD
-                    return entry.toString() + entry;
-=======
                     return entry.message().getPayload().toString() + entry.message().getPayload().toString();
->>>>>>> 509ae237
                 }
         );
 
@@ -375,26 +255,14 @@
         AtomicBoolean invoked = new AtomicBoolean();
         RuntimeException expected = new RuntimeException("oops");
 
-<<<<<<< HEAD
-        MessageStream<E> testSubject = failingTestSubject(
-                List.of(createRandomEntry(),
-                        createRandomEntry()),
-                expected
-        );
-=======
         MessageStream<M> testSubject =
                 failingTestSubject(List.of(createRandomMessage(), createRandomMessage()), expected);
->>>>>>> 509ae237
 
         CompletableFuture<String> result = testSubject.reduce(
                 "",
                 (base, entry) -> {
                     invoked.set(true);
-<<<<<<< HEAD
-                    return entry.toString() + entry;
-=======
                     return entry.message().getPayload().toString() + entry.message().getPayload().toString();
->>>>>>> 509ae237
                 }
         );
 
@@ -406,21 +274,12 @@
     @Test
     void shouldInvokeOnNextHandler_asCompletableFuture() {
         AtomicBoolean invoked = new AtomicBoolean(false);
-<<<<<<< HEAD
-        E expected = createRandomEntry();
-
-        MessageStream<E> testSubject = testSubject(List.of(expected));
-
-        CompletableFuture<E> result = testSubject.onNextItem((entry) -> invoked.set(true))
-                                                 .asCompletableFuture();
-=======
         M expected = createRandomMessage();
 
         MessageStream<M> testSubject = testSubject(List.of(expected));
 
         CompletableFuture<MessageEntry<M>> result = testSubject.onNextItem((entry) -> invoked.set(true))
                                                                .asCompletableFuture();
->>>>>>> 509ae237
         assertTrue(result.isDone());
         assertEquals(expected, result.join().message());
         assertTrue(invoked.get());
@@ -429,15 +288,9 @@
     @Test
     void shouldInvokeOnNextHandler_asFlux() {
         AtomicBoolean invoked = new AtomicBoolean(false);
-<<<<<<< HEAD
-        E expected = createRandomEntry();
-
-        MessageStream<E> testSubject = testSubject(List.of(expected));
-=======
         M expected = createRandomMessage();
 
         MessageStream<M> testSubject = testSubject(List.of(expected));
->>>>>>> 509ae237
 
         StepVerifier.create(testSubject.onNextItem((entry) -> invoked.set(true))
                                        .asFlux())
@@ -449,18 +302,6 @@
     @Test
     void shouldReturnFirstEntryFromOnErrorStream_asCompletableFuture() {
         Exception expectedError = new RuntimeException("oops");
-<<<<<<< HEAD
-        E expected = createRandomEntry();
-        MessageStream<E> onErrorStream = testSubject(List.of(expected));
-
-        MessageStream<E> testSubject = failingTestSubject(List.of(), expectedError);
-
-        CompletableFuture<E> result = testSubject.onErrorContinue(error -> {
-                                                     assertEquals(expectedError, FutureUtils.unwrap(error));
-                                                     return onErrorStream;
-                                                 })
-                                                 .asCompletableFuture();
-=======
         M expected = createRandomMessage();
         MessageStream<M> onErrorStream = testSubject(List.of(expected));
 
@@ -473,7 +314,6 @@
                            })
                            .asCompletableFuture();
 
->>>>>>> 509ae237
         assertTrue(result.isDone());
         assertEquals(expected, result.join().message());
     }
@@ -481,19 +321,11 @@
     @Test
     void shouldContinueOnSecondStreamOnError_asFlux() {
         Exception expectedError = new RuntimeException("oops");
-<<<<<<< HEAD
-        E expectedFirst = createRandomEntry();
-        E expectedSecond = createRandomEntry();
-        MessageStream<E> onErrorStream = testSubject(List.of(expectedSecond));
-
-        MessageStream<E> testSubject = failingTestSubject(List.of(expectedFirst), expectedError);
-=======
         M expectedFirst = createRandomMessage();
         M expectedSecond = createRandomMessage();
         MessageStream<M> onErrorStream = testSubject(List.of(expectedSecond));
 
         MessageStream<M> testSubject = failingTestSubject(List.of(expectedFirst), expectedError);
->>>>>>> 509ae237
 
         StepVerifier.create(testSubject.onErrorContinue(error -> {
                                            assertEquals(expectedError, FutureUtils.unwrap(error));
@@ -507,15 +339,6 @@
 
     @Test
     void shouldMoveToConcatWithStream_asCompletableFuture_returnFirstEntryFromFirstStream() {
-<<<<<<< HEAD
-        E expected = createRandomEntry();
-        MessageStream<E> secondStream = testSubject(List.of());
-
-        MessageStream<E> firstStream = testSubject(List.of(expected));
-
-        CompletableFuture<E> result = firstStream.concatWith(secondStream)
-                                                 .asCompletableFuture();
-=======
         M expected = createRandomMessage();
         MessageStream<M> secondStream = testSubject(List.of());
 
@@ -523,22 +346,12 @@
 
         CompletableFuture<MessageEntry<M>> result = firstStream.concatWith(secondStream)
                                                                .asCompletableFuture();
->>>>>>> 509ae237
         assertTrue(result.isDone());
         assertEquals(expected, result.join().message());
     }
 
     @Test
     void shouldMoveToConcatWithStream_asCompletableFuture_returnFirstEntryFromSecondStream() {
-<<<<<<< HEAD
-        E expected = createRandomEntry();
-        MessageStream<E> secondStream = testSubject(List.of(expected));
-
-        MessageStream<E> firstStream = testSubject(List.of());
-
-        CompletableFuture<E> result = firstStream.concatWith(secondStream)
-                                                 .asCompletableFuture();
-=======
         M expected = createRandomMessage();
         MessageStream<M> secondStream = testSubject(List.of(expected));
 
@@ -546,26 +359,17 @@
 
         CompletableFuture<MessageEntry<M>> result = firstStream.concatWith(secondStream)
                                                                .asCompletableFuture();
->>>>>>> 509ae237
         assertTrue(result.isDone());
         assertEquals(expected, result.join().message());
     }
 
     @Test
     void shouldMoveToConcatWithStream_asFlux() {
-<<<<<<< HEAD
-        E expectedFirst = createRandomEntry();
-        E expectedSecond = createRandomEntry();
-        MessageStream<E> secondStream = testSubject(List.of(expectedSecond));
-
-        MessageStream<E> testSubject = testSubject(List.of(expectedFirst));
-=======
         M expectedFirst = createRandomMessage();
         M expectedSecond = createRandomMessage();
         MessageStream<M> secondStream = testSubject(List.of(expectedSecond));
 
         MessageStream<M> testSubject = testSubject(List.of(expectedFirst));
->>>>>>> 509ae237
 
         StepVerifier.create(testSubject.concatWith(secondStream).asFlux())
                     .expectNextMatches(entry -> entry.message().equals(expectedFirst))
@@ -577,11 +381,7 @@
     void shouldInvokeCompletionCallback_asCompletableFuture() {
         AtomicBoolean invoked = new AtomicBoolean();
 
-<<<<<<< HEAD
-        MessageStream<E> testSubject = testSubject(List.of());
-=======
         MessageStream<M> testSubject = testSubject(List.of());
->>>>>>> 509ae237
 
         testSubject.whenComplete(() -> invoked.set(true))
                    .asCompletableFuture()
@@ -595,17 +395,10 @@
         AtomicBoolean invoked = new AtomicBoolean();
         RuntimeException expected = new RuntimeException("oops");
 
-<<<<<<< HEAD
-        MessageStream<E> testSubject = failingTestSubject(List.of(), expected);
-
-        CompletableFuture<E> result = testSubject.whenComplete(() -> invoked.set(true))
-                                                 .asCompletableFuture();
-=======
         MessageStream<M> testSubject = failingTestSubject(List.of(), expected);
 
         CompletableFuture<MessageEntry<M>> result = testSubject.whenComplete(() -> invoked.set(true))
                                                                .asCompletableFuture();
->>>>>>> 509ae237
         assertTrue(result.isCompletedExceptionally());
         assertEquals(expected, result.exceptionNow());
         assertFalse(invoked.get());
@@ -615,11 +408,7 @@
     void shouldInvokeCompletionCallback_asFlux() {
         AtomicBoolean invoked = new AtomicBoolean();
 
-<<<<<<< HEAD
-        MessageStream<E> testSubject = testSubject(List.of());
-=======
         MessageStream<M> testSubject = testSubject(List.of());
->>>>>>> 509ae237
 
         StepVerifier.create(testSubject.whenComplete(() -> invoked.set(true))
                                        .asFlux())
@@ -631,11 +420,7 @@
     void shouldNotInvokeCompletionCallbackForFailedStream_asFlux() {
         AtomicBoolean invoked = new AtomicBoolean();
 
-<<<<<<< HEAD
-        MessageStream<E> testSubject = failingTestSubject(List.of(), new RuntimeException("oops"));
-=======
         MessageStream<M> testSubject = failingTestSubject(List.of(), new RuntimeException("oops"));
->>>>>>> 509ae237
 
         StepVerifier.create(testSubject.whenComplete(() -> invoked.set(true))
                                        .asFlux())
@@ -647,21 +432,12 @@
     void shouldResultInFailedStreamWhenCompletionCallbackThrowsAnException_asCompletableFuture() {
         RuntimeException expected = new RuntimeException("oops");
 
-<<<<<<< HEAD
-        MessageStream<E> testSubject = testSubject(List.of(createRandomEntry()));
-
-        CompletableFuture<E> result = testSubject.whenComplete(() -> {
-                                                     throw expected;
-                                                 })
-                                                 .asCompletableFuture();
-=======
         MessageStream<M> testSubject = testSubject(List.of(createRandomMessage()));
 
         CompletableFuture<MessageEntry<M>> result = testSubject.whenComplete(() -> {
                                                                    throw expected;
                                                                })
                                                                .asCompletableFuture();
->>>>>>> 509ae237
 
         assertTrue(result.isCompletedExceptionally());
         assertEquals(expected, result.exceptionNow());
@@ -670,25 +446,15 @@
     @Test
     void shouldResultInFailedStreamWhenCompletionCallbackThrowsAnException_asFlux() {
         RuntimeException expected = new RuntimeException("oops");
-<<<<<<< HEAD
-        E expectedEntry = createRandomEntry();
-
-        MessageStream<E> testSubject = testSubject(List.of(expectedEntry));
-=======
         M expectedMessage = createRandomMessage();
 
         MessageStream<M> testSubject = testSubject(List.of(expectedMessage));
->>>>>>> 509ae237
 
         StepVerifier.create(testSubject.whenComplete(() -> {
                                            throw expected;
                                        })
                                        .asFlux())
-<<<<<<< HEAD
-                    .expectNext(expectedEntry)
-=======
                     .expectNextMatches(entry -> entry.message().equals(expectedMessage))
->>>>>>> 509ae237
                     .verifyErrorMatches(expected::equals);
     }
 }