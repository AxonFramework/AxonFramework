/*
 * Copyright (c) 2010-2025. Axon Framework
 *
 * Licensed under the Apache License, Version 2.0 (the "License");
 * you may not use this file except in compliance with the License.
 * You may obtain a copy of the License at
 *
 *    http://www.apache.org/licenses/LICENSE-2.0
 *
 * Unless required by applicable law or agreed to in writing, software
 * distributed under the License is distributed on an "AS IS" BASIS,
 * WITHOUT WARRANTIES OR CONDITIONS OF ANY KIND, either express or implied.
 * See the License for the specific language governing permissions and
 * limitations under the License.
 */

package org.axonframework.messaging;

import java.util.concurrent.CompletableFuture;
import java.util.concurrent.CompletionException;

import static org.junit.jupiter.api.Assertions.*;

public class MessageStreamTestUtils {
    private MessageStreamTestUtils() {
        // Prevent instantiation
    }

    /**
     * Asserts that the given {@code stream} completed exceptionally with the given {@code expectedExceptionType} and
     * {@code expectedMessage}.
     * @param stream The {@link MessageStream} to assert.
     * @param expectedExceptionType The expected type of the exception.
     * @param expectedMessagePart Part of the expected message of the exception.
     */
    public static void assertCompletedExceptionally(
            MessageStream<?> stream,
            Class<? extends Throwable> expectedExceptionType,
            String expectedMessagePart
    ) {
        CompletableFuture<? extends MessageStream.Entry<?>> cf = stream.first().asCompletableFuture();
        var exception = assertThrows(CompletionException.class, cf::join);
        assertInstanceOf(expectedExceptionType, exception.getCause());
<<<<<<< HEAD
        assertTrue(exception.getCause().getMessage().contains(expectedMessagePart), () -> "Actual message: " + exception.getCause().getMessage());
=======
        assertTrue(exception.getCause().getMessage().contains(expectedMessagePart),
                   "Expected message to contain [%s], but was [%s]".formatted(expectedMessagePart,
                                                                                exception.getCause().getMessage()));
>>>>>>> 4c42ea74
    }
}<|MERGE_RESOLUTION|>--- conflicted
+++ resolved
@@ -41,12 +41,8 @@
         CompletableFuture<? extends MessageStream.Entry<?>> cf = stream.first().asCompletableFuture();
         var exception = assertThrows(CompletionException.class, cf::join);
         assertInstanceOf(expectedExceptionType, exception.getCause());
-<<<<<<< HEAD
-        assertTrue(exception.getCause().getMessage().contains(expectedMessagePart), () -> "Actual message: " + exception.getCause().getMessage());
-=======
         assertTrue(exception.getCause().getMessage().contains(expectedMessagePart),
-                   "Expected message to contain [%s], but was [%s]".formatted(expectedMessagePart,
+                   "Expected message to contain [%s],\n but was [%s]".formatted(expectedMessagePart,
                                                                                 exception.getCause().getMessage()));
->>>>>>> 4c42ea74
     }
 }