/*
 * Copyright (c) 2010-2025. Axon Framework
 *
 * Licensed under the Apache License, Version 2.0 (the "License");
 * you may not use this file except in compliance with the License.
 * You may obtain a copy of the License at
 *
 *    http://www.apache.org/licenses/LICENSE-2.0
 *
 * Unless required by applicable law or agreed to in writing, software
 * distributed under the License is distributed on an "AS IS" BASIS,
 * WITHOUT WARRANTIES OR CONDITIONS OF ANY KIND, either express or implied.
 * See the License for the specific language governing permissions and
 * limitations under the License.
 */

package org.axonframework.messaging.interceptors;

import jakarta.validation.Validation;
import jakarta.validation.ValidatorFactory;
import jakarta.validation.constraints.NotNull;
import jakarta.validation.constraints.Pattern;
import org.axonframework.messaging.GenericMessage;
import org.axonframework.messaging.Message;
import org.axonframework.messaging.MessageDispatchInterceptorChain;
import org.axonframework.messaging.MessageHandlerInterceptorChain;
import org.axonframework.messaging.MessageType;
import org.axonframework.messaging.unitofwork.ProcessingContext;
import org.axonframework.messaging.unitofwork.StubProcessingContext;
import org.junit.jupiter.api.*;

import static org.assertj.core.api.Assertions.assertThat;
import static org.junit.jupiter.api.Assertions.*;
import static org.mockito.Mockito.*;

/**
 * Test class validating the {@link BeanValidationInterceptor}.
 *
 * @author Allard Buijze
 */
class BeanValidationInterceptorTest {

    private BeanValidationInterceptor<Message> testSubject;

<<<<<<< HEAD
    private MessageHandlerInterceptorChain<Message<?>> handlerInterceptorChain;
    private MessageDispatchInterceptorChain<Message<?>> dispatchInterceptorChain;
=======
    private InterceptorChain interceptorChain;
    private LegacyUnitOfWork<Message> uow;
>>>>>>> 9384d039

    @BeforeEach
    void setUp() {
        testSubject = new BeanValidationInterceptor<>();
        handlerInterceptorChain = mock();
        dispatchInterceptorChain = mock();
    }

    @Test
<<<<<<< HEAD
    void validateSimpleObject() {
        Message<?> message = new GenericMessage<>(
=======
    void validateSimpleObject() throws Exception {
        uow.transformMessage(m -> new GenericMessage(
>>>>>>> 9384d039
                new MessageType("message"), "Simple instance"
        );
        ProcessingContext context = StubProcessingContext.forMessage(message);
        testSubject.interceptOnHandle(message, context, handlerInterceptorChain);
        verify(handlerInterceptorChain).proceed(message, context);
    }

    @Test
<<<<<<< HEAD
    void validateAnnotatedObject_IllegalNullValue() {
        Message<?> message = new GenericMessage<>(
=======
    void validateAnnotatedObject_IllegalNullValue() throws Exception {
        uow.transformMessage(m -> new GenericMessage(
>>>>>>> 9384d039
                new MessageType("message"), new JSR303AnnotatedInstance(null)
        );
        ProcessingContext context = null;
        testSubject
                .interceptOnDispatch(message, context, dispatchInterceptorChain)
                .error()
                .ifPresentOrElse(e -> {
                                     assertThat(e).isInstanceOf(JSR303ViolationException.class);
                                     assertThat(((JSR303ViolationException) e).getViolations()).isNotEmpty();
                                 }, () -> fail("Expected exception, but got none.")
                );
        verify(dispatchInterceptorChain, never()).proceed(message, context);
    }

    @Test
    void validateAnnotatedObject_LegalValue() throws Exception {
<<<<<<< HEAD
        Message<?> message = new GenericMessage<>(
=======
        uow.transformMessage(m -> new GenericMessage(
>>>>>>> 9384d039
                new MessageType("message"), new JSR303AnnotatedInstance("abc")
        );
        ProcessingContext context = null;
        testSubject.interceptOnDispatch(message, context, dispatchInterceptorChain);
        verify(dispatchInterceptorChain).proceed(message, context);
    }

    @Test
    void validateAnnotatedObject_IllegalValue() throws Exception {
<<<<<<< HEAD
        Message<?> message = new GenericMessage<>(
=======
        uow.transformMessage(m -> new GenericMessage(
>>>>>>> 9384d039
                new MessageType("message"), new JSR303AnnotatedInstance("bea")
        );
        testSubject.interceptOnDispatch(message, null, dispatchInterceptorChain)
                   .error()
                   .ifPresentOrElse(e -> {
                                        assertThat(e).isInstanceOf(JSR303ViolationException.class);
                                        assertThat(((JSR303ViolationException) e).getViolations()).isNotEmpty();
                                    }, () -> fail("Expected exception, but got none.")
                   );
        verify(dispatchInterceptorChain, never()).proceed(message, null);
    }

    @Test
    void customValidatorFactory() throws Exception {
<<<<<<< HEAD
        Message<?> message = new GenericMessage<Object>(new MessageType("message"),
                                                        new JSR303AnnotatedInstance("abc"));
=======
        uow.transformMessage(m -> new GenericMessage(new MessageType("message"),
                                                             new JSR303AnnotatedInstance("abc")));
        ProcessingContext context = StubProcessingContext.forUnitOfWork(uow);
>>>>>>> 9384d039
        ValidatorFactory mockValidatorFactory = spy(Validation.buildDefaultValidatorFactory());
        testSubject = new BeanValidationInterceptor<>(mockValidatorFactory);
        testSubject.interceptOnDispatch(message, null, dispatchInterceptorChain);
        verify(mockValidatorFactory).getValidator();
    }

    public static class JSR303AnnotatedInstance {

        @SuppressWarnings({"FieldCanBeLocal", "FieldMayBeFinal", "unused"})
        @Pattern(regexp = "ab.*")
        @NotNull
        private String notNull;

        public JSR303AnnotatedInstance(String notNull) {
            this.notNull = notNull;
        }
    }
}<|MERGE_RESOLUTION|>--- conflicted
+++ resolved
@@ -42,13 +42,8 @@
 
     private BeanValidationInterceptor<Message> testSubject;
 
-<<<<<<< HEAD
     private MessageHandlerInterceptorChain<Message<?>> handlerInterceptorChain;
-    private MessageDispatchInterceptorChain<Message<?>> dispatchInterceptorChain;
-=======
-    private InterceptorChain interceptorChain;
-    private LegacyUnitOfWork<Message> uow;
->>>>>>> 9384d039
+    private MessageDispatchInterceptorChain<Message> dispatchInterceptorChain;
 
     @BeforeEach
     void setUp() {
@@ -58,13 +53,8 @@
     }
 
     @Test
-<<<<<<< HEAD
     void validateSimpleObject() {
-        Message<?> message = new GenericMessage<>(
-=======
-    void validateSimpleObject() throws Exception {
-        uow.transformMessage(m -> new GenericMessage(
->>>>>>> 9384d039
+        Message<?> message = new GenericMessage(
                 new MessageType("message"), "Simple instance"
         );
         ProcessingContext context = StubProcessingContext.forMessage(message);
@@ -73,13 +63,8 @@
     }
 
     @Test
-<<<<<<< HEAD
     void validateAnnotatedObject_IllegalNullValue() {
-        Message<?> message = new GenericMessage<>(
-=======
-    void validateAnnotatedObject_IllegalNullValue() throws Exception {
-        uow.transformMessage(m -> new GenericMessage(
->>>>>>> 9384d039
+        Message<?> message = new GenericMessage(
                 new MessageType("message"), new JSR303AnnotatedInstance(null)
         );
         ProcessingContext context = null;
@@ -96,11 +81,7 @@
 
     @Test
     void validateAnnotatedObject_LegalValue() throws Exception {
-<<<<<<< HEAD
-        Message<?> message = new GenericMessage<>(
-=======
-        uow.transformMessage(m -> new GenericMessage(
->>>>>>> 9384d039
+        Message message = new GenericMessage(
                 new MessageType("message"), new JSR303AnnotatedInstance("abc")
         );
         ProcessingContext context = null;
@@ -110,11 +91,7 @@
 
     @Test
     void validateAnnotatedObject_IllegalValue() throws Exception {
-<<<<<<< HEAD
-        Message<?> message = new GenericMessage<>(
-=======
-        uow.transformMessage(m -> new GenericMessage(
->>>>>>> 9384d039
+        Message message = new GenericMessage(
                 new MessageType("message"), new JSR303AnnotatedInstance("bea")
         );
         testSubject.interceptOnDispatch(message, null, dispatchInterceptorChain)
@@ -129,14 +106,8 @@
 
     @Test
     void customValidatorFactory() throws Exception {
-<<<<<<< HEAD
-        Message<?> message = new GenericMessage<Object>(new MessageType("message"),
-                                                        new JSR303AnnotatedInstance("abc"));
-=======
-        uow.transformMessage(m -> new GenericMessage(new MessageType("message"),
-                                                             new JSR303AnnotatedInstance("abc")));
-        ProcessingContext context = StubProcessingContext.forUnitOfWork(uow);
->>>>>>> 9384d039
+        Message message = new GenericMessage(new MessageType("message"),
+                                             new JSR303AnnotatedInstance("abc"));
         ValidatorFactory mockValidatorFactory = spy(Validation.buildDefaultValidatorFactory());
         testSubject = new BeanValidationInterceptor<>(mockValidatorFactory);
         testSubject.interceptOnDispatch(message, null, dispatchInterceptorChain);
