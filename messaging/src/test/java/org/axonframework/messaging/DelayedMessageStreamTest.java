/*
 * Copyright (c) 2010-2024. Axon Framework
 *
 * Licensed under the Apache License, Version 2.0 (the "License");
 * you may not use this file except in compliance with the License.
 * You may obtain a copy of the License at
 *
 *    http://www.apache.org/licenses/LICENSE-2.0
 *
 * Unless required by applicable law or agreed to in writing, software
 * distributed under the License is distributed on an "AS IS" BASIS,
 * WITHOUT WARRANTIES OR CONDITIONS OF ANY KIND, either express or implied.
 * See the License for the specific language governing permissions and
 * limitations under the License.
 */

package org.axonframework.messaging;

import org.axonframework.messaging.MessageStream.MessageEntry;
import org.junit.jupiter.api.Test;
import reactor.test.StepVerifier;

import java.time.Duration;
import java.util.List;
import java.util.concurrent.CompletableFuture;
import java.util.concurrent.ThreadLocalRandom;
import java.util.concurrent.atomic.AtomicBoolean;

import static org.junit.jupiter.api.Assertions.*;

/**
 * Test class validating the {@link DelayedMessageStream} through the {@link MessageStreamTest} suite.
 *
 * @author Allard Buijze
 * @author Steven van Beelen
 */
class DelayedMessageStreamTest extends MessageStreamTest<Message<String>> {

    @Override
<<<<<<< HEAD
    MessageStream<String> testSubject(List<String> entries) {
        return DelayedMessageStream.create(CompletableFuture.completedFuture(MessageStream.fromIterable(entries)));
    }

    @Override
    MessageStream<String> failingTestSubject(List<String> entries, Exception failure) {
        return DelayedMessageStream.create(CompletableFuture.completedFuture(
                MessageStream.fromIterable(entries)
=======
    MessageStream<Message<String>> testSubject(List<Message<String>> messages) {
        MessageStream<Message<String>> testStream = MessageStream.fromIterable(messages, SimpleMessageEntry::new);
        return DelayedMessageStream.create(CompletableFuture.completedFuture(testStream));
    }

    @Override
    MessageStream<Message<String>> failingTestSubject(List<Message<String>> messages,
                                                      Exception failure) {
        return DelayedMessageStream.create(CompletableFuture.completedFuture(
                MessageStream.fromIterable(messages, SimpleMessageEntry::new)
>>>>>>> 509ae237
                             .concatWith(MessageStream.failed(failure)))
        );
    }

    @Override
<<<<<<< HEAD
    String createRandomEntry() {
        return "test--" + ThreadLocalRandom.current().nextInt(10000);
=======
    Message<String> createRandomMessage() {
        return GenericMessage.asMessage("test-" + ThreadLocalRandom.current().nextInt(10000));
>>>>>>> 509ae237
    }

    @Test
    void createForExecutionExceptionReturnsFailedMessageStreamWithCause() {
        RuntimeException expected = new RuntimeException("oops");

        CompletableFuture<Object> result = DelayedMessageStream.create(CompletableFuture.failedFuture(expected))
<<<<<<< HEAD
                                                               .asCompletableFuture();
=======
                                                               .asCompletableFuture()
                                                               .thenApply(MessageEntry::message);
>>>>>>> 509ae237

        assertTrue(result.isCompletedExceptionally());
        assertEquals(expected, result.exceptionNow());
    }

    @Test
    void entryBecomeVisibleWhenFutureCompletes_asCompletableFuture() {
        AtomicBoolean invoked = new AtomicBoolean(false);
<<<<<<< HEAD
        CompletableFuture<MessageStream<String>> testFuture = new CompletableFuture<>();
=======
        CompletableFuture<MessageStream<Message<String>>> testFuture = new CompletableFuture<>();
>>>>>>> 509ae237

        MessageStream<?> testSubject = DelayedMessageStream.create(testFuture)
                                                           .whenComplete(() -> invoked.set(true));

        CompletableFuture<?> result = testSubject.asCompletableFuture();
        assertFalse(result.isDone());
        assertFalse(invoked.get());

<<<<<<< HEAD
        testFuture.complete(MessageStream.just(createRandomEntry()));
=======
        testFuture.complete(MessageStream.just(createRandomMessage()));
>>>>>>> 509ae237

        result = testSubject.asCompletableFuture();
        assertTrue(result.isDone());
        assertTrue(invoked.get());
    }

    @Test
    void entryBecomeVisibleWhenFutureCompletes_asFlux() {
        AtomicBoolean invoked = new AtomicBoolean(false);
<<<<<<< HEAD
        String expected = createRandomEntry();
        CompletableFuture<MessageStream<String>> testFuture = new CompletableFuture<>();

        MessageStream<String> testSubject = DelayedMessageStream.create(testFuture)
                                                                .whenComplete(() -> invoked.set(true));
=======
        Message<String> expected = createRandomMessage();
        CompletableFuture<MessageStream<Message<String>>> testFuture = new CompletableFuture<>();

        MessageStream<Message<String>> testSubject = DelayedMessageStream.create(testFuture)
                                                                         .whenComplete(() -> invoked.set(true));
>>>>>>> 509ae237

        StepVerifier.create(testSubject.asFlux())
                    .verifyTimeout(Duration.ofMillis(250));
        // Verify timeout cancels the Flux, so we need to create the test subject again after this.
        assertFalse(invoked.get());

        testFuture.complete(MessageStream.just(expected));
        testSubject = DelayedMessageStream.create(testFuture)
                                          .whenComplete(() -> invoked.set(true));

        StepVerifier.create(testSubject.asFlux())
                    .expectNextMatches(entry -> entry.message().equals(expected))
                    .verifyComplete();
        assertTrue(invoked.get());
    }

    @Test
    void reduceResultBecomesVisibleWhenFutureCompletes() {
<<<<<<< HEAD
        String randomPayload = createRandomEntry();
        String expected = randomPayload + randomPayload;
        MessageStream<String> futureStream = testSubject(List.of(randomPayload, randomPayload));
        CompletableFuture<MessageStream<String>> testFuture = new CompletableFuture<>();
=======
        Message<String> randomMessage = createRandomMessage();
        String expected = randomMessage.getPayload() + randomMessage.getPayload();
        MessageStream<Message<String>> futureStream = testSubject(List.of(randomMessage, randomMessage));
        CompletableFuture<MessageStream<Message<String>>> testFuture = new CompletableFuture<>();
>>>>>>> 509ae237

        MessageStream<String> testSubject = DelayedMessageStream.create(testFuture);

<<<<<<< HEAD
        CompletableFuture<String> result = testSubject.reduce("", (base, entry) -> entry + entry);
=======
        CompletableFuture<String> result = testSubject.reduce(
                "",
                (base, entry) -> entry.message().getPayload() + entry.message().getPayload()
        );
>>>>>>> 509ae237
        assertFalse(result.isDone());

        testFuture.complete(futureStream);

<<<<<<< HEAD
        result = testSubject.reduce("", (base, entry) -> entry + entry);
=======
        result = testSubject.reduce("", (base, entry) -> entry.message().getPayload() + entry.message().getPayload());
>>>>>>> 509ae237
        assertTrue(result.isDone());
        assertEquals(expected, result.join());
    }
}<|MERGE_RESOLUTION|>--- conflicted
+++ resolved
@@ -37,16 +37,6 @@
 class DelayedMessageStreamTest extends MessageStreamTest<Message<String>> {
 
     @Override
-<<<<<<< HEAD
-    MessageStream<String> testSubject(List<String> entries) {
-        return DelayedMessageStream.create(CompletableFuture.completedFuture(MessageStream.fromIterable(entries)));
-    }
-
-    @Override
-    MessageStream<String> failingTestSubject(List<String> entries, Exception failure) {
-        return DelayedMessageStream.create(CompletableFuture.completedFuture(
-                MessageStream.fromIterable(entries)
-=======
     MessageStream<Message<String>> testSubject(List<Message<String>> messages) {
         MessageStream<Message<String>> testStream = MessageStream.fromIterable(messages, SimpleMessageEntry::new);
         return DelayedMessageStream.create(CompletableFuture.completedFuture(testStream));
@@ -57,19 +47,13 @@
                                                       Exception failure) {
         return DelayedMessageStream.create(CompletableFuture.completedFuture(
                 MessageStream.fromIterable(messages, SimpleMessageEntry::new)
->>>>>>> 509ae237
                              .concatWith(MessageStream.failed(failure)))
         );
     }
 
     @Override
-<<<<<<< HEAD
-    String createRandomEntry() {
-        return "test--" + ThreadLocalRandom.current().nextInt(10000);
-=======
     Message<String> createRandomMessage() {
         return GenericMessage.asMessage("test-" + ThreadLocalRandom.current().nextInt(10000));
->>>>>>> 509ae237
     }
 
     @Test
@@ -77,12 +61,8 @@
         RuntimeException expected = new RuntimeException("oops");
 
         CompletableFuture<Object> result = DelayedMessageStream.create(CompletableFuture.failedFuture(expected))
-<<<<<<< HEAD
-                                                               .asCompletableFuture();
-=======
                                                                .asCompletableFuture()
                                                                .thenApply(MessageEntry::message);
->>>>>>> 509ae237
 
         assertTrue(result.isCompletedExceptionally());
         assertEquals(expected, result.exceptionNow());
@@ -91,11 +71,7 @@
     @Test
     void entryBecomeVisibleWhenFutureCompletes_asCompletableFuture() {
         AtomicBoolean invoked = new AtomicBoolean(false);
-<<<<<<< HEAD
-        CompletableFuture<MessageStream<String>> testFuture = new CompletableFuture<>();
-=======
         CompletableFuture<MessageStream<Message<String>>> testFuture = new CompletableFuture<>();
->>>>>>> 509ae237
 
         MessageStream<?> testSubject = DelayedMessageStream.create(testFuture)
                                                            .whenComplete(() -> invoked.set(true));
@@ -104,11 +80,7 @@
         assertFalse(result.isDone());
         assertFalse(invoked.get());
 
-<<<<<<< HEAD
-        testFuture.complete(MessageStream.just(createRandomEntry()));
-=======
         testFuture.complete(MessageStream.just(createRandomMessage()));
->>>>>>> 509ae237
 
         result = testSubject.asCompletableFuture();
         assertTrue(result.isDone());
@@ -118,19 +90,11 @@
     @Test
     void entryBecomeVisibleWhenFutureCompletes_asFlux() {
         AtomicBoolean invoked = new AtomicBoolean(false);
-<<<<<<< HEAD
-        String expected = createRandomEntry();
-        CompletableFuture<MessageStream<String>> testFuture = new CompletableFuture<>();
-
-        MessageStream<String> testSubject = DelayedMessageStream.create(testFuture)
-                                                                .whenComplete(() -> invoked.set(true));
-=======
         Message<String> expected = createRandomMessage();
         CompletableFuture<MessageStream<Message<String>>> testFuture = new CompletableFuture<>();
 
         MessageStream<Message<String>> testSubject = DelayedMessageStream.create(testFuture)
                                                                          .whenComplete(() -> invoked.set(true));
->>>>>>> 509ae237
 
         StepVerifier.create(testSubject.asFlux())
                     .verifyTimeout(Duration.ofMillis(250));
@@ -149,37 +113,22 @@
 
     @Test
     void reduceResultBecomesVisibleWhenFutureCompletes() {
-<<<<<<< HEAD
-        String randomPayload = createRandomEntry();
-        String expected = randomPayload + randomPayload;
-        MessageStream<String> futureStream = testSubject(List.of(randomPayload, randomPayload));
-        CompletableFuture<MessageStream<String>> testFuture = new CompletableFuture<>();
-=======
         Message<String> randomMessage = createRandomMessage();
         String expected = randomMessage.getPayload() + randomMessage.getPayload();
         MessageStream<Message<String>> futureStream = testSubject(List.of(randomMessage, randomMessage));
         CompletableFuture<MessageStream<Message<String>>> testFuture = new CompletableFuture<>();
->>>>>>> 509ae237
 
-        MessageStream<String> testSubject = DelayedMessageStream.create(testFuture);
+        MessageStream<Message<String>> testSubject = DelayedMessageStream.create(testFuture);
 
-<<<<<<< HEAD
-        CompletableFuture<String> result = testSubject.reduce("", (base, entry) -> entry + entry);
-=======
         CompletableFuture<String> result = testSubject.reduce(
                 "",
                 (base, entry) -> entry.message().getPayload() + entry.message().getPayload()
         );
->>>>>>> 509ae237
         assertFalse(result.isDone());
 
         testFuture.complete(futureStream);
 
-<<<<<<< HEAD
-        result = testSubject.reduce("", (base, entry) -> entry + entry);
-=======
         result = testSubject.reduce("", (base, entry) -> entry.message().getPayload() + entry.message().getPayload());
->>>>>>> 509ae237
         assertTrue(result.isDone());
         assertEquals(expected, result.join());
     }
