/*
 * Copyright (c) 2010-2024. Axon Framework
 *
 * Licensed under the Apache License, Version 2.0 (the "License");
 * you may not use this file except in compliance with the License.
 * You may obtain a copy of the License at
 *
 *    http://www.apache.org/licenses/LICENSE-2.0
 *
 * Unless required by applicable law or agreed to in writing, software
 * distributed under the License is distributed on an "AS IS" BASIS,
 * WITHOUT WARRANTIES OR CONDITIONS OF ANY KIND, either express or implied.
 * See the License for the specific language governing permissions and
 * limitations under the License.
 */

package org.axonframework.messaging;

import com.fasterxml.jackson.databind.ObjectMapper;
import org.axonframework.eventhandling.GenericEventMessage;
import org.axonframework.messaging.correlation.ThrowingCorrelationDataProvider;
import org.axonframework.messaging.unitofwork.CurrentUnitOfWork;
import org.axonframework.messaging.unitofwork.DefaultUnitOfWork;
import org.axonframework.messaging.unitofwork.UnitOfWork;
import org.axonframework.serialization.CannotConvertBetweenTypesException;
import org.axonframework.serialization.SerializedObject;
import org.axonframework.serialization.json.JacksonSerializer;
import org.junit.jupiter.api.*;

import java.io.IOException;
import java.util.Collections;
import java.util.HashMap;
import java.util.Map;

import static org.junit.jupiter.api.Assertions.*;
import static org.mockito.Mockito.*;

/**
 * Test correct operations of the {@link GenericMessage} class.
 *
 * @author Rene de Waele
 */
class GenericMessageTest {

    private final Map<String, ?> correlationData = MetaData.from(Collections.singletonMap("foo", "bar"));

    private UnitOfWork<?> unitOfWork;

    @BeforeEach
    void setUp() {
        unitOfWork = mock(UnitOfWork.class);
        when(unitOfWork.getCorrelationData()).thenAnswer(invocation -> correlationData);
        CurrentUnitOfWork.set(unitOfWork);
    }

    @AfterEach
    void tearDown() {
        while (CurrentUnitOfWork.isStarted()) {
            CurrentUnitOfWork.clear(CurrentUnitOfWork.get());
        }
    }

    @Test
    void containsDataAsExpected() {
        String testIdentifier = "testIdentifier";
        QualifiedName testType = fromDottedName("test.message");
        String testPayload = "payload";
        MetaData testMetaData = MetaData.emptyInstance();

        Message<String> testSubject = new GenericMessage<>(testIdentifier, testType, testPayload, testMetaData);

        assertEquals(testIdentifier, testSubject.getIdentifier());
        assertEquals(testType, testSubject.type());
        assertEquals(testPayload, testSubject.getPayload());
        assertEquals(testMetaData, testSubject.getMetaData());
    }

    @Test
    void correlationDataAddedToNewMessage() {
<<<<<<< HEAD
        Message<Object> testMessage = new GenericMessage<>(QualifiedNameUtils.fromDottedName("test.message"),
                                                           new Object());
=======
        Message<Object> testMessage = new GenericMessage<>(new QualifiedName("test", "message", "0.0.1"), new Object());
>>>>>>> 54946cb9
        assertEquals(correlationData, new HashMap<>(testMessage.getMetaData()));

        MetaData newMetaData = MetaData.from(Collections.singletonMap("whatever", new Object()));
        Message<Object> testMessageWithMetaData =
                new GenericMessage<>(new QualifiedName("test", "message", "0.0.1"), new Object(), newMetaData);
        assertEquals(newMetaData.mergedWith(correlationData), testMessageWithMetaData.getMetaData());
    }

    @Test
    void messageSerialization() throws IOException {
        Map<String, String> metaDataMap = Collections.singletonMap("key", "value");

<<<<<<< HEAD
        Message<String> message = new GenericMessage<>(QualifiedNameUtils.fromDottedName("test.message"),
                                                       "payload",
                                                       metaDataMap);
=======
        Message<String> message =
                new GenericMessage<>(new QualifiedName("test", "message", "0.0.1"), "payload", metaDataMap);
>>>>>>> 54946cb9

        JacksonSerializer jacksonSerializer = JacksonSerializer.builder().build();


        SerializedObject<String> serializedPayload = message.serializePayload(jacksonSerializer, String.class);
        SerializedObject<String> serializedMetaData = message.serializeMetaData(jacksonSerializer, String.class);

        assertEquals("\"payload\"", serializedPayload.getData());


        ObjectMapper objectMapper = jacksonSerializer.getObjectMapper();
        Map<String, String> actualMetaData = objectMapper.readValue(serializedMetaData.getData(), Map.class);

        assertTrue(actualMetaData.entrySet().containsAll(metaDataMap.entrySet()));
    }

    @Test
<<<<<<< HEAD
    void whenCorrelationDataProviderThrowsException_thenCatchException() {
        unitOfWork = new DefaultUnitOfWork<>(new GenericEventMessage<>(QualifiedNameUtils.fromDottedName("test.message"),
                                                                       "Input 1"));
=======
    void asMessageReturnsProvidedMessageAsIs() {
        Message<String> testMessage = new GenericMessage<>(new QualifiedName("test", "message", "0.0.1"), "payload");

        Message<?> result = GenericMessage.asMessage(testMessage);

        assertEquals(testMessage, result);
    }

    @Test
    void asMessageWrapsProvidedObjectsInMessage() {
        String testPayload = "payload";

        Message<?> result = GenericMessage.asMessage(testPayload);

        assertNotEquals(testPayload, result);
        assertEquals(testPayload, result.getPayload());
    }

    @Test
    void whenCorrelationDataProviderThrowsException_thenCatchException() {
        unitOfWork = new DefaultUnitOfWork<>(
                new GenericEventMessage<>(new QualifiedName("test", "event", "0.0.1"), "Input 1")
        );
>>>>>>> 54946cb9
        CurrentUnitOfWork.set(unitOfWork);
        unitOfWork.registerCorrelationDataProvider(new ThrowingCorrelationDataProvider());
        CannotConvertBetweenTypesException exception = new CannotConvertBetweenTypesException("foo");

        Message<?> result = new GenericMessage<>(fromDottedName("test.exception"), exception);

        assertNotNull(result);
    }
}<|MERGE_RESOLUTION|>--- conflicted
+++ resolved
@@ -63,7 +63,7 @@
     @Test
     void containsDataAsExpected() {
         String testIdentifier = "testIdentifier";
-        QualifiedName testType = fromDottedName("test.message");
+        QualifiedName testType = new QualifiedName("test", "message", "0.0.1");
         String testPayload = "payload";
         MetaData testMetaData = MetaData.emptyInstance();
 
@@ -77,12 +77,7 @@
 
     @Test
     void correlationDataAddedToNewMessage() {
-<<<<<<< HEAD
-        Message<Object> testMessage = new GenericMessage<>(QualifiedNameUtils.fromDottedName("test.message"),
-                                                           new Object());
-=======
         Message<Object> testMessage = new GenericMessage<>(new QualifiedName("test", "message", "0.0.1"), new Object());
->>>>>>> 54946cb9
         assertEquals(correlationData, new HashMap<>(testMessage.getMetaData()));
 
         MetaData newMetaData = MetaData.from(Collections.singletonMap("whatever", new Object()));
@@ -95,14 +90,8 @@
     void messageSerialization() throws IOException {
         Map<String, String> metaDataMap = Collections.singletonMap("key", "value");
 
-<<<<<<< HEAD
-        Message<String> message = new GenericMessage<>(QualifiedNameUtils.fromDottedName("test.message"),
-                                                       "payload",
-                                                       metaDataMap);
-=======
         Message<String> message =
                 new GenericMessage<>(new QualifiedName("test", "message", "0.0.1"), "payload", metaDataMap);
->>>>>>> 54946cb9
 
         JacksonSerializer jacksonSerializer = JacksonSerializer.builder().build();
 
@@ -120,40 +109,15 @@
     }
 
     @Test
-<<<<<<< HEAD
-    void whenCorrelationDataProviderThrowsException_thenCatchException() {
-        unitOfWork = new DefaultUnitOfWork<>(new GenericEventMessage<>(QualifiedNameUtils.fromDottedName("test.message"),
-                                                                       "Input 1"));
-=======
-    void asMessageReturnsProvidedMessageAsIs() {
-        Message<String> testMessage = new GenericMessage<>(new QualifiedName("test", "message", "0.0.1"), "payload");
-
-        Message<?> result = GenericMessage.asMessage(testMessage);
-
-        assertEquals(testMessage, result);
-    }
-
-    @Test
-    void asMessageWrapsProvidedObjectsInMessage() {
-        String testPayload = "payload";
-
-        Message<?> result = GenericMessage.asMessage(testPayload);
-
-        assertNotEquals(testPayload, result);
-        assertEquals(testPayload, result.getPayload());
-    }
-
-    @Test
     void whenCorrelationDataProviderThrowsException_thenCatchException() {
         unitOfWork = new DefaultUnitOfWork<>(
                 new GenericEventMessage<>(new QualifiedName("test", "event", "0.0.1"), "Input 1")
         );
->>>>>>> 54946cb9
         CurrentUnitOfWork.set(unitOfWork);
         unitOfWork.registerCorrelationDataProvider(new ThrowingCorrelationDataProvider());
         CannotConvertBetweenTypesException exception = new CannotConvertBetweenTypesException("foo");
 
-        Message<?> result = new GenericMessage<>(fromDottedName("test.exception"), exception);
+        Message<?> result = new GenericMessage<>(new QualifiedName("test", "exception", "0.0.1"), exception);
 
         assertNotNull(result);
     }
