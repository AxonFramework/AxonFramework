/*
 * Copyright (c) 2010-2024. Axon Framework
 *
 * Licensed under the Apache License, Version 2.0 (the "License");
 * you may not use this file except in compliance with the License.
 * You may obtain a copy of the License at
 *
 *    http://www.apache.org/licenses/LICENSE-2.0
 *
 * Unless required by applicable law or agreed to in writing, software
 * distributed under the License is distributed on an "AS IS" BASIS,
 * WITHOUT WARRANTIES OR CONDITIONS OF ANY KIND, either express or implied.
 * See the License for the specific language governing permissions and
 * limitations under the License.
 */

package org.axonframework.messaging;

import com.fasterxml.jackson.databind.ObjectMapper;
import org.axonframework.eventhandling.GenericEventMessage;
import org.axonframework.messaging.correlation.ThrowingCorrelationDataProvider;
import org.axonframework.messaging.unitofwork.CurrentUnitOfWork;
import org.axonframework.messaging.unitofwork.DefaultUnitOfWork;
import org.axonframework.messaging.unitofwork.UnitOfWork;
import org.axonframework.serialization.CannotConvertBetweenTypesException;
import org.axonframework.serialization.SerializedObject;
import org.axonframework.serialization.json.JacksonSerializer;
import org.junit.jupiter.api.*;

import java.io.IOException;
import java.util.Collections;
import java.util.HashMap;
import java.util.Map;

import static org.axonframework.messaging.QualifiedNameUtils.fromDottedName;
import static org.junit.jupiter.api.Assertions.*;
import static org.mockito.Mockito.*;

/**
 * Test correct operations of the {@link GenericMessage} class.
 *
 * @author Rene de Waele
 */
class GenericMessageTest {

    private final Map<String, ?> correlationData = MetaData.from(Collections.singletonMap("foo", "bar"));

    private UnitOfWork<?> unitOfWork;

    @BeforeEach
    void setUp() {
        unitOfWork = mock(UnitOfWork.class);
        when(unitOfWork.getCorrelationData()).thenAnswer(invocation -> correlationData);
        CurrentUnitOfWork.set(unitOfWork);
    }

    @AfterEach
    void tearDown() {
        while (CurrentUnitOfWork.isStarted()) {
            CurrentUnitOfWork.clear(CurrentUnitOfWork.get());
        }
    }

    @Test
    void containsDataAsExpected() {
        String testIdentifier = "testIdentifier";
        QualifiedName testType = dottedName("test.message");
        String testPayload = "payload";
        MetaData testMetaData = MetaData.emptyInstance();

        Message<String> testSubject = new GenericMessage<>(testIdentifier, testType, testPayload, testMetaData);

        assertEquals(testIdentifier, testSubject.getIdentifier());
        assertEquals(testType, testSubject.type());
        assertEquals(testPayload, testSubject.getPayload());
        assertEquals(testMetaData, testSubject.getMetaData());
    }

    @Test
    void correlationDataAddedToNewMessage() {
        Message<Object> testMessage = new GenericMessage<>(QualifiedNameUtils.fromDottedName("test.message"), new Object());
        assertEquals(correlationData, new HashMap<>(testMessage.getMetaData()));

        MetaData newMetaData = MetaData.from(Collections.singletonMap("whatever", new Object()));
        Message<Object> testMessageWithMetaData =
                new GenericMessage<>(QualifiedNameUtils.fromDottedName("test.message"), new Object(), newMetaData);
        assertEquals(newMetaData.mergedWith(correlationData), testMessageWithMetaData.getMetaData());
    }

    @Test
    void messageSerialization() throws IOException {
        Map<String, String> metaDataMap = Collections.singletonMap("key", "value");

        Message<String> message = new GenericMessage<>(QualifiedNameUtils.fromDottedName("test.message"), "payload", metaDataMap);

        JacksonSerializer jacksonSerializer = JacksonSerializer.builder().build();


        SerializedObject<String> serializedPayload = message.serializePayload(jacksonSerializer, String.class);
        SerializedObject<String> serializedMetaData = message.serializeMetaData(jacksonSerializer, String.class);

        assertEquals("\"payload\"", serializedPayload.getData());


        ObjectMapper objectMapper = jacksonSerializer.getObjectMapper();
        Map<String, String> actualMetaData = objectMapper.readValue(serializedMetaData.getData(), Map.class);

        assertTrue(actualMetaData.entrySet().containsAll(metaDataMap.entrySet()));
    }

    @Test
<<<<<<< HEAD
=======
    void asMessageReturnsProvidedMessageAsIs() {
        Message<String> testMessage = new GenericMessage<>(QualifiedNameUtils.fromDottedName("test.message"), "payload");

        Message<?> result = GenericMessage.asMessage(testMessage);

        assertEquals(testMessage, result);
    }

    @Test
    void asMessageWrapsProvidedObjectsInMessage() {
        String testPayload = "payload";

        Message<?> result = GenericMessage.asMessage(testPayload);

        assertNotEquals(testPayload, result);
        assertEquals(testPayload, result.getPayload());
    }

    @Test
>>>>>>> 0b5b90bd
    void whenCorrelationDataProviderThrowsException_thenCatchException() {
        unitOfWork = new DefaultUnitOfWork<>(new GenericEventMessage<>(QualifiedNameUtils.fromDottedName("test.message"), "Input 1"));
        CurrentUnitOfWork.set(unitOfWork);
        unitOfWork.registerCorrelationDataProvider(new ThrowingCorrelationDataProvider());
        CannotConvertBetweenTypesException exception = new CannotConvertBetweenTypesException("foo");

        Message<?> result = new GenericMessage<>(dottedName("test.exception"), exception);

        assertNotNull(result);
    }
}<|MERGE_RESOLUTION|>--- conflicted
+++ resolved
@@ -109,28 +109,6 @@
     }
 
     @Test
-<<<<<<< HEAD
-=======
-    void asMessageReturnsProvidedMessageAsIs() {
-        Message<String> testMessage = new GenericMessage<>(QualifiedNameUtils.fromDottedName("test.message"), "payload");
-
-        Message<?> result = GenericMessage.asMessage(testMessage);
-
-        assertEquals(testMessage, result);
-    }
-
-    @Test
-    void asMessageWrapsProvidedObjectsInMessage() {
-        String testPayload = "payload";
-
-        Message<?> result = GenericMessage.asMessage(testPayload);
-
-        assertNotEquals(testPayload, result);
-        assertEquals(testPayload, result.getPayload());
-    }
-
-    @Test
->>>>>>> 0b5b90bd
     void whenCorrelationDataProviderThrowsException_thenCatchException() {
         unitOfWork = new DefaultUnitOfWork<>(new GenericEventMessage<>(QualifiedNameUtils.fromDottedName("test.message"), "Input 1"));
         CurrentUnitOfWork.set(unitOfWork);
