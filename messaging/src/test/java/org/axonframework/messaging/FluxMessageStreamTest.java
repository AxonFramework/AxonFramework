--- conflicted
+++ resolved
@@ -31,21 +31,6 @@
 class FluxMessageStreamTest extends MessageStreamTest<Message<String>> {
 
     @Override
-<<<<<<< HEAD
-    MessageStream<String> testSubject(List<String> entries) {
-        return MessageStream.fromFlux(Flux.fromIterable(entries));
-    }
-
-    @Override
-    MessageStream<String> failingTestSubject(List<String> entries, Exception failure) {
-        return MessageStream.fromFlux(Flux.fromIterable(entries)
-                                          .concatWith(Mono.error(failure)));
-    }
-
-    @Override
-    String createRandomEntry() {
-        return "test-" + ThreadLocalRandom.current().nextInt(10000);
-=======
     MessageStream<Message<String>> testSubject(List<Message<String>> messages) {
         return MessageStream.fromFlux(Flux.fromIterable(messages), SimpleMessageEntry::new);
     }
@@ -61,6 +46,5 @@
     @Override
     Message<String> createRandomMessage() {
         return GenericMessage.asMessage("test-" + ThreadLocalRandom.current().nextInt(10000));
->>>>>>> 509ae237
     }
 }