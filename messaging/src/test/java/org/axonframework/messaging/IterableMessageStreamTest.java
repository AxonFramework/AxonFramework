/*
 * Copyright (c) 2010-2024. Axon Framework
 *
 * Licensed under the Apache License, Version 2.0 (the "License");
 * you may not use this file except in compliance with the License.
 * You may obtain a copy of the License at
 *
 *    http://www.apache.org/licenses/LICENSE-2.0
 *
 * Unless required by applicable law or agreed to in writing, software
 * distributed under the License is distributed on an "AS IS" BASIS,
 * WITHOUT WARRANTIES OR CONDITIONS OF ANY KIND, either express or implied.
 * See the License for the specific language governing permissions and
 * limitations under the License.
 */

package org.axonframework.messaging;

import org.junit.jupiter.api.Assumptions;

import java.util.List;
import java.util.concurrent.ThreadLocalRandom;

/**
 * Test class validating the {@link IterableMessageStream} through the {@link MessageStreamTest} suite.
 *
 * @author Allard Buijze
 * @author Steven van Beelen
 */
class IterableMessageStreamTest extends MessageStreamTest<Message<String>> {

    @Override
<<<<<<< HEAD
    MessageStream<String> testSubject(List<String> entries) {
        return MessageStream.fromIterable(entries);
    }

    @Override
    MessageStream<String> failingTestSubject(List<String> entries, Exception failure) {
=======
    MessageStream<Message<String>> testSubject(List<Message<String>> messages) {
        return MessageStream.fromIterable(messages, SimpleMessageEntry::new);
    }

    @Override
    MessageStream<Message<String>> failingTestSubject(List<Message<String>> messages,
                                                      Exception failure) {
>>>>>>> 509ae237
        Assumptions.abort("IterableMessageStream doesn't support failures");
        return null;
    }

    @Override
<<<<<<< HEAD
    String createRandomEntry() {
        return "test-" + ThreadLocalRandom.current().nextInt(10000);
=======
    Message<String> createRandomMessage() {
        return GenericMessage.asMessage("test-" + ThreadLocalRandom.current().nextInt(10000));
>>>>>>> 509ae237
    }
}<|MERGE_RESOLUTION|>--- conflicted
+++ resolved
@@ -30,14 +30,6 @@
 class IterableMessageStreamTest extends MessageStreamTest<Message<String>> {
 
     @Override
-<<<<<<< HEAD
-    MessageStream<String> testSubject(List<String> entries) {
-        return MessageStream.fromIterable(entries);
-    }
-
-    @Override
-    MessageStream<String> failingTestSubject(List<String> entries, Exception failure) {
-=======
     MessageStream<Message<String>> testSubject(List<Message<String>> messages) {
         return MessageStream.fromIterable(messages, SimpleMessageEntry::new);
     }
@@ -45,18 +37,12 @@
     @Override
     MessageStream<Message<String>> failingTestSubject(List<Message<String>> messages,
                                                       Exception failure) {
->>>>>>> 509ae237
         Assumptions.abort("IterableMessageStream doesn't support failures");
         return null;
     }
 
     @Override
-<<<<<<< HEAD
-    String createRandomEntry() {
-        return "test-" + ThreadLocalRandom.current().nextInt(10000);
-=======
     Message<String> createRandomMessage() {
         return GenericMessage.asMessage("test-" + ThreadLocalRandom.current().nextInt(10000));
->>>>>>> 509ae237
     }
 }