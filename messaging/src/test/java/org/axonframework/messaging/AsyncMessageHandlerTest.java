/*
 * Copyright (c) 2010-2025. Axon Framework
 *
 * Licensed under the Apache License, Version 2.0 (the "License");
 * you may not use this file except in compliance with the License.
 * You may obtain a copy of the License at
 *
 *    http://www.apache.org/licenses/LICENSE-2.0
 *
 * Unless required by applicable law or agreed to in writing, software
 * distributed under the License is distributed on an "AS IS" BASIS,
 * WITHOUT WARRANTIES OR CONDITIONS OF ANY KIND, either express or implied.
 * See the License for the specific language governing permissions and
 * limitations under the License.
 */

package org.axonframework.messaging;

import org.awaitility.Awaitility;
import org.axonframework.commandhandling.CommandBus;
import org.axonframework.commandhandling.CommandBusTestUtils;
import org.axonframework.commandhandling.CommandExecutionException;
import org.axonframework.commandhandling.CommandPriorityCalculator;
import org.axonframework.commandhandling.CommandResultMessage;
import org.axonframework.commandhandling.GenericCommandResultMessage;
import org.axonframework.commandhandling.annotation.AnnotatedCommandHandlingComponent;
import org.axonframework.commandhandling.annotation.AnnotationRoutingStrategy;
import org.axonframework.commandhandling.annotation.CommandHandler;
import org.axonframework.commandhandling.gateway.CommandGateway;
import org.axonframework.commandhandling.gateway.DefaultCommandGateway;
import org.axonframework.eventhandling.EventBus;
import org.axonframework.eventhandling.GenericEventMessage;
import org.axonframework.eventhandling.SimpleEventBus;
import org.axonframework.eventhandling.annotations.AnnotatedEventHandlingComponent;
import org.axonframework.eventhandling.annotations.EventHandler;
import org.axonframework.eventhandling.conversion.EventConverter;
import org.axonframework.messaging.annotation.DefaultParameterResolverFactory;
import org.axonframework.messaging.annotation.ParameterResolverFactory;
import org.axonframework.messaging.responsetypes.ResponseTypes;
import org.axonframework.messaging.unitofwork.ProcessingContext;
import org.axonframework.messaging.unitofwork.StubProcessingContext;
import org.axonframework.queryhandling.DefaultQueryGateway;
import org.axonframework.queryhandling.GenericQueryResponseMessage;
import org.axonframework.queryhandling.QueryBus;
import org.axonframework.queryhandling.QueryBusTestUtils;
import org.axonframework.queryhandling.QueryGateway;
<<<<<<< HEAD
=======
import org.axonframework.queryhandling.QueryPriorityCalculator;
import org.axonframework.queryhandling.SimpleQueryBus;
>>>>>>> cad2349a
import org.axonframework.serialization.PassThroughConverter;
import org.junit.jupiter.api.*;
import reactor.core.publisher.Flux;
import reactor.core.publisher.Mono;

import java.util.List;
import java.util.concurrent.CompletableFuture;
import java.util.concurrent.ExecutionException;
import java.util.concurrent.Future;
import java.util.concurrent.atomic.AtomicBoolean;

import static org.assertj.core.api.Assertions.assertThat;
import static org.assertj.core.api.Assertions.assertThatThrownBy;

class AsyncMessageHandlerTest {

    private static final ParameterResolverFactory PARAMETER_RESOLVER_FACTORY = new DefaultParameterResolverFactory();

    private final CommandBus commandBus = CommandBusTestUtils.aCommandBus();
<<<<<<< HEAD
    private final CommandGateway commandGateway =
            new DefaultCommandGateway(commandBus, new ClassBasedMessageTypeResolver());
    private final QueryBus queryBus = QueryBusTestUtils.aQueryBus();
    private final QueryGateway queryGateway =
            new DefaultQueryGateway(queryBus, new ClassBasedMessageTypeResolver(), null);
=======
    private final CommandGateway commandGateway = new DefaultCommandGateway(commandBus,
                                                                            new ClassBasedMessageTypeResolver(),
                                                                            CommandPriorityCalculator.defaultCalculator(),
                                                                            new AnnotationRoutingStrategy());
    private final QueryBus queryBus = SimpleQueryBus.builder().build();
    private final QueryGateway queryGateway = new DefaultQueryGateway(queryBus,
                                                                      new ClassBasedMessageTypeResolver(),
                                                                      QueryPriorityCalculator.defaultCalculator());
>>>>>>> cad2349a
    private final EventBus eventBus = SimpleEventBus.builder()
                                                    .build();  // TODO #3392 - Replace for actual EventSink implementation.
    private final AtomicBoolean eventHandlerCalled = new AtomicBoolean();

    record CheckIfPrime(int value) {
        // command
    }

    record GetKnownPrimes() {
        // query
    }

    record PrimeChecked(int value) {
        // event
    }

    @Nested
    class AnnotationBased {

        @Nested
        class EventHandlers {

            @Test
            void withVoidReturnTypeShouldBeCalled() {
                var ehc = new AnnotatedEventHandlingComponent<>(new VoidEventHandler(), PARAMETER_RESOLVER_FACTORY);
                ProcessingContext testContext =
                        StubProcessingContext.withComponent(EventConverter.class, PassThroughConverter.EVENT_INSTANCE);

                eventBus.subscribe(messages -> messages.forEach(m -> ehc.handle(m, testContext)));

                assertEvents();
            }

            @Test
            void returningMonoShouldExecuteIt() {
                var ehc = new AnnotatedEventHandlingComponent<>(new MonoEventHandler(), PARAMETER_RESOLVER_FACTORY);
                ProcessingContext testContext =
                        StubProcessingContext.withComponent(EventConverter.class, PassThroughConverter.EVENT_INSTANCE);

                eventBus.subscribe(messages -> messages.forEach(m -> ehc.handle(m, testContext)));

                assertEvents();
            }

            @Test
            void returningCompletableFutureShouldExecuteIt() {
                var ehc = new AnnotatedEventHandlingComponent<>(new CompletableFutureEventHandler(),
                                                                PARAMETER_RESOLVER_FACTORY);
                ProcessingContext testContext =
                        StubProcessingContext.withComponent(EventConverter.class, PassThroughConverter.EVENT_INSTANCE);

                eventBus.subscribe(messages -> messages.forEach(m -> ehc.handle(m, testContext)));

                assertEvents();
            }
        }

        @Nested
        class CommandHandlers {

            @Test
            void returningCompletableFutureShouldUseItsResult() {
                commandBus.subscribe(new AnnotatedCommandHandlingComponent<>(new CompletableFutureCommandHandler(),
                                                                             PassThroughConverter.MESSAGE_INSTANCE));

                assertCommands();
            }

            @Test
            void returningMonoShouldUseItsResult() {
                commandBus.subscribe(new AnnotatedCommandHandlingComponent<>(new MonoCommandHandler(),
                                                                             PassThroughConverter.MESSAGE_INSTANCE));

                assertCommands();
            }

            @Test
            void returningBooleanShouldUseResult() {
                commandBus.subscribe(new AnnotatedCommandHandlingComponent<>(new BooleanCommandHandler(),
                                                                             PassThroughConverter.MESSAGE_INSTANCE));

                assertCommands();
            }
        }

        @Nested
        class QueryHandlers {
            // TODO #3488 - Implement once there is an AnnotatedQueryHandlingComponent
        }
    }

    @Nested
    class Declarative {

        @Nested
        class EventHandlers {
            // TODO #3392 - Once EventSink is created, can adds declartive tests here which subscribe with a QualifiedName
        }

        @Nested
        class CommandHandlers {

            @Test
            void returningCompletableFutureShouldUseItsResult() {
                commandBus.subscribe(
                        new QualifiedName(CheckIfPrime.class.getName()),
                        (command, context) -> {
                            CommandResultMessage<Boolean> value = new GenericCommandResultMessage<>(
                                    null, isPrime(((CheckIfPrime) command.payload()).value())
                            );

                            return MessageStream.fromFuture(CompletableFuture.completedFuture(value));
                        }
                );

                assertCommands();
            }

            @Test
            void returningMonoShouldUseItsResult() {
                commandBus.subscribe(
                        new QualifiedName(CheckIfPrime.class.getName()),
                        (command, context) -> {
                            CommandResultMessage<Boolean> data = new GenericCommandResultMessage<>(
                                    null, isPrime(((CheckIfPrime) command.payload()).value())
                            );

                            return MessageStream.fromMono(Mono.just(data));
                        }
                );

                assertCommands();
            }

            @Test
            void returningBooleanShouldUseResult() {
                commandBus.subscribe(
                        new QualifiedName(CheckIfPrime.class.getName()),
                        (command, context) -> MessageStream.just(new GenericCommandResultMessage<>(
                                null, isPrime(((CheckIfPrime) command.payload()).value())
                        ))
                );

                assertCommands();
            }
        }

        @Disabled("TODO #3488")
        @Nested
        class QueryHandlers {

            @Test
            void declarativeQueryHandlerShouldUseFluxReturnType() throws Exception {
                queryBus.subscribe(
                        new QualifiedName(GetKnownPrimes.class),
                        new QualifiedName(Integer.class),
                        (query, context) -> MessageStream.fromFlux(
                                Flux.just(2, 3, 5, 7)
                                    .map(i -> new GenericQueryResponseMessage(new MessageType(Integer.class), i))
                        )
                );

                assertQuery();
            }

            @Test
            void declarativeQueryHandlerShouldUseIterableReturnType() throws Exception {
                queryBus.subscribe(
                        new QualifiedName(GetKnownPrimes.class),
                        new QualifiedName(Integer.class),
                        (query, context) -> MessageStream.fromIterable(List.of(
                                new GenericQueryResponseMessage(new MessageType(Integer.class), 2),
                                new GenericQueryResponseMessage(new MessageType(Integer.class), 3),
                                new GenericQueryResponseMessage(new MessageType(Integer.class), 5),
                                new GenericQueryResponseMessage(new MessageType(Integer.class), 7)
                        ))
                );

                assertQuery();
            }
        }
    }

    private void assertEvents() {
        eventBus.publish(new GenericEventMessage(new MessageType(PrimeChecked.class), new PrimeChecked(5)));

        Awaitility.await().untilAsserted(() -> assertThat(eventHandlerCalled).isTrue());
    }

    private void assertCommands() {
        assertThat(commandGateway.sendAndWait(new CheckIfPrime(2), Boolean.class)).isTrue();
        assertThat(commandGateway.sendAndWait(new CheckIfPrime(4), Boolean.class)).isFalse();
        assertThatThrownBy(() -> commandGateway.sendAndWait(new CheckIfPrime(10), Boolean.class))
                .isInstanceOf(CommandExecutionException.class)
                .cause()
                .isInstanceOf(ExecutionException.class)
                .cause()
                .isInstanceOf(IllegalArgumentException.class)
                .hasMessage("unsupported value: 10");
    }

    private void assertQuery() throws Exception {
        List<Integer> primes = queryGateway.query(new GetKnownPrimes(),
                                                  ResponseTypes.multipleInstancesOf(Integer.class)).get();

        assertThat(primes).isEqualTo(List.of(2, 3, 5, 7));
    }

    private class VoidEventHandler {

        @EventHandler
        public void handle(PrimeChecked event) {
            eventHandlerCalled.set(true);
        }
    }

    private class MonoEventHandler {

        @EventHandler
        public Mono<Void> handle(PrimeChecked event) {
            return Mono.fromRunnable(() -> eventHandlerCalled.set(true));
        }
    }

    private class CompletableFutureEventHandler {

        @EventHandler
        public CompletableFuture<Void> handle(PrimeChecked event) {
            return CompletableFuture.runAsync(() -> eventHandlerCalled.set(true));
        }
    }

    private class CompletableFutureCommandHandler {

        @CommandHandler
        public Future<Boolean> handle(CheckIfPrime cmd) {
            return CompletableFuture.completedFuture(isPrime(cmd.value));
        }
    }

    private class MonoCommandHandler {

        @CommandHandler
        public Mono<Boolean> handle(CheckIfPrime cmd) {
            return Mono.just(isPrime(cmd.value));
        }
    }

    private class BooleanCommandHandler {

        @CommandHandler
        public boolean handle(CheckIfPrime cmd) {
            return isPrime(cmd.value);
        }
    }

    private static boolean isPrime(int n) {
        return switch (n) {
            case 0, 1, 4 -> false;
            case 2, 3, 5 -> true;
            default -> throw new IllegalArgumentException("unsupported value: " + n);
        };
    }
}<|MERGE_RESOLUTION|>--- conflicted
+++ resolved
@@ -44,11 +44,7 @@
 import org.axonframework.queryhandling.QueryBus;
 import org.axonframework.queryhandling.QueryBusTestUtils;
 import org.axonframework.queryhandling.QueryGateway;
-<<<<<<< HEAD
-=======
 import org.axonframework.queryhandling.QueryPriorityCalculator;
-import org.axonframework.queryhandling.SimpleQueryBus;
->>>>>>> cad2349a
 import org.axonframework.serialization.PassThroughConverter;
 import org.junit.jupiter.api.*;
 import reactor.core.publisher.Flux;
@@ -68,22 +64,14 @@
     private static final ParameterResolverFactory PARAMETER_RESOLVER_FACTORY = new DefaultParameterResolverFactory();
 
     private final CommandBus commandBus = CommandBusTestUtils.aCommandBus();
-<<<<<<< HEAD
-    private final CommandGateway commandGateway =
-            new DefaultCommandGateway(commandBus, new ClassBasedMessageTypeResolver());
-    private final QueryBus queryBus = QueryBusTestUtils.aQueryBus();
-    private final QueryGateway queryGateway =
-            new DefaultQueryGateway(queryBus, new ClassBasedMessageTypeResolver(), null);
-=======
     private final CommandGateway commandGateway = new DefaultCommandGateway(commandBus,
                                                                             new ClassBasedMessageTypeResolver(),
                                                                             CommandPriorityCalculator.defaultCalculator(),
                                                                             new AnnotationRoutingStrategy());
-    private final QueryBus queryBus = SimpleQueryBus.builder().build();
+    private final QueryBus queryBus = QueryBusTestUtils.aQueryBus();
     private final QueryGateway queryGateway = new DefaultQueryGateway(queryBus,
                                                                       new ClassBasedMessageTypeResolver(),
                                                                       QueryPriorityCalculator.defaultCalculator());
->>>>>>> cad2349a
     private final EventBus eventBus = SimpleEventBus.builder()
                                                     .build();  // TODO #3392 - Replace for actual EventSink implementation.
     private final AtomicBoolean eventHandlerCalled = new AtomicBoolean();
