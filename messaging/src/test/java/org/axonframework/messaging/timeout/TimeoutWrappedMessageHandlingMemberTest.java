--- conflicted
+++ resolved
@@ -29,13 +29,10 @@
 import org.axonframework.messaging.annotation.ParameterResolverFactory;
 import org.junit.jupiter.api.*;
 
-<<<<<<< HEAD
 import java.util.Optional;
 import java.util.concurrent.CompletableFuture;
 import java.util.concurrent.TimeoutException;
 
-=======
->>>>>>> 763d047e
 import static org.junit.jupiter.api.Assertions.*;
 
 class TimeoutWrappedMessageHandlingMemberTest {
@@ -64,10 +61,9 @@
                 original, 300, 200, 50
         );
 
-<<<<<<< HEAD
         EventMessage<Object> eventMessage = EventTestUtils.asEventMessage("my-message");
         assertThrows(
-                TimeoutException.class,
+                AxonTimeoutException.class,
                 () -> wrappedHandler.handleSync(eventMessage,
                                                 StubProcessingContext.forMessage(eventMessage),
                                                 new TestMessageHandler())
@@ -86,11 +82,6 @@
             return stream;
         }
         return MessageStream.just(new GenericMessage<>(new MessageType(ObjectUtils.nullSafeTypeOf(result)), result));
-=======
-        assertThrows(AxonTimeoutException.class,
-                     () -> wrappedHandler.handle(GenericEventMessage.asEventMessage("my-message"),
-                                                 new TestMessageHandler()));
->>>>>>> 763d047e
     }
 
     public static class TestMessageHandler {
