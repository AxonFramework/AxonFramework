--- conflicted
+++ resolved
@@ -30,25 +30,6 @@
  */
 class MappedMessageStreamTest extends MessageStreamTest<Message<String>> {
 
-<<<<<<< HEAD
-    private static final Function<String, String> NO_OP_MAPPER = message -> message;
-
-    @Override
-    MessageStream<String> testSubject(List<String> entries) {
-        return new MappedMessageStream<>(MessageStream.fromIterable(entries), NO_OP_MAPPER);
-    }
-
-    @Override
-    MessageStream<String> failingTestSubject(List<String> entries, Exception failure) {
-        return new MappedMessageStream<>(MessageStream.fromIterable(entries)
-                                                      .concatWith(MessageStream.failed(failure)),
-                                         NO_OP_MAPPER);
-    }
-
-    @Override
-    String createRandomEntry() {
-        return "test-" + ThreadLocalRandom.current().nextInt(10000);
-=======
     private static final Function<MessageEntry<Message<String>>, MessageEntry<Message<String>>> NO_OP_MAPPER = entry -> entry;
 
     @Override
@@ -65,6 +46,5 @@
     @Override
     Message<String> createRandomMessage() {
         return GenericMessage.asMessage("test-" + ThreadLocalRandom.current().nextInt(10000));
->>>>>>> 509ae237
     }
 }