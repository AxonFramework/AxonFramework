/*
 * Copyright (c) 2010-2025. Axon Framework
 *
 * Licensed under the Apache License, Version 2.0 (the "License");
 * you may not use this file except in compliance with the License.
 * You may obtain a copy of the License at
 *
 *    http://www.apache.org/licenses/LICENSE-2.0
 *
 * Unless required by applicable law or agreed to in writing, software
 * distributed under the License is distributed on an "AS IS" BASIS,
 * WITHOUT WARRANTIES OR CONDITIONS OF ANY KIND, either express or implied.
 * See the License for the specific language governing permissions and
 * limitations under the License.
 */
package org.axonframework.queryhandling;

import org.axonframework.common.ReflectionUtils;
import org.axonframework.common.Registration;
import org.axonframework.common.TypeReference;
import org.axonframework.common.transaction.Transaction;
import org.axonframework.common.transaction.TransactionManager;
import org.axonframework.messaging.GenericResultMessage;
import org.axonframework.messaging.Message;
import org.axonframework.messaging.MessageHandler;
import org.axonframework.messaging.MessageHandlerInterceptor;
import org.axonframework.messaging.MessageStream;
import org.axonframework.messaging.MessageType;
import org.axonframework.messaging.MetaData;
import org.axonframework.messaging.correlation.MessageOriginProvider;
import org.axonframework.messaging.interceptors.CorrelationDataInterceptor;
import org.axonframework.messaging.responsetypes.ResponseType;
import org.axonframework.monitoring.MessageMonitor;
import org.axonframework.queryhandling.registration.DuplicateQueryHandlerResolution;
import org.axonframework.queryhandling.registration.DuplicateQueryHandlerSubscriptionException;
import org.axonframework.tracing.TestSpanFactory;
import org.axonframework.utils.MockException;
import org.junit.jupiter.api.BeforeEach;
import org.junit.jupiter.api.Test;
import reactor.core.Disposable;
import reactor.core.publisher.Flux;
import reactor.core.publisher.Mono;

import java.lang.reflect.Type;
import java.time.Duration;
import java.util.ArrayList;
import java.util.Arrays;
import java.util.Collection;
import java.util.Collections;
import java.util.List;
import java.util.Objects;
import java.util.Optional;
import java.util.Set;
import java.util.concurrent.CompletableFuture;
import java.util.concurrent.CountDownLatch;
import java.util.concurrent.ExecutionException;
import java.util.concurrent.Future;
import java.util.concurrent.TimeUnit;
import java.util.concurrent.atomic.AtomicInteger;
import java.util.concurrent.atomic.AtomicLong;
import java.util.stream.Collectors;

import static java.util.Arrays.asList;
import static java.util.stream.Collectors.toSet;
import static org.axonframework.common.ReflectionUtils.methodOf;
import static org.axonframework.messaging.responsetypes.ResponseTypes.instanceOf;
import static org.axonframework.messaging.responsetypes.ResponseTypes.multipleInstancesOf;
import static org.axonframework.queryhandling.registration.DuplicateQueryHandlerResolution.silentlyAdd;
import static org.junit.jupiter.api.Assertions.*;
import static org.mockito.Mockito.*;

/**
 * Test class validating the {@link SimpleQueryBus}.
 *
 * @author Marc Gathier
 */
class SimpleQueryBusTest {
    private static final TypeReference<List<String>> LIST_OF_STRINGS = new TypeReference<>() {};
    private static final String TRACE_ID = "traceId";
    private static final String CORRELATION_ID = "correlationId";

    private final ResponseType<String> singleStringResponse = instanceOf(String.class);
    private final ResponseType<List<String>> multipleStringResponse = multipleInstancesOf(String.class);
    private SimpleQueryBus testSubject;
    private MessageMonitor<QueryMessage> messageMonitor;
    private QueryInvocationErrorHandler errorHandler;
    private MessageMonitor.MonitorCallback monitorCallback;
    private TestSpanFactory spanFactory;
    private QueryBusSpanFactory queryBusSpanFactory;
    private QueryUpdateEmitterSpanFactory queryUpdateEmitterSpanFactory;

    @BeforeEach
    void setUp() {
        spanFactory = new TestSpanFactory();
        queryBusSpanFactory = DefaultQueryBusSpanFactory.builder().spanFactory(spanFactory).build();
        queryUpdateEmitterSpanFactory = DefaultQueryUpdateEmitterSpanFactory.builder().spanFactory(spanFactory).build();
        //noinspection unchecked
        messageMonitor = mock(MessageMonitor.class);
        errorHandler = mock(QueryInvocationErrorHandler.class);
        monitorCallback = mock(MessageMonitor.MonitorCallback.class);
        when(messageMonitor.onMessageIngested(any())).thenReturn(monitorCallback);

        testSubject = SimpleQueryBus.builder()
                                    .messageMonitor(messageMonitor)
                                    .errorHandler(errorHandler)
                                    .spanFactory(queryBusSpanFactory)
                                    .queryUpdateEmitter(SimpleQueryUpdateEmitter.builder()
                                                                                .spanFactory(
                                                                                        queryUpdateEmitterSpanFactory)
                                                                                .build())
                                    .duplicateQueryHandlerResolver(silentlyAdd())
                                    .build();

        MessageHandlerInterceptor<QueryMessage> correlationDataInterceptor =
                new CorrelationDataInterceptor<>(new MessageOriginProvider(CORRELATION_ID, TRACE_ID));
        testSubject.registerHandlerInterceptor(correlationDataInterceptor);
    }

    @Disabled("TODO: reintegrate as part of #3079")
    @Test
    public void handlerInterceptorThrowsException() throws ExecutionException, InterruptedException {
        testSubject.subscribe("test", String.class, (q, ctx) -> q.payload().toString());
<<<<<<< HEAD
        testSubject.registerHandlerInterceptor(( message,context, chain) ->
            MessageStream.failed(new RuntimeException("Faking"))
        );
        QueryMessage<String, String> testQuery = new GenericQueryMessage<>(
=======
        testSubject.registerHandlerInterceptor((unitOfWork, context, interceptorChain) -> {
            throw new RuntimeException("Faking");
        });
        QueryMessage testQuery = new GenericQueryMessage(
>>>>>>> 9384d039
                new MessageType("test"), "hello", instanceOf(String.class)
        );

        CompletableFuture<QueryResponseMessage> result = testSubject.query(testQuery);

        assertTrue(result.isDone());
        assertTrue(result.get().isExceptional());
    }

    @Test
    void subscribe() {
        testSubject.subscribe("test", String.class, (m, ctx) -> m.payload());

        assertEquals(1, testSubject.getSubscriptions().size());
        assertEquals(1, testSubject.getSubscriptions().values().iterator().next().size());

        testSubject.subscribe("test", String.class, (q, c) -> "aa" + q.payload());

        assertEquals(1, testSubject.getSubscriptions().size());
        assertEquals(2, testSubject.getSubscriptions().values().iterator().next().size());

        testSubject.subscribe("test2", String.class, (q, c) -> "aa" + q.payload());

        assertEquals(2, testSubject.getSubscriptions().size());
    }

    @Test
    void subscribingSameHandlerTwiceInvokedOnce() throws Exception {
        AtomicInteger invocationCount = new AtomicInteger();
        MessageHandler<QueryMessage, QueryResponseMessage> handler = (message, ctx) -> {
            invocationCount.incrementAndGet();
            return "reply";
        };
        Registration subscription = testSubject.subscribe("test", String.class, handler);
        testSubject.subscribe("test", String.class, handler);

        QueryMessage testQuery = new GenericQueryMessage(
                new MessageType("test"), "request", singleStringResponse
        );
        Object result = testSubject.query(testQuery).thenApply(QueryResponseMessage::payload).get();

        assertEquals("reply", result);
        assertEquals(1, invocationCount.get());
        assertTrue(subscription.cancel());
        assertTrue(testSubject.query(testQuery).isDone());
        assertTrue(testSubject.query(testQuery).isCompletedExceptionally());
    }

    @Test
    void subscribingSameQueryTwiceWithThrowingDuplicateResolver() {
        // Modify query bus with failing duplicate resolver
        testSubject = SimpleQueryBus.builder()
                                    .messageMonitor(messageMonitor)
                                    .errorHandler(errorHandler)
                                    .duplicateQueryHandlerResolver(DuplicateQueryHandlerResolution.rejectDuplicates())
                                    .build();
        MessageHandler<QueryMessage, QueryResponseMessage> handlerOne = (message, ctx) -> "reply";
        MessageHandler<QueryMessage, QueryResponseMessage> handlerTwo = (message, ctx) -> "reply";
        testSubject.subscribe("test", String.class, handlerOne);
        assertThrows(DuplicateQueryHandlerSubscriptionException.class,
                     () -> testSubject.subscribe("test", String.class, handlerTwo));
    }

    /*
     * This test ensures that the QueryResponseMessage is created inside the scope of the Unit of Work, and therefore
     * contains the correlation data registered with the Unit of Work
     */
    @Disabled("TODO: reintegrate as part of #3079")
    @Test
    void queryResultContainsCorrelationData() throws Exception {
        testSubject.subscribe(String.class.getName(), String.class, (q, c) -> q.payload() + "1234");

        QueryMessage testQuery =
                new GenericQueryMessage(new MessageType(String.class), "hello", singleStringResponse)
                        .andMetaData(Collections.singletonMap(TRACE_ID, "fakeTraceId"));
        CompletableFuture<QueryResponseMessage> result = testSubject.query(testQuery);

        assertTrue(result.isDone(), "SimpleQueryBus should resolve CompletableFutures directly");
        assertEquals("hello1234", result.get().payload());
        assertEquals(
                MetaData.with(CORRELATION_ID, testQuery.identifier()).and(TRACE_ID, "fakeTraceId"),
                result.get().metaData()
        );
    }

    @Disabled("TODO: reintegrate as part of #3079")
    @Test
    void nullResponseProperlyReturned() throws ExecutionException, InterruptedException {
        testSubject.subscribe(String.class.getName(), String.class, (p, ctx) -> null);
        QueryMessage testQuery =
                new GenericQueryMessage(new MessageType(String.class), "hello", singleStringResponse)
                        .andMetaData(Collections.singletonMap(TRACE_ID, "fakeTraceId"));
        CompletableFuture<QueryResponseMessage> result = testSubject.query(testQuery);

        assertTrue(result.isDone(), "SimpleQueryBus should resolve CompletableFutures directly");
        assertNull(result.get().payload());
        assertEquals(String.class, result.get().payloadType());
        assertEquals(
                // TODO: this assumes the correlation and tracing data gets into response
                // but this is done via interceptors, which are currently not integrated
                MetaData.with(CORRELATION_ID, testQuery.identifier()).and(TRACE_ID, "fakeTraceId"),
                result.get().metaData()
        );
    }

    @Disabled("TODO: reintegrate as part of #3079")
    @Test
    void queryWithTransaction() throws Exception {
        TransactionManager mockTxManager = mock(TransactionManager.class);
        Transaction mockTx = mock(Transaction.class);
        when(mockTxManager.startTransaction()).thenReturn(mockTx);
        testSubject = SimpleQueryBus.builder()
                                    .transactionManager(mockTxManager)
                                    .build();

        testSubject.subscribe(String.class.getName(),
                              methodOf(this.getClass(), "stringListQueryHandler").getGenericReturnType(),
                              (q, ctx) -> asList(q.payload() + "1234", q.payload() + "567"));

        QueryMessage testQuery = new GenericQueryMessage(
                new MessageType(String.class), "hello", multipleInstancesOf(String.class)
        );
        CompletableFuture<List<String>> result = testSubject.query(testQuery)
                                                            .thenApply(m -> m.payloadAs(LIST_OF_STRINGS));

        assertTrue(result.isDone());
        List<String> completedResult = result.get();
        assertTrue(completedResult.contains("hello1234"));
        assertTrue(completedResult.contains("hello567"));
        // TODO reintegrate with #3079
        verify(mockTxManager).startTransaction();
        verify(mockTx).commit();
    }

    @SuppressWarnings("unused") // Used by 'testQueryWithTransaction()' to generate query handler response type
    public List<String> stringListQueryHandler() {
        return new ArrayList<>();
    }

    @Disabled("TODO reintegrate with #3079")
    @Test
    void querySingleWithTransaction() throws Exception {
        TransactionManager mockTxManager = mock(TransactionManager.class);
        Transaction mockTx = mock(Transaction.class);
        when(mockTxManager.startTransaction()).thenReturn(mockTx);
        testSubject = SimpleQueryBus.builder()
                                    .transactionManager(mockTxManager)
                                    .build();

        testSubject.subscribe(String.class.getName(), String.class, (q, c) -> q.payload() + "1234");

        QueryMessage testQuery = new GenericQueryMessage(
                new MessageType(String.class), "hello", singleStringResponse
        );
        CompletableFuture<Object> result = testSubject.query(testQuery)
                                                      .thenApply(QueryResponseMessage::payload);

        assertEquals("hello1234", result.get());
        // TODO reintegrate with #3079
        verify(mockTxManager).startTransaction();
        verify(mockTx).commit();
    }

    @Test
    void querySingleIsTraced() throws ExecutionException, InterruptedException {
        QueryMessage testQuery = new GenericQueryMessage(
                new MessageType(String.class), "hello", singleStringResponse
        );
        testSubject.subscribe(String.class.getName(), String.class, (q, c) -> {
            spanFactory.verifySpanActive("QueryBus.query", testQuery);
            return q.payload() + "1234";
        });

        testSubject.query(testQuery).get();

        spanFactory.verifySpanCompleted("QueryBus.query", testQuery);
    }

    @Test
    void ScatterGatherIsTraced() {
        QueryMessage testQuery = new GenericQueryMessage(
                new MessageType(String.class), "hello", multipleStringResponse
        );

        testSubject.subscribe(String.class.getName(), String.class, (q, c) -> {
            spanFactory.verifySpanActive("QueryBus.scatterGatherQuery", testQuery);
            spanFactory.verifySpanActive("QueryBus.scatterGatherQuery-0");
            return q.payload() + "1234";
        });
        testSubject.subscribe(String.class.getName(), String.class, (q, c) -> {
            spanFactory.verifySpanActive("QueryBus.scatterGatherQuery", testQuery);
            spanFactory.verifySpanActive("QueryBus.scatterGatherQuery-1");
            return q.payload() + "12345678";
        });

        //noinspection ResultOfMethodCallIgnored
        testSubject.scatterGather(testQuery, 500, TimeUnit.MILLISECONDS).toList();

        spanFactory.verifySpanCompleted("QueryBus.scatterGatherQuery", testQuery);
        spanFactory.verifySpanCompleted("QueryBus.scatterGatherHandler-0");
        spanFactory.verifySpanCompleted("QueryBus.scatterGatherHandler-1");
    }


    @Test
    void queryListWithSingleHandlerReturnsSingleAsList() throws Exception {
        testSubject.subscribe(String.class.getName(), String.class, (q, c) -> q.payload() + "1234");

        QueryMessage testQuery = new GenericQueryMessage(
                new MessageType(String.class), "hello", multipleStringResponse
        );
        CompletableFuture<List<String>> result = testSubject.query(testQuery)
                                                            .thenApply(m -> m.payloadAs(LIST_OF_STRINGS));

        assertEquals(1, result.get().size());
        assertEquals("hello1234", result.get().getFirst());
    }


    @Test
    void queryListWithBothSingleHandlerAndListHandlerReturnsListResult() throws Exception {
        testSubject.subscribe(String.class.getName(), String.class, (q, c) -> q.payload() + "1234");
        testSubject.subscribe(String.class.getName(), String[].class, (q, c) -> Arrays.asList(
                q.payload() + "1234", q.payload() + "5678"
        ));

        QueryMessage testQuery = new GenericQueryMessage(
                new MessageType(String.class), "hello", multipleStringResponse
        );
        CompletableFuture<List<String>> result = testSubject.query(testQuery)
                                                            .thenApply(m -> m.payloadAs(LIST_OF_STRINGS));

        assertEquals(2, result.get().size());
        assertEquals("hello1234", result.get().get(0));
        assertEquals("hello5678", result.get().get(1));
    }

    @Test
    void queryForSingleResultWithUnsuitableHandlers() throws Exception {
        AtomicInteger invocationCount = new AtomicInteger();
        MessageHandler<? super QueryMessage, ? extends QueryResponseMessage> failingHandler = (message, ctx) -> {
            invocationCount.incrementAndGet();
            throw new NoHandlerForQueryException("Mock");
        };
        MessageHandler<? super QueryMessage, ? extends QueryResponseMessage> passingHandler = (message, ctx) -> {
            invocationCount.incrementAndGet();
            return "reply";
        };
        testSubject.subscribe("query", String.class, failingHandler);
        //noinspection FunctionalExpressionCanBeFolded,Convert2MethodRef,Convert2MethodRef
        testSubject.subscribe("query", String.class, (message, ctx) -> failingHandler.handleSync(message, ctx));
        testSubject.subscribe("query", String.class, passingHandler);

        QueryMessage testQuery = new GenericQueryMessage(
                new MessageType("query"), "query", singleStringResponse
        );
        CompletableFuture<Object> result = testSubject.query(testQuery)
                                                      .thenApply(QueryResponseMessage::payload);

        assertTrue(result.isDone());
        assertEquals("reply", result.get());
        assertEquals(3, invocationCount.get());
    }

    @Test
    void queryWithOnlyUnsuitableResultsInException() throws Exception {
        testSubject.subscribe("query", String.class, (message, ctx) -> {
            throw new NoHandlerForQueryException("Mock");
        });

        QueryMessage testQuery = new GenericQueryMessage(
                new MessageType(String.class), "query", singleStringResponse
        );
        CompletableFuture<QueryResponseMessage> result = testSubject.query(testQuery);

        assertTrue(result.isDone());
        assertTrue(result.isCompletedExceptionally());
        assertEquals("NoHandlerForQueryException", result.thenApply(QueryResponseMessage::payload)
                                                         .exceptionally(e -> e.getCause().getClass().getSimpleName())
                                                         .get());
    }

    @Test
    void queryReturnsResponseMessageFromHandlerAsIs() throws Exception {
        GenericQueryResponseMessage soleResult =
                new GenericQueryResponseMessage(new MessageType(String.class), "soleResult");
        testSubject.subscribe("query", String.class, (message, ctx) -> soleResult);

        QueryMessage testQuery =
                new GenericQueryMessage(new MessageType("query"),
                                          "query",
                                          singleStringResponse);
        CompletableFuture<QueryResponseMessage> result = testSubject.query(testQuery);

        assertTrue(result.isDone());
        assertSame(result.get(), soleResult);
    }

    @Test
    void queryWithHandlersResultsInException() throws Exception {
        QueryMessage testQuery = new GenericQueryMessage(
                new MessageType("query"), "query", singleStringResponse
        );
        CompletableFuture<QueryResponseMessage> result = testSubject.query(testQuery);

        assertTrue(result.isDone());
        assertTrue(result.isCompletedExceptionally());
        assertEquals("NoHandlerForQueryException", result.thenApply(QueryResponseMessage::payload)
                                                         .exceptionally(e -> e.getCause().getClass().getSimpleName())
                                                         .get());
    }

    @Test
    void queryForSingleResultWillReportErrors() throws Exception {
        MessageHandler<? super QueryMessage, ? extends QueryResponseMessage> failingHandler = (message, ctx) -> {
            throw new MockException("Mock");
        };
        testSubject.subscribe("query", String.class, failingHandler);

        QueryMessage testQuery = new GenericQueryMessage(
                new MessageType("query"), "query", singleStringResponse
        );
        CompletableFuture<QueryResponseMessage> result = testSubject.query(testQuery);

        assertTrue(result.isDone());
        assertFalse(result.isCompletedExceptionally());
        QueryResponseMessage queryResponseMessage = result.get();
        assertTrue(queryResponseMessage.isExceptional());
        assertEquals("Mock", queryResponseMessage.exceptionResult().getMessage());
    }

    @Disabled("TODO: reintegrate as part of #3079")
    @Test
    void queryWithInterceptors() throws Exception {
        testSubject.registerDispatchInterceptor(
                (message, context, chain) ->
                        chain.proceed(message.andMetaData(Collections.singletonMap("key", "value")), context)
        );
        testSubject.registerHandlerInterceptor((message, context, chain) -> {
            if (message.metaData().containsKey("key")) {
                return MessageStream.just(new GenericQueryResponseMessage<>(new MessageType("response"), "fakeReply"));
            }
            return chain.proceed(message, context);
        });
        testSubject.subscribe(String.class.getName(), String.class, (q, c) -> q.payload() + "1234");

        QueryMessage testQuery = new GenericQueryMessage(
                new MessageType(String.class), "hello", singleStringResponse
        );
        CompletableFuture<Object> result = testSubject.query(testQuery)
                                                      .thenApply(QueryResponseMessage::payload);

        assertEquals("fakeReply", result.get());
    }

    @Test
    void queryDoesNotArriveAtUnsubscribedHandler() throws Exception {
        testSubject.subscribe(String.class.getName(), String.class, (q, c) -> "1234");
        testSubject.subscribe(String.class.getName(), String.class, (q, c) -> q.payload() + " is not here!").cancel();

        QueryMessage testQuery = new GenericQueryMessage(
                new MessageType(String.class), "hello", singleStringResponse
        );
        CompletableFuture<Object> result = testSubject.query(testQuery)
                                                      .thenApply(QueryResponseMessage::payload);

        assertEquals("1234", result.get());
    }

    @Test
    void queryReturnsException() throws Exception {
        MockException mockException = new MockException();
        testSubject.subscribe(String.class.getName(), String.class, (q, c) -> {
            throw mockException;
        });

        QueryMessage testQuery = new GenericQueryMessage(
                new MessageType(String.class), "hello", singleStringResponse
        );
        CompletableFuture<QueryResponseMessage> result = testSubject.query(testQuery);

        assertTrue(result.isDone());
        assertFalse(result.isCompletedExceptionally());
        QueryResponseMessage queryResponseMessage = result.get();
        assertTrue(queryResponseMessage.isExceptional());
        assertEquals(mockException, queryResponseMessage.exceptionResult());
    }

    @Test
    void queryUnknown() throws Exception {
        QueryMessage testQuery = new GenericQueryMessage(
                new MessageType(String.class), "hello", singleStringResponse
        );
        CompletableFuture<?> result = testSubject.query(testQuery);

        try {
            result.get();
            fail("Expected exception");
        } catch (ExecutionException e) {
            assertEquals(NoHandlerForQueryException.class, e.getCause().getClass());
        }
        spanFactory.verifySpanHasException("QueryBus.query", NoHandlerForQueryException.class);
    }

    @Test
    void queryUnsubscribedHandlers() throws Exception {
        testSubject.subscribe(String.class.getName(), String.class, (q, c) -> q.payload() + " is not here!").cancel();
        testSubject.subscribe(String.class.getName(), String.class, (q, c) -> q.payload() + " is not here!").cancel();

        QueryMessage testQuery = new GenericQueryMessage(
                new MessageType(String.class), "hello", singleStringResponse
        );
        CompletableFuture<?> result = testSubject.query(testQuery);

        try {
            result.get();
            fail("Expected exception");
        } catch (ExecutionException e) {
            assertEquals(NoHandlerForQueryException.class, e.getCause().getClass());
        }
        verify(messageMonitor, times(1)).onMessageIngested(any());
        verify(monitorCallback, times(1)).reportFailure(any());
    }

    @Test
    void scatterGather() {
        int expectedResults = 3;

        testSubject.subscribe(String.class.getName(), String.class, (q, ctx) -> q.payload() + "1234");
        testSubject.subscribe(String.class.getName(), String.class, (q, ctx) -> q.payload() + "5678");
        testSubject.subscribe(String.class.getName(), String.class, (q, ctx) -> q.payload() + "90");

        QueryMessage testQuery = new GenericQueryMessage(
                new MessageType(String.class), "Hello, World", singleStringResponse
        );
        Set<QueryResponseMessage> results = testSubject.scatterGather(testQuery, 0, TimeUnit.SECONDS)
                                                       .collect(toSet());

        assertEquals(expectedResults, results.size());
        Set<Object> resultSet = results.stream().map(Message::payload).collect(toSet());
        assertEquals(expectedResults, resultSet.size());
        verify(messageMonitor, times(1)).onMessageIngested(any());
        verify(monitorCallback, times(3)).reportSuccess();
    }

    @Test
    void scatterGatherOnArrayQueryHandlers() throws NoSuchMethodException {
        int expectedQueryResponses = 3;
        int expectedResults = 6;

        testSubject.subscribe(String.class.getName(),
                              methodOf(getClass(), "stringArrayQueryHandler").getGenericReturnType(),
                              (q, ctx) -> new String[]{q.payload() + "12", q.payload() + "34"});
        testSubject.subscribe(String.class.getName(),
                              methodOf(getClass(), "stringArrayQueryHandler").getGenericReturnType(),
                              (q, ctx) -> new String[]{q.payload() + "56", q.payload() + "78"});
        testSubject.subscribe(String.class.getName(),
                              methodOf(getClass(), "stringArrayQueryHandler").getGenericReturnType(),
                              (q, ctx) -> new String[]{q.payload() + "9", q.payload() + "0"});

        QueryMessage testQuery = new GenericQueryMessage(
                new MessageType(String.class), "Hello, World", multipleInstancesOf(String.class)
        );
        Set<QueryResponseMessage> results =
                testSubject.scatterGather(testQuery, 0, TimeUnit.SECONDS)
                           .collect(toSet());

        assertEquals(expectedQueryResponses, results.size());
        Set<String> resultSet = results.stream()
                                       .map(m -> m.payloadAs(LIST_OF_STRINGS))
                                       .flatMap(Collection::stream)
                                       .collect(toSet());
        assertEquals(expectedResults, resultSet.size());
        verify(messageMonitor, times(1)).onMessageIngested(any());
        verify(monitorCallback, times(3)).reportSuccess();
    }

    @SuppressWarnings("unused")// Used by 'testScatterGatherOnArrayQueryHandlers' to generate queryHandler responseType
    public String[] stringArrayQueryHandler() {
        return new String[]{};
    }

    @Disabled("TODO reintegrate with #3079")
    @Test
    void scatterGatherWithTransaction() {
        TransactionManager mockTxManager = mock(TransactionManager.class);
        Transaction mockTx = mock(Transaction.class);
        when(mockTxManager.startTransaction()).thenReturn(mockTx);
        testSubject = SimpleQueryBus.builder()
                                    .messageMonitor(messageMonitor)
                                    .transactionManager(mockTxManager)
                                    .errorHandler(errorHandler)
                                    .duplicateQueryHandlerResolver(silentlyAdd())
                                    .build();

        testSubject.subscribe(String.class.getName(), String.class, (q, c) -> q.payload() + "1234");
        testSubject.subscribe(String.class.getName(), String.class, (q, c) -> q.payload() + "567");

        QueryMessage testQuery = new GenericQueryMessage(
                new MessageType(String.class), "Hello, World", singleStringResponse
        );
        Set<Object> results = testSubject.scatterGather(testQuery, 0, TimeUnit.SECONDS).collect(toSet());

        assertEquals(2, results.size());
        verify(messageMonitor, times(1)).onMessageIngested(any());
        verify(monitorCallback, times(2)).reportSuccess();
        // TODO reintegrate with #3079
        verify(mockTxManager, times(2)).startTransaction();
        verify(mockTx, times(2)).commit();
    }

    @Disabled("TODO reintegrate with #3079")
    @Test
    void scatterGatherWithTransactionRollsBackOnFailure() {
        TransactionManager mockTxManager = mock(TransactionManager.class);
        Transaction mockTx = mock(Transaction.class);
        when(mockTxManager.startTransaction()).thenReturn(mockTx);
        testSubject = SimpleQueryBus.builder()
                                    .messageMonitor(messageMonitor)
                                    .transactionManager(mockTxManager)
                                    .errorHandler(errorHandler)
                                    .duplicateQueryHandlerResolver(silentlyAdd())
                                    .build();

        testSubject.subscribe(String.class.getName(), String.class, (q, c) -> q.payload() + "1234");
        testSubject.subscribe(String.class.getName(), String.class, (q, c) -> {
            throw new MockException();
        });

        QueryMessage testQuery = new GenericQueryMessage(
                new MessageType(String.class), "Hello, World", singleStringResponse
        );
        Set<Object> results = testSubject.scatterGather(testQuery, 0, TimeUnit.SECONDS).collect(toSet());

        assertEquals(1, results.size());
        verify(messageMonitor, times(1)).onMessageIngested(any());
        verify(monitorCallback, times(1)).reportSuccess();
        verify(monitorCallback, times(1)).reportFailure(isA(MockException.class));
        // TODO reintegrate with #3079
        verify(mockTxManager, times(2)).startTransaction();
        verify(mockTx, times(1)).commit();
        verify(mockTx, times(1)).rollback();
    }

    @Disabled("TODO reintegrate with #3079")
    @Test
    void queryFirstFromScatterGatherWillCommitUnitOfWork() {
        TransactionManager mockTxManager = mock(TransactionManager.class);
        Transaction mockTx = mock(Transaction.class);
        when(mockTxManager.startTransaction()).thenReturn(mockTx);
        testSubject = SimpleQueryBus.builder()
                                    .messageMonitor(messageMonitor)
                                    .transactionManager(mockTxManager)
                                    .errorHandler(errorHandler)
                                    .duplicateQueryHandlerResolver(silentlyAdd())
                                    .build();

        testSubject.subscribe(String.class.getName(), String.class, (q, c) -> q.payload() + "1234");
        testSubject.subscribe(String.class.getName(), String.class, (q, c) -> q.payload() + "567");

        QueryMessage testQuery = new GenericQueryMessage(
                new MessageType(String.class), "Hello, World", singleStringResponse
        );
        Optional<QueryResponseMessage> firstResult =
                testSubject.scatterGather(testQuery, 0, TimeUnit.SECONDS).findFirst();

        assertTrue(firstResult.isPresent());
        verify(messageMonitor, times(1)).onMessageIngested(any());
        verify(monitorCallback, atMost(2)).reportSuccess();
        // TODO reintegrate with #3079
        verify(mockTxManager).startTransaction();
        verify(mockTx).commit();
    }

    @Test
    @Disabled("TODO: reintegrate as part of #3079")
    void scatterGatherWithInterceptors() {
        testSubject.registerDispatchInterceptor(
                (message, context, chain) ->
                        chain.proceed(message.andMetaData(Collections.singletonMap("key", "value")), context)
        );
        testSubject.registerHandlerInterceptor((message, context, chain) -> {
            if (message.metaData().containsKey("key")) {
                return MessageStream.just(new GenericResultMessage<>(new MessageType("response"), "fakeReply"));
            }
            return chain.proceed(message, context);
        });
        testSubject.subscribe(String.class.getName(), String.class, (q, c) -> q.payload() + "1234");
        testSubject.subscribe(String.class.getName(), String.class, (q, c) -> q.payload() + "567");

        QueryMessage testQuery = new GenericQueryMessage(
                new MessageType(String.class), "Hello, World", singleStringResponse
        );
        List<Object> results = testSubject.scatterGather(testQuery, 0, TimeUnit.SECONDS)
                                          .map(Message::payload)
                                          .collect(Collectors.toList());

        assertEquals(2, results.size());
        verify(messageMonitor, times(1)).onMessageIngested(any());
        verify(monitorCallback, times(2)).reportSuccess();
        assertEquals(asList("fakeReply", "fakeReply"), results);
    }

    @Test
    void scatterGatherReturnsEmptyStreamWhenNoHandlersAvailable() {
        QueryMessage testQuery = new GenericQueryMessage(
                new MessageType(String.class), "Hello, World", singleStringResponse
        );
        Set<Object> allResults = testSubject.scatterGather(testQuery, 0, TimeUnit.SECONDS).collect(toSet());

        assertEquals(0, allResults.size());
        verify(messageMonitor).onMessageIngested(any());
        verify(monitorCallback).reportIgnored();
    }

    @Test
    void scatterGatherReportsExceptionsWithErrorHandler() {
        testSubject.subscribe(String.class.getName(), String.class, (q, c) -> q.payload() + "1234");
        testSubject.subscribe(String.class.getName(), String.class, (q, c) -> {
            throw new MockException();
        });

        QueryMessage testQuery = new GenericQueryMessage(
                new MessageType(String.class), "Hello, World", singleStringResponse
        );
        Set<Object> results = testSubject.scatterGather(testQuery, 0, TimeUnit.SECONDS).collect(toSet());

        assertEquals(1, results.size());
        verify(errorHandler).onError(isA(MockException.class), eq(testQuery), isA(MessageHandler.class));
        verify(messageMonitor, times(1)).onMessageIngested(any());
        verify(monitorCallback, times(1)).reportSuccess();
        verify(monitorCallback, times(1)).reportFailure(isA(MockException.class));
    }

    @Test
    @Disabled("TODO: reintegrate as part of #3079")
    void queryResponseMessageCorrelationData() throws ExecutionException, InterruptedException {
        testSubject.subscribe(String.class.getName(), String.class, (q, c) -> q.payload() + "1234");
        testSubject.registerHandlerInterceptor(new CorrelationDataInterceptor<>(new MessageOriginProvider()));
        QueryMessage testQuery = new GenericQueryMessage(
                new MessageType(String.class), "Hello, World", singleStringResponse
        );
        QueryResponseMessage queryResponseMessage = testSubject.query(testQuery).get();
        assertEquals(testQuery.identifier(), queryResponseMessage.metaData().get("traceId"));
        assertEquals(testQuery.identifier(), queryResponseMessage.metaData().get("correlationId"));
        assertEquals("Hello, World1234", queryResponseMessage.payload());
    }

    @Test
    void subscriptionQueryReportsExceptionInInitialResult() {
        testSubject.subscribe(String.class.getName(), String.class, (q, ctx) -> {
            throw new MockException();
        });

        SubscriptionQueryMessage<String, String, String> testQuery = new GenericSubscriptionQueryMessage<>(
                new MessageType(String.class), "test", instanceOf(String.class), instanceOf(String.class)
        );
        SubscriptionQueryResult<QueryResponseMessage, SubscriptionQueryUpdateMessage> result =
                testSubject.subscriptionQuery(testQuery);
        Mono<QueryResponseMessage> initialResult = result.initialResult();
        //noinspection ConstantConditions
        assertFalse(initialResult.map(r -> false).onErrorReturn(MockException.class::isInstance, true).block(),
                    "Exception by handler should be reported in result, not on Mono");
        //noinspection ConstantConditions
        assertTrue(initialResult.block().isExceptional());
    }

    @Disabled("TODO together with #3079")
    @Test
    void subscriptionQueryIncreasingProjection() throws InterruptedException {
        CountDownLatch ten = new CountDownLatch(1);
        CountDownLatch hundred = new CountDownLatch(1);
        CountDownLatch thousand = new CountDownLatch(1);
        final AtomicLong value = new AtomicLong();
        testSubject.subscribe("queryName", Long.class, (q, ctx) -> value.get());
        QueryUpdateEmitter updateEmitter = testSubject.queryUpdateEmitter();
        Disposable disposable = Flux.interval(Duration.ofMillis(0), Duration.ofMillis(3))
                                    .doOnNext(next -> {
                                        if (next == 10L) {
                                            ten.countDown();
                                        }
                                        if (next == 100L) {
                                            hundred.countDown();
                                        }
                                        if (next == 1000L) {
                                            thousand.countDown();
                                        }
                                        value.set(next);
                                        updateEmitter.emit(query -> "queryName".equals(query.type().name()), next);
                                    })
                                    .doOnComplete(() -> updateEmitter.complete(query -> "queryName".equals(query.type().name())))
                                    .subscribe();


        SubscriptionQueryMessage<String, Long, Long> testQuery = new GenericSubscriptionQueryMessage<>(
                new MessageType("queryName"), "test",
                instanceOf(Long.class), instanceOf(Long.class)
        );
        SubscriptionQueryResult<QueryResponseMessage, SubscriptionQueryUpdateMessage> result =
                testSubject.subscriptionQuery(testQuery);
        Mono<QueryResponseMessage> initialResult = result.initialResult();
        ten.await();
        Long firstInitialResult = Objects.requireNonNull(initialResult.block()).payloadAs(Long.class);
        hundred.await();
        Long fistUpdate = Objects.requireNonNull(result.updates().next().block()).payloadAs(Long.class);
        thousand.await();
        Long anotherInitialResult = Objects.requireNonNull(initialResult.block()).payloadAs(Long.class);
        assertTrue(fistUpdate <= firstInitialResult + 1);
        assertTrue(firstInitialResult <= anotherInitialResult);
        disposable.dispose();
    }

    @Test
    void subscriptionQueryIsTraced() throws InterruptedException {
        CountDownLatch updatedLatch = new CountDownLatch(2);
        final AtomicLong value = new AtomicLong();
        testSubject.subscribe("queryName", Long.class, (q, ctx) -> value.get());
        QueryUpdateEmitter updateEmitter = testSubject.queryUpdateEmitter();
        Disposable disposable = Flux.interval(Duration.ofMillis(0), Duration.ofMillis(20))
                                    .doOnNext(next -> {
                                        updatedLatch.countDown();
                                        updateEmitter.emit(query -> "queryName".equals(query.type().name()), next);
                                    })
                                    .doOnComplete(() -> updateEmitter.complete(query -> "queryName".equals(query.type().name())))
                                    .subscribe();


        SubscriptionQueryMessage<String, Long, Long> testQuery = new GenericSubscriptionQueryMessage<>(
                new MessageType("queryName"), "test",
                instanceOf(Long.class), instanceOf(Long.class)
        );
        try {
            SubscriptionQueryResult<QueryResponseMessage, SubscriptionQueryUpdateMessage> result =
                    testSubject.subscriptionQuery(testQuery);
            Mono<QueryResponseMessage> initialResult = result.initialResult();
            Objects.requireNonNull(initialResult.block()).payload();
            spanFactory.verifySpanCompleted("QueryBus.query");
            updatedLatch.await();
            Objects.requireNonNull(result.updates().next().block()).payload();
            spanFactory.verifySpanCompleted("QueryUpdateEmitter.emitQueryUpdateMessage");
        } finally {
            disposable.dispose();
        }
    }

    @Test
    void queryReportsExceptionInResponseMessage() throws ExecutionException, InterruptedException {
        testSubject.subscribe(String.class.getName(), String.class, (q, ctx) -> {
            throw new MockException();
        });

        CompletableFuture<QueryResponseMessage> result = testSubject.query(
                new GenericQueryMessage(new MessageType(String.class), "test", instanceOf(String.class))
        );
        assertFalse(result.thenApply(r -> false).exceptionally(MockException.class::isInstance).get(),
                    "Exception by handler should be reported in result, not on Mono");
        assertTrue(result.get().isExceptional());
    }

    @Test
    void queryHandlerDeclaresFutureResponseType() throws Exception {
        Type responseType = ReflectionUtils.methodOf(getClass(), "futureMethod").getGenericReturnType();
        testSubject.subscribe(String.class.getName(),
                              responseType,
                              (q, c) -> CompletableFuture.completedFuture(q.payload() + "1234"));

        QueryMessage testQuery =
                new GenericQueryMessage(new MessageType(String.class), "hello", singleStringResponse);
        CompletableFuture<QueryResponseMessage> result = testSubject.query(testQuery);

        assertTrue(result.isDone(), "SimpleQueryBus should resolve CompletableFutures directly");
        assertEquals("hello1234", result.get().payload());
    }

    @Test
    void queryHandlerDeclaresCompletableFutureResponseType() throws Exception {
        Type responseType = ReflectionUtils.methodOf(getClass(), "completableFutureMethod").getGenericReturnType();
        testSubject.subscribe(String.class.getName(),
                              responseType,
                              (q, c) -> CompletableFuture.completedFuture(q.payload() + "1234"));

        QueryMessage testQuery =
                new GenericQueryMessage(new MessageType(String.class), "hello", singleStringResponse);
        CompletableFuture<QueryResponseMessage> result = testSubject.query(testQuery);

        assertTrue(result.isDone(), "SimpleQueryBus should resolve CompletableFutures directly");
        assertEquals("hello1234", result.get().payload());
    }

    @Test
    void onSubscriptionQueryCancelTheActiveSubscriptionIsRemovedFromTheEmitterIfFluxIsNotSubscribed() {
        testSubject.subscribe(String.class.getName(), String.class, (q, ctx) -> q.payload() + "1234");

        SubscriptionQueryMessage<String, String, String> testQuery = new GenericSubscriptionQueryMessage<>(
                new MessageType(String.class), "test", instanceOf(String.class), instanceOf(String.class)
        );

        SubscriptionQueryResult<QueryResponseMessage, SubscriptionQueryUpdateMessage> result =
                testSubject.subscriptionQuery(testQuery);

        result.cancel();
        assertEquals(0, testSubject.queryUpdateEmitter().activeSubscriptions().size());
    }

    @SuppressWarnings("unused")
    public Future<String> futureMethod() {
        return null;
    }

    @SuppressWarnings("unused")
    public CompletableFuture<String> completableFutureMethod() {
        return null;
    }
}<|MERGE_RESOLUTION|>--- conflicted
+++ resolved
@@ -120,17 +120,10 @@
     @Test
     public void handlerInterceptorThrowsException() throws ExecutionException, InterruptedException {
         testSubject.subscribe("test", String.class, (q, ctx) -> q.payload().toString());
-<<<<<<< HEAD
         testSubject.registerHandlerInterceptor(( message,context, chain) ->
             MessageStream.failed(new RuntimeException("Faking"))
         );
-        QueryMessage<String, String> testQuery = new GenericQueryMessage<>(
-=======
-        testSubject.registerHandlerInterceptor((unitOfWork, context, interceptorChain) -> {
-            throw new RuntimeException("Faking");
-        });
-        QueryMessage testQuery = new GenericQueryMessage(
->>>>>>> 9384d039
+        QueryMessage testQuery = new GenericQueryMessage(
                 new MessageType("test"), "hello", instanceOf(String.class)
         );
 
