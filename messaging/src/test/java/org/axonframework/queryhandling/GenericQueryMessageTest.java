/*
 * Copyright (c) 2010-2024. Axon Framework
 *
 * Licensed under the Apache License, Version 2.0 (the "License");
 * you may not use this file except in compliance with the License.
 * You may obtain a copy of the License at
 *
 *    http://www.apache.org/licenses/LICENSE-2.0
 *
 * Unless required by applicable law or agreed to in writing, software
 * distributed under the License is distributed on an "AS IS" BASIS,
 * WITHOUT WARRANTIES OR CONDITIONS OF ANY KIND, either express or implied.
 * See the License for the specific language governing permissions and
 * limitations under the License.
 */

package org.axonframework.queryhandling;

import org.axonframework.messaging.GenericMessage;
import org.axonframework.messaging.Message;
import org.axonframework.messaging.QualifiedName;
import org.junit.jupiter.api.*;

import static org.axonframework.messaging.responsetypes.ResponseTypes.instanceOf;
import static org.junit.jupiter.api.Assertions.*;

/**
 * Test class validating behaviour of the {@link GenericQueryMessage}.
 *
 * @author Steven van Beelen
 */
class GenericQueryMessageTest {

    @Test
    void queryNameResemblesPayloadClassName() {
        String testPayload = "payload";

        String result = QueryMessage.queryName(testPayload);

        assertEquals(String.class.getName(), result);
    }

    @Test
    void queryNameResemblesMessagePayloadTypeClassName() {
        QualifiedName testType = fromDottedName("test.query");
        String testPayload = "payload";
        Message<?> testMessage = new GenericMessage<>(testType, testPayload);

        String result = QueryMessage.queryName(testMessage);

        assertEquals(String.class.getName(), result);
    }

    @Test
    void queryNameResemblesQueryMessageQueryName() {
        String expectedQueryName = "myQueryName";
        QueryMessage<String, String> testMessage = new GenericQueryMessage<>(
<<<<<<< HEAD
                fromDottedName("test.query"), expectedQueryName, "payload", instanceOf(String.class)
=======
                new QualifiedName("test", "query", "0.0.1"), expectedQueryName, "payload", instanceOf(String.class)
>>>>>>> 54946cb9
        );

        String result = QueryMessage.queryName(testMessage);

        assertEquals(expectedQueryName, result);
    }
}<|MERGE_RESOLUTION|>--- conflicted
+++ resolved
@@ -42,7 +42,7 @@
 
     @Test
     void queryNameResemblesMessagePayloadTypeClassName() {
-        QualifiedName testType = fromDottedName("test.query");
+        QualifiedName testType = new QualifiedName("test", "query", "0.0.1");
         String testPayload = "payload";
         Message<?> testMessage = new GenericMessage<>(testType, testPayload);
 
@@ -55,11 +55,7 @@
     void queryNameResemblesQueryMessageQueryName() {
         String expectedQueryName = "myQueryName";
         QueryMessage<String, String> testMessage = new GenericQueryMessage<>(
-<<<<<<< HEAD
-                fromDottedName("test.query"), expectedQueryName, "payload", instanceOf(String.class)
-=======
                 new QualifiedName("test", "query", "0.0.1"), expectedQueryName, "payload", instanceOf(String.class)
->>>>>>> 54946cb9
         );
 
         String result = QueryMessage.queryName(testMessage);
