package org.axonframework.queryhandling;

import org.axonframework.messaging.Message;
import org.axonframework.messaging.responsetypes.ResponseTypes;
import org.junit.jupiter.api.*;
import reactor.test.StepVerifier;

import java.time.Duration;
import java.util.List;
import java.util.concurrent.ExecutorService;
import java.util.concurrent.Executors;

/**
 * Test class validating the {@link SimpleQueryUpdateEmitter}.
 *
 * @author Allard Buijze
 * @author Corrado Musumeci
 * @author Steven van Beelen
 */
class SimpleQueryUpdateEmitterTest {

    private final SimpleQueryUpdateEmitter testSubject = SimpleQueryUpdateEmitter.builder().build();

    @Test
    void completingRegistrationOldApi() {
        SubscriptionQueryMessage<String, List<String>, String> queryMessage = new GenericSubscriptionQueryMessage<>(
                "some-payload",
                "chatMessages",
                ResponseTypes.multipleInstancesOf(String.class),
                ResponseTypes.instanceOf(String.class)
        );

        UpdateHandlerRegistration<Object> result = testSubject.registerUpdateHandler(
                queryMessage,
                SubscriptionQueryBackpressure.defaultBackpressure(),
                1024
        );

        testSubject.emit(any -> true, "some-awesome-text");
        result.complete();

        StepVerifier.create(result.getUpdates().map(Message::getPayload))
                    .expectNext("some-awesome-text")
                    .verifyComplete();
    }

    @Test
    void concurrentUpdateEmitting() {
        SubscriptionQueryMessage<String, List<String>, String> queryMessage = new GenericSubscriptionQueryMessage<>(
                "some-payload",
                "chatMessages",
                ResponseTypes.multipleInstancesOf(String.class),
                ResponseTypes.instanceOf(String.class)
        );

        UpdateHandlerRegistration<Object> registration = testSubject.registerUpdateHandler(queryMessage, 128);

        ExecutorService executors = Executors.newFixedThreadPool(Runtime.getRuntime().availableProcessors());
        for (int i = 0; i < 100; i++) {
            executors.submit(() -> testSubject.emit(q -> true, "Update"));
        }
        executors.shutdown();
        StepVerifier.create(registration.getUpdates())
                    .expectNextCount(100)
                    .then(() -> testSubject.complete(q -> true))
                    .verifyComplete();
    }

    @Test
    void concurrentUpdateEmitting_WithBackpressure() {
        SubscriptionQueryMessage<String, List<String>, String> queryMessage = new GenericSubscriptionQueryMessage<>(
                "some-payload",
                "chatMessages",
                ResponseTypes.multipleInstancesOf(String.class),
                ResponseTypes.instanceOf(String.class)
        );

        UpdateHandlerRegistration<Object> registration = testSubject.registerUpdateHandler(queryMessage, SubscriptionQueryBackpressure.defaultBackpressure(), 128);

        ExecutorService executors = Executors.newFixedThreadPool(Runtime.getRuntime().availableProcessors());
        for (int i = 0; i < 100; i++) {
            executors.submit(() -> {
                testSubject.emit(q -> true, "Update");
            });
        }
        executors.shutdown();
        StepVerifier.create(registration.getUpdates())
                    .expectNextCount(100)
                    .then(() -> testSubject.complete(q -> true))
                    .verifyComplete();
    }

    @Test
    void cancelingRegistrationDoesNotCompleteFluxOfUpdatesOldApi() {
        SubscriptionQueryMessage<String, List<String>, String> queryMessage = new GenericSubscriptionQueryMessage<>(
                "some-payload",
                "chatMessages",
                ResponseTypes.multipleInstancesOf(String.class),
                ResponseTypes.instanceOf(String.class)
        );

        UpdateHandlerRegistration<Object> result = testSubject.registerUpdateHandler(
                queryMessage,
                SubscriptionQueryBackpressure.defaultBackpressure(),
                1024
        );

        testSubject.emit(any -> true, "some-awesome-text");
        result.getRegistration().cancel();

        StepVerifier.create(result.getUpdates().map(Message::getPayload))
                    .expectNext("some-awesome-text")
                    .verifyTimeout(Duration.ofMillis(500));
    }

    @Test
    void completingRegistration() {
        SubscriptionQueryMessage<String, List<String>, String> queryMessage = new GenericSubscriptionQueryMessage<>(
                "some-payload",
                "chatMessages",
                ResponseTypes.multipleInstancesOf(String.class),
                ResponseTypes.instanceOf(String.class)
        );

        UpdateHandlerRegistration<Object> result = testSubject.registerUpdateHandler(
                queryMessage,
                1024
        );

        result.getUpdates().subscribe();
        testSubject.emit(any -> true, "some-awesome-text");
        result.complete();

        StepVerifier.create(result.getUpdates().map(Message::getPayload))
                    .expectNext("some-awesome-text")
                    .verifyComplete();
    }

    @Test
<<<<<<< HEAD
    void cancelingRegistrationDoesNotCompleteFluxOfUpdates() {
=======
    void testDifferentUpdateAreDisambiguatedAndWrongTypesAreFilteredBasedOnQueryTypes() {
        SubscriptionQueryMessage<String, List<String>, Integer> queryMessage = new GenericSubscriptionQueryMessage<>(
                "some-payload",
                "chatMessages",
                ResponseTypes.multipleInstancesOf(String.class),
                ResponseTypes.instanceOf(Integer.class)
        );

        UpdateHandlerRegistration<Object> result = testSubject.registerUpdateHandler(
                queryMessage,
                1024
        );

        result.getUpdates().subscribe();
        testSubject.emit(any -> true, "some-awesome-text");
        testSubject.emit(any -> true, 1234);
        result.complete();

        StepVerifier.create(result.getUpdates().map(Message::getPayload))
                    .expectNext(1234)
                    .verifyComplete();
    }

    @Test
    void testCancelingRegistrationDoesNotCompleteFluxOfUpdates() {
>>>>>>> 3d13304c
        SubscriptionQueryMessage<String, List<String>, String> queryMessage = new GenericSubscriptionQueryMessage<>(
                "some-payload",
                "chatMessages",
                ResponseTypes.multipleInstancesOf(String.class),
                ResponseTypes.instanceOf(String.class)
        );

        UpdateHandlerRegistration<Object> result = testSubject.registerUpdateHandler(
                queryMessage,
                1024
        );

        result.getUpdates().subscribe();
        testSubject.emit(any -> true, "some-awesome-text");
        result.getRegistration().cancel();

        StepVerifier.create(result.getUpdates().map(Message::getPayload))
                    .expectNext("some-awesome-text")
                    .verifyTimeout(Duration.ofMillis(500));
    }
}<|MERGE_RESOLUTION|>--- conflicted
+++ resolved
@@ -137,10 +137,7 @@
     }
 
     @Test
-<<<<<<< HEAD
-    void cancelingRegistrationDoesNotCompleteFluxOfUpdates() {
-=======
-    void testDifferentUpdateAreDisambiguatedAndWrongTypesAreFilteredBasedOnQueryTypes() {
+    void differentUpdateAreDisambiguatedAndWrongTypesAreFilteredBasedOnQueryTypes() {
         SubscriptionQueryMessage<String, List<String>, Integer> queryMessage = new GenericSubscriptionQueryMessage<>(
                 "some-payload",
                 "chatMessages",
@@ -164,8 +161,7 @@
     }
 
     @Test
-    void testCancelingRegistrationDoesNotCompleteFluxOfUpdates() {
->>>>>>> 3d13304c
+    void cancelingRegistrationDoesNotCompleteFluxOfUpdates() {
         SubscriptionQueryMessage<String, List<String>, String> queryMessage = new GenericSubscriptionQueryMessage<>(
                 "some-payload",
                 "chatMessages",
