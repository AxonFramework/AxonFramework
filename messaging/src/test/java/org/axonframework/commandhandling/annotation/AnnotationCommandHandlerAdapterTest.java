/*
 * Copyright (c) 2010-2025. Axon Framework
 *
 * Licensed under the Apache License, Version 2.0 (the "License");
 * you may not use this file except in compliance with the License.
 * You may obtain a copy of the License at
 *
 *    http://www.apache.org/licenses/LICENSE-2.0
 *
 * Unless required by applicable law or agreed to in writing, software
 * distributed under the License is distributed on an "AS IS" BASIS,
 * WITHOUT WARRANTIES OR CONDITIONS OF ANY KIND, either express or implied.
 * See the License for the specific language governing permissions and
 * limitations under the License.
 */

package org.axonframework.commandhandling.annotation;

import org.axonframework.commandhandling.CommandBus;
import org.axonframework.commandhandling.CommandMessage;
import org.axonframework.commandhandling.GenericCommandMessage;
import org.axonframework.commandhandling.NoHandlerForCommandException;
import org.axonframework.messaging.GenericMessage;
import org.axonframework.messaging.InterceptorChain;
import org.axonframework.messaging.MessageType;
import org.axonframework.messaging.QualifiedName;
import org.axonframework.messaging.annotation.ClasspathParameterResolverFactory;
import org.axonframework.messaging.annotation.ParameterResolverFactory;
import org.axonframework.messaging.interceptors.ExceptionHandler;
import org.axonframework.messaging.interceptors.MessageHandlerInterceptor;
import org.axonframework.messaging.unitofwork.ProcessingContext;
import org.junit.jupiter.api.*;

import java.util.ArrayList;
import java.util.Collections;
import java.util.HashSet;
import java.util.LinkedList;
import java.util.List;
<<<<<<< HEAD
import java.util.Set;
=======
>>>>>>> 834c6278

import static org.junit.jupiter.api.Assertions.*;
import static org.mockito.Mockito.*;

/**
 * Test to validate the {@link AnnotationCommandHandlerAdapter}.
 *
 * @author Allard Buijze
 */
class AnnotationCommandHandlerAdapterTest {

    private static final MessageType TEST_TYPE = new MessageType("command");

    private CommandBus commandBus;
    private MyCommandHandler annotatedCommandHandler;

    private AnnotationCommandHandlerAdapter<MyCommandHandler> testSubject;

    @BeforeEach
    void setUp() {
        commandBus = mock(CommandBus.class);
        annotatedCommandHandler = new MyCommandHandler();
        ParameterResolverFactory parameterResolverFactory = ClasspathParameterResolverFactory.forClass(getClass());

        testSubject = new AnnotationCommandHandlerAdapter<>(annotatedCommandHandler, parameterResolverFactory);

        when(commandBus.subscribe(any(QualifiedName.class), any())).thenReturn(commandBus);
        when(commandBus.subscribe(anySet(), any())).thenReturn(commandBus);
    }

    @Test
    void handlerDispatchingVoidReturnType() {
        CommandMessage<String> testCommand = new GenericCommandMessage<>(TEST_TYPE, "");

        Object result = testSubject.handle(testCommand, mock(ProcessingContext.class))
<<<<<<< HEAD
                                   .firstAsCompletableFuture()
=======
                                   .first()
                                   .asCompletableFuture()
>>>>>>> 834c6278
                                   .join()
                                   .message()
                                   .getPayload();

        assertNull(result);
        assertEquals(1, annotatedCommandHandler.voidHandlerInvoked);
        assertEquals(0, annotatedCommandHandler.returningHandlerInvoked);
    }

    @Test
    void handlerDispatchingWithReturnType() {
        CommandMessage<Long> testCommand = new GenericCommandMessage<>(TEST_TYPE, 1L);

        Object result = testSubject.handle(testCommand, mock(ProcessingContext.class))
<<<<<<< HEAD
                                   .firstAsCompletableFuture()
=======
                                   .first()
                                   .asCompletableFuture()
>>>>>>> 834c6278
                                   .join()
                                   .message()
                                   .getPayload();

        assertEquals(1L, result);
        assertEquals(0, annotatedCommandHandler.voidHandlerInvoked);
        assertEquals(1, annotatedCommandHandler.returningHandlerInvoked);
    }

    @Test
    void handlerDispatchingWithCustomCommandName() {
        CommandMessage<Long> testCommand =
                new GenericCommandMessage<>(new GenericMessage<>(TEST_TYPE, 1L), "almostLong");

        Object result = testSubject.handle(testCommand, mock(ProcessingContext.class))
<<<<<<< HEAD
                                   .firstAsCompletableFuture()
=======
                                   .first()
                                   .asCompletableFuture()
>>>>>>> 834c6278
                                   .join()
                                   .message()
                                   .getPayload();

        assertEquals(1L, result);
        assertEquals(0, annotatedCommandHandler.voidHandlerInvoked);
        assertEquals(0, annotatedCommandHandler.returningHandlerInvoked);
        assertEquals(1, annotatedCommandHandler.almostDuplicateReturningHandlerInvoked);
    }

    @Test
    void handlerDispatchingThrowingException() {
        try {
            testSubject.handle(new GenericCommandMessage<>(TEST_TYPE, new HashSet<>()), mock(ProcessingContext.class))
<<<<<<< HEAD
                       .firstAsCompletableFuture()
=======
                       .first()
                       .asCompletableFuture()
>>>>>>> 834c6278
                       .join();

            fail("Expected exception");
        } catch (Exception ex) {
            assertEquals(Exception.class, ex.getCause().getClass());
            return;
        }
        fail("Shouldn't make it till here");
    }

    @Test
    void handleNoHandlerForCommand() {
        CommandMessage<Object> command = new GenericCommandMessage<>(TEST_TYPE, new LinkedList<>());

        assertThrows(NoHandlerForCommandException.class,
                     () -> testSubject.handle(command, mock(ProcessingContext.class)));
    }

    @Test
    void messageHandlerInterceptorAnnotatedMethodsAreSupportedForCommandHandlingComponents() {
        CommandMessage<String> testCommandMessage = new GenericCommandMessage<>(TEST_TYPE, "");
        List<CommandMessage<?>> withInterceptor = new ArrayList<>();
        List<CommandMessage<?>> withoutInterceptor = new ArrayList<>();
        annotatedCommandHandler = new MyInterceptingCommandHandler(withoutInterceptor,
                                                                   withInterceptor,
                                                                   new ArrayList<>());
        testSubject = new AnnotationCommandHandlerAdapter<>(annotatedCommandHandler);

        Object result = testSubject.handle(testCommandMessage, mock(ProcessingContext.class))
<<<<<<< HEAD
                                   .firstAsCompletableFuture()
=======
                                   .first()
                                   .asCompletableFuture()
>>>>>>> 834c6278
                                   .join()
                                   .message()
                                   .getPayload();

        assertNull(result);
        // TODO The interceptor chain is not yet implemented fully through the MessageStream.
        //  Hence, this test does not end up in the message handler.
//        assertEquals(1, annotatedCommandHandler.voidHandlerInvoked);
        assertEquals(Collections.singletonList(testCommandMessage), withInterceptor);
        assertEquals(Collections.singletonList(testCommandMessage), withoutInterceptor);
    }

    @Test
    @Disabled("TODO #3062 - Exception Handler support")
    void exceptionHandlerAnnotatedMethodsAreSupportedForCommandHandlingComponents() {
        CommandMessage<List<?>> testCommandMessage = new GenericCommandMessage<>(TEST_TYPE, new ArrayList<>());
        List<Exception> interceptedExceptions = new ArrayList<>();
        annotatedCommandHandler = new MyInterceptingCommandHandler(new ArrayList<>(),
                                                                   new ArrayList<>(),
                                                                   interceptedExceptions);
        testSubject = new AnnotationCommandHandlerAdapter<>(annotatedCommandHandler);

        try {
            testSubject.handle(testCommandMessage, mock(ProcessingContext.class));
            fail("Expected exception to be thrown");
        } catch (Exception e) {

        }

        assertFalse(interceptedExceptions.isEmpty());
        assertEquals(1, interceptedExceptions.size());
        Exception interceptedException = interceptedExceptions.getFirst();
        assertInstanceOf(RuntimeException.class, interceptedException);
        assertEquals("Some exception", interceptedException.getMessage());
    }

    @SuppressWarnings("unused")
    private static class MyCommandHandler {

        private int voidHandlerInvoked;
        private int returningHandlerInvoked;
        private int almostDuplicateReturningHandlerInvoked;

        @SuppressWarnings({"UnusedDeclaration"})
        @CommandHandler
        public void myVoidHandler(String stringCommand) {
            voidHandlerInvoked++;
        }

        @CommandHandler(commandName = "almostLong")
        public Long myAlmostDuplicateReturningHandler(Long longCommand) {
            almostDuplicateReturningHandlerInvoked++;
            return longCommand;
        }

        @CommandHandler
        public Long myReturningHandler(Long longCommand) {
            returningHandlerInvoked++;
            return longCommand;
        }

        @SuppressWarnings({"UnusedDeclaration"})
        @CommandHandler
        public void exceptionThrowingHandler(HashSet<Object> o) throws Exception {
            throw new Exception("Some exception");
        }

        @SuppressWarnings({"UnusedDeclaration"})
        @CommandHandler
        public void exceptionThrowingHandler(ArrayList<Object> o) {
            throw new RuntimeException("Some exception");
        }
    }

    @SuppressWarnings("unused")
    private static class MyInterceptingCommandHandler extends MyCommandHandler {

        private final List<CommandMessage<?>> interceptedWithoutInterceptorChain;
        private final List<CommandMessage<?>> interceptedWithInterceptorChain;
        private final List<Exception> interceptedExceptions;

        private MyInterceptingCommandHandler(List<CommandMessage<?>> interceptedWithoutInterceptorChain,
                                             List<CommandMessage<?>> interceptedWithInterceptorChain,
                                             List<Exception> interceptedExceptions) {
            this.interceptedWithoutInterceptorChain = interceptedWithoutInterceptorChain;
            this.interceptedWithInterceptorChain = interceptedWithInterceptorChain;
            this.interceptedExceptions = interceptedExceptions;
        }

        @MessageHandlerInterceptor
        public void interceptAny(CommandMessage<?> command) {
            interceptedWithoutInterceptorChain.add(command);
        }

        @MessageHandlerInterceptor
        public Object interceptAny(CommandMessage<?> command, InterceptorChain chain) throws Exception {
            interceptedWithInterceptorChain.add(command);
            return chain.proceedSync();
        }

        @ExceptionHandler
        public void handle(Exception exception) {
            interceptedExceptions.add(exception);
        }
    }
}<|MERGE_RESOLUTION|>--- conflicted
+++ resolved
@@ -36,10 +36,6 @@
 import java.util.HashSet;
 import java.util.LinkedList;
 import java.util.List;
-<<<<<<< HEAD
-import java.util.Set;
-=======
->>>>>>> 834c6278
 
 import static org.junit.jupiter.api.Assertions.*;
 import static org.mockito.Mockito.*;
@@ -75,12 +71,8 @@
         CommandMessage<String> testCommand = new GenericCommandMessage<>(TEST_TYPE, "");
 
         Object result = testSubject.handle(testCommand, mock(ProcessingContext.class))
-<<<<<<< HEAD
-                                   .firstAsCompletableFuture()
-=======
-                                   .first()
-                                   .asCompletableFuture()
->>>>>>> 834c6278
+                                   .first()
+                                   .asCompletableFuture()
                                    .join()
                                    .message()
                                    .getPayload();
@@ -95,12 +87,8 @@
         CommandMessage<Long> testCommand = new GenericCommandMessage<>(TEST_TYPE, 1L);
 
         Object result = testSubject.handle(testCommand, mock(ProcessingContext.class))
-<<<<<<< HEAD
-                                   .firstAsCompletableFuture()
-=======
-                                   .first()
-                                   .asCompletableFuture()
->>>>>>> 834c6278
+                                   .first()
+                                   .asCompletableFuture()
                                    .join()
                                    .message()
                                    .getPayload();
@@ -116,12 +104,8 @@
                 new GenericCommandMessage<>(new GenericMessage<>(TEST_TYPE, 1L), "almostLong");
 
         Object result = testSubject.handle(testCommand, mock(ProcessingContext.class))
-<<<<<<< HEAD
-                                   .firstAsCompletableFuture()
-=======
-                                   .first()
-                                   .asCompletableFuture()
->>>>>>> 834c6278
+                                   .first()
+                                   .asCompletableFuture()
                                    .join()
                                    .message()
                                    .getPayload();
@@ -136,12 +120,8 @@
     void handlerDispatchingThrowingException() {
         try {
             testSubject.handle(new GenericCommandMessage<>(TEST_TYPE, new HashSet<>()), mock(ProcessingContext.class))
-<<<<<<< HEAD
-                       .firstAsCompletableFuture()
-=======
                        .first()
                        .asCompletableFuture()
->>>>>>> 834c6278
                        .join();
 
             fail("Expected exception");
@@ -171,12 +151,8 @@
         testSubject = new AnnotationCommandHandlerAdapter<>(annotatedCommandHandler);
 
         Object result = testSubject.handle(testCommandMessage, mock(ProcessingContext.class))
-<<<<<<< HEAD
-                                   .firstAsCompletableFuture()
-=======
-                                   .first()
-                                   .asCompletableFuture()
->>>>>>> 834c6278
+                                   .first()
+                                   .asCompletableFuture()
                                    .join()
                                    .message()
                                    .getPayload();
