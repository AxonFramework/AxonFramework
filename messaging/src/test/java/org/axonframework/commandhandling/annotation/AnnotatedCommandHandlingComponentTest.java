--- conflicted
+++ resolved
@@ -22,7 +22,6 @@
 import org.axonframework.commandhandling.NoHandlerForCommandException;
 import org.axonframework.messaging.CommandMessageHandlerInterceptorChain;
 import org.axonframework.messaging.GenericMessage;
-import org.axonframework.messaging.MessageHandlerInterceptorChain;
 import org.axonframework.messaging.MessageType;
 import org.axonframework.messaging.QualifiedName;
 import org.axonframework.messaging.annotation.ClasspathParameterResolverFactory;
@@ -259,12 +258,7 @@
         }
 
         @MessageHandlerInterceptor
-<<<<<<< HEAD
         public Object interceptAny(CommandMessage<?> command, ProcessingContext context, CommandMessageHandlerInterceptorChain chain) {
-=======
-        public Object interceptAny(CommandMessage<?> command, ProcessingContext context, InterceptorChain chain)
-                throws Exception {
->>>>>>> 41e78de3
             interceptedWithInterceptorChain.add(command);
             return chain.proceed(command, context);
         }
