--- conflicted
+++ resolved
@@ -19,18 +19,11 @@
 import jakarta.annotation.Nonnull;
 import org.axonframework.common.StubExecutor;
 import org.axonframework.common.infra.ComponentDescriptor;
-<<<<<<< HEAD
-import org.axonframework.messaging.Message;
-import org.axonframework.messaging.MessageStream;
-import org.axonframework.messaging.QualifiedName;
-import org.axonframework.messaging.QualifiedNameUtils;
-=======
 import org.axonframework.messaging.GenericMessage;
 import org.axonframework.messaging.Message;
 import org.axonframework.messaging.MessageHandler;
 import org.axonframework.messaging.MessageStream;
 import org.axonframework.messaging.MessageType;
->>>>>>> d370d60e
 import org.axonframework.messaging.unitofwork.CurrentUnitOfWork;
 import org.axonframework.messaging.unitofwork.ProcessingContext;
 import org.axonframework.messaging.unitofwork.ProcessingLifecycleHandlerRegistrar;
@@ -57,12 +50,8 @@
 
     private static final QualifiedName COMMAND_NAME = new QualifiedName("axon", "test", "5.0.0");
     private static final String PAYLOAD = "Say hi!";
-<<<<<<< HEAD
-    private static final CommandMessage<String> TEST_COMMAND = new GenericCommandMessage<>(COMMAND_NAME, PAYLOAD);
-=======
     private static final CommandMessage<String> TEST_COMMAND =
             new GenericCommandMessage<>(new MessageType("command"), PAYLOAD);
->>>>>>> d370d60e
 
     private SimpleCommandBus testSubject;
     private StubExecutor executor;
@@ -310,19 +299,11 @@
             if (result instanceof Throwable error) {
                 return MessageStream.failed(error);
             } else if (result instanceof CompletableFuture<?> future) {
-<<<<<<< HEAD
-                return MessageStream.fromFuture(future.<CommandResultMessage<?>>thenApply(
-                        r -> new GenericCommandResultMessage<>(fromClassName(r.getClass()), r)
-                ));
-            } else {
-                return MessageStream.just(new GenericCommandResultMessage<>(fromClassName(result.getClass()), result));
-=======
                 return MessageStream.fromFuture(future.thenApply(
                         r -> new GenericMessage<>(new MessageType(r.getClass()), r)
                 ));
             } else {
                 return MessageStream.just(new GenericMessage<>(new MessageType(result.getClass()), result));
->>>>>>> d370d60e
             }
         }
     }
