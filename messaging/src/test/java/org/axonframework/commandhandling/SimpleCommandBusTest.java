--- conflicted
+++ resolved
@@ -72,13 +72,8 @@
     void dispatchCommandHandlerSubscribed() throws Exception {
         testSubject.subscribe(COMMAND_NAME, new StubCommandHandler("Hi!"));
 
-<<<<<<< HEAD
-        CompletableFuture<? extends Message<?>> actual = testSubject.dispatch(TEST_COMMAND,
-                                                                              StubProcessingContext.forMessage(
-                                                                                      TEST_COMMAND));
-=======
-        CompletableFuture<? extends Message> actual = testSubject.dispatch(TEST_COMMAND, StubProcessingContext.forMessage(TEST_COMMAND));
->>>>>>> 9384d039
+        CompletableFuture<? extends Message> actual =
+                testSubject.dispatch(TEST_COMMAND, StubProcessingContext.forMessage(TEST_COMMAND));
 
         assertEquals("Hi!", actual.get().payload());
     }
@@ -87,13 +82,8 @@
     void dispatchCommandHandlerSubscribedAndReturnEmpty() throws Exception {
         testSubject.subscribe(COMMAND_NAME, (m, c) -> MessageStream.empty().cast());
 
-<<<<<<< HEAD
-        CompletableFuture<? extends Message<?>> actual = testSubject.dispatch(TEST_COMMAND,
-                                                                              StubProcessingContext.forMessage(
-                                                                                      TEST_COMMAND));
-=======
-        CompletableFuture<? extends Message> actual = testSubject.dispatch(TEST_COMMAND, StubProcessingContext.forMessage(TEST_COMMAND));
->>>>>>> 9384d039
+        CompletableFuture<? extends Message> actual =
+                testSubject.dispatch(TEST_COMMAND, StubProcessingContext.forMessage(TEST_COMMAND));
 
         assertNull(actual.get());
     }
@@ -202,13 +192,9 @@
         CommandMessage command = TEST_COMMAND;
         testSubject.subscribe(command.type().qualifiedName(), commandHandler);
 
-<<<<<<< HEAD
-        CompletableFuture<? extends Message<?>> actual = testSubject.dispatch(command,
-                                                                              StubProcessingContext.forMessage(
-                                                                                      TEST_COMMAND));
-=======
-        CompletableFuture<? extends Message> actual = testSubject.dispatch(command, StubProcessingContext.forMessage(TEST_COMMAND));
->>>>>>> 9384d039
+        CompletableFuture<? extends Message> actual =
+                testSubject.dispatch(command, StubProcessingContext.forMessage(
+                        TEST_COMMAND));
 
         assertTrue(actual.isCompletedExceptionally());
         ExecutionException exception = assertThrows(ExecutionException.class, actual::get);
@@ -233,13 +219,9 @@
 
     @Test
     void exceptionIsThrownWhenNoHandlerIsRegistered() {
-<<<<<<< HEAD
-        CompletableFuture<? extends Message<?>> actual = testSubject.dispatch(TEST_COMMAND,
-                                                                              StubProcessingContext.forMessage(
-                                                                                      TEST_COMMAND));
-=======
-        CompletableFuture<? extends Message> actual = testSubject.dispatch(TEST_COMMAND, StubProcessingContext.forMessage(TEST_COMMAND));
->>>>>>> 9384d039
+        CompletableFuture<? extends Message> actual =
+                testSubject.dispatch(TEST_COMMAND, StubProcessingContext.forMessage(
+                        TEST_COMMAND));
 
         assertTrue(actual.isCompletedExceptionally());
         ExecutionException exception = assertThrows(ExecutionException.class, actual::get);
@@ -249,7 +231,8 @@
     @Test
     void lifecycleHandlersAreInvokedOnEachInvocation() {
         ProcessingLifecycleHandlerRegistrar lifecycleHandlerRegistrar = mock(ProcessingLifecycleHandlerRegistrar.class);
-        var unitOfWorkFactory = new SimpleUnitOfWorkFactory(EmptyApplicationContext.INSTANCE, c -> c.workScheduler(executor));
+        var unitOfWorkFactory = new SimpleUnitOfWorkFactory(EmptyApplicationContext.INSTANCE,
+                                                            c -> c.workScheduler(executor));
         testSubject = new SimpleCommandBus(unitOfWorkFactory, List.of(lifecycleHandlerRegistrar));
 
         var commandHandler = new StubCommandHandler("ok");
@@ -313,32 +296,19 @@
 
         @Nonnull
         @Override
-<<<<<<< HEAD
-        public MessageStream.Single<CommandResultMessage<?>> handle(@Nonnull CommandMessage<?> command,
-                                                                    @Nonnull ProcessingContext processingContext) {
-=======
-        public MessageStream.Single<CommandResultMessage<?>> handle(@Nonnull CommandMessage command,
-                                                                              @Nonnull ProcessingContext processingContext) {
->>>>>>> 9384d039
+        public MessageStream.Single<CommandResultMessage> handle(@Nonnull CommandMessage command,
+                                                                 @Nonnull ProcessingContext processingContext) {
             if (result instanceof Throwable error) {
                 return MessageStream.failed(error);
             } else if (result instanceof CompletableFuture<?> future) {
                 return MessageStream.fromFuture(future.thenApply(
-                        r -> new GenericCommandResultMessage<>(new MessageType(r.getClass()), r)
+                        r -> new GenericCommandResultMessage(new MessageType(r.getClass()), r)
                 ));
             } else {
                 return MessageStream.just(
-                        new GenericCommandResultMessage<>(new MessageType(result.getClass()), result)
+                        new GenericCommandResultMessage(new MessageType(result.getClass()), result)
                 );
             }
         }
     }
-<<<<<<< HEAD
-=======
-
-    private static GenericCommandResultMessage<?> asCommandResultMessage(CommandMessage message) {
-        var payload = message.payload();
-        return new GenericCommandResultMessage<>(new MessageType(payload.getClass()), payload);
-    }
->>>>>>> 9384d039
 }