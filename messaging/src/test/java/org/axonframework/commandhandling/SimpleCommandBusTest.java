/*
 * Copyright (c) 2010-2023. Axon Framework
 *
 * Licensed under the Apache License, Version 2.0 (the "License");
 * you may not use this file except in compliance with the License.
 * You may obtain a copy of the License at
 *
 *    http://www.apache.org/licenses/LICENSE-2.0
 *
 * Unless required by applicable law or agreed to in writing, software
 * distributed under the License is distributed on an "AS IS" BASIS,
 * WITHOUT WARRANTIES OR CONDITIONS OF ANY KIND, either express or implied.
 * See the License for the specific language governing permissions and
 * limitations under the License.
 */

package org.axonframework.commandhandling;

import org.axonframework.commandhandling.callbacks.FutureCallback;
import org.axonframework.common.Registration;
import org.axonframework.messaging.InterceptorChain;
import org.axonframework.messaging.MessageHandler;
import org.axonframework.messaging.MessageHandlerInterceptor;
import org.axonframework.messaging.correlation.MessageOriginProvider;
import org.axonframework.messaging.interceptors.CorrelationDataInterceptor;
import org.axonframework.messaging.unitofwork.CurrentUnitOfWork;
import org.axonframework.messaging.unitofwork.ProcessingContext;
import org.axonframework.messaging.unitofwork.UnitOfWork;
import org.axonframework.monitoring.MessageMonitor;
import org.axonframework.tracing.TestSpanFactory;
import org.axonframework.utils.MockException;
import org.junit.jupiter.api.*;
import org.mockito.*;

import java.util.concurrent.CompletableFuture;
import java.util.concurrent.CompletionException;
import java.util.concurrent.CountDownLatch;
import java.util.concurrent.TimeUnit;
import java.util.concurrent.atomic.AtomicReference;

import static org.axonframework.commandhandling.GenericCommandMessage.asCommandMessage;
import static org.junit.jupiter.api.Assertions.*;
import static org.mockito.Mockito.*;

/**
 * @author Allard Buijze
 */
class SimpleCommandBusTest {

    private TestSpanFactory spanFactory;
    private SimpleCommandBus testSubject;
    private DefaultCommandBusSpanFactory commandBusSpanFactory;

    @BeforeEach
    void setUp() {
        this.spanFactory = new TestSpanFactory();
        this.commandBusSpanFactory = DefaultCommandBusSpanFactory.builder().spanFactory(spanFactory).build();
        this.testSubject = SimpleCommandBus.builder()
                                           .spanFactory(commandBusSpanFactory).build();
    }

    @AfterEach
    void tearDown() {
        while (CurrentUnitOfWork.isStarted()) {
            CurrentUnitOfWork.get().rollback();
        }
    }

    @Test
    void dispatchCommandHandlerSubscribed() {
        testSubject.subscribe(String.class.getName(), new MyStringCommandHandler());
        testSubject.dispatch(asCommandMessage("Say hi!"),
                             (CommandCallback<String, CommandMessage<String>>) (command, commandResultMessage) -> {
                                 if (commandResultMessage.isExceptional()) {
                                     commandResultMessage.optionalExceptionResult()
                                                         .ifPresent(Throwable::printStackTrace);
                                     fail("Did not expect exception");
                                 }
                                 assertEquals("Say hi!", commandResultMessage.getPayload().getPayload());
                             });
    }

    @Test
    void dispatchIsCorrectlyTraced() {
        testSubject.subscribe(String.class.getName(), new MyStringCommandHandler());
        testSubject.dispatch(asCommandMessage("Say hi!"),
                             (CommandCallback<String, CommandMessage<String>>) (command, commandResultMessage) -> {
                                 spanFactory.verifySpanActive("CommandBus.dispatchCommand");
                                 spanFactory.verifySpanPropagated("CommandBus.dispatchCommand", command);
                                 spanFactory.verifySpanCompleted("CommandBus.handleCommand");
                             });
        spanFactory.verifySpanCompleted("CommandBus.dispatchCommand");
    }

    @Test
    void dispatchIsCorrectlyTracedDuringException() {
//        testSubject.setRollbackConfiguration(RollbackConfigurationType.UNCHECKED_EXCEPTIONS);
        testSubject.subscribe(String.class.getName(), command -> {
            throw new RuntimeException("Some exception");
        });
        testSubject.dispatch(asCommandMessage("Say hi!"),
                             (CommandCallback<String, CommandMessage<String>>) (command, commandResultMessage) -> {
                                 spanFactory.verifySpanPropagated("CommandBus.dispatchCommand", command);
                                 spanFactory.verifySpanCompleted("CommandBus.handleCommand");
                             });
        spanFactory.verifySpanCompleted("CommandBus.dispatchCommand");
        spanFactory.verifySpanHasException("CommandBus.dispatchCommand", RuntimeException.class);
    }

    @Test
    void dispatchCommandImplicitUnitOfWorkIsCommittedOnReturnValue() {
        final AtomicReference<ProcessingContext> unitOfWork = new AtomicReference<>();
        testSubject.subscribe(String.class.getName(), new MessageHandler<CommandMessage<?>, CommandResultMessage<?>>() {
            @Override
            public Object handleSync(CommandMessage<?> command) throws Exception {
                return command;
            }

            @Override
            public CompletableFuture<CommandResultMessage<?>> handle(CommandMessage<?> message,
                                                                     ProcessingContext processingContext) {
                unitOfWork.set(processingContext);
                return CompletableFuture.completedFuture(GenericCommandResultMessage.asCommandResultMessage(message));
            }
        });
        CompletableFuture<CommandResultMessage<Object>> actual = testSubject.dispatch(asCommandMessage("Say hi!"),
                                                                                      ProcessingContext.NONE);
        assertTrue(actual.isDone());
        assertFalse(actual.isCompletedExceptionally());
        CommandResultMessage<Object> actualResult = actual.join();
        assertEquals("Say hi!", actualResult.getPayload());

        assertFalse(unitOfWork.get().isError());
        assertTrue(unitOfWork.get().isCommitted());
        assertTrue(unitOfWork.get().isCompleted());
    }

    @Test
    void dispatchCommandImplicitUnitOfWorkIsRolledBackOnException() {
        final AtomicReference<ProcessingContext> unitOfWork = new AtomicReference<>();
        testSubject.subscribe(String.class.getName(), new MessageHandler<CommandMessage<?>, CommandResultMessage<?>>() {
            @Override
            public Object handleSync(CommandMessage<?> command) throws Exception {
                throw new RuntimeException();
            }

            @Override
            public CompletableFuture<CommandResultMessage<?>> handle(CommandMessage<?> message,
                                                                     ProcessingContext processingContext) {
                unitOfWork.set(processingContext);
                throw new RuntimeException();
            }
        });
        testSubject.dispatch(asCommandMessage("Say hi!"), (commandMessage, commandResultMessage) -> {
            if (commandResultMessage.isExceptional()) {
                Throwable cause = commandResultMessage.exceptionResult();
                assertEquals(RuntimeException.class, cause.getClass());
            } else {
                fail("Expected exception");
            }
        });
        assertTrue(unitOfWork.get().isError());
    }

    @Test
        // TODO - Remove this test. Annotated Handler adapters should be responsible to convers checked exceptions to a "regular" result if UoW is to be committed
    void dispatchCommandUnitOfWorkIsCommittedOnCheckedException() {
        final AtomicReference<ProcessingContext> unitOfWork = new AtomicReference<>();
        testSubject.subscribe(String.class.getName(), new MessageHandler<>() {
            @Override
            public Object handleSync(CommandMessage<?> command) throws Exception {
                throw new Exception();
            }

            @Override
            public CompletableFuture<CommandResultMessage<?>> handle(CommandMessage<?> message,
                                                                     ProcessingContext processingContext) {
                unitOfWork.set(processingContext);
                return CompletableFuture.failedFuture(new MockException("Simulating failure"));
            }
        });
//        testSubject.setRollbackConfiguration(RollbackConfigurationType.UNCHECKED_EXCEPTIONS);

        testSubject.dispatch(asCommandMessage("Say hi!"), (commandMessage, commandResultMessage) -> {
            if (commandResultMessage.isExceptional()) {
                Throwable cause = commandResultMessage.exceptionResult();
                assertEquals(Exception.class, cause.getClass());
            } else {
                fail("Expected exception");
            }
        });
        assertTrue(unitOfWork.get().isError());
        assertTrue(!unitOfWork.get().isCommitted());
    }

    @Test
    void dispatchCommandNoHandlerSubscribed() {
        CommandMessage<Object> command = asCommandMessage("test");
        CompletableFuture<CommandResultMessage<Object>> result = testSubject.dispatch(command, ProcessingContext.NONE);

        assertTrue(result.isCompletedExceptionally());
        CompletionException actualException = assertThrows(CompletionException.class, result::join);
        assertInstanceOf(NoHandlerForCommandException.class, actualException.getCause());
    }

    private CommandCallback createCallbackMock() {
        CommandCallback mock = mock(CommandCallback.class);
        when(mock.wrap(any())).thenCallRealMethod();
        return mock;
    }

    @SuppressWarnings("unchecked")
    @Test
    void dispatchCommandHandlerUnsubscribed() {
        MyStringCommandHandler commandHandler = new MyStringCommandHandler();
        Registration subscription = testSubject.subscribe(String.class.getName(), commandHandler);
        subscription.close();
        CommandMessage<Object> command = asCommandMessage("Say hi!");
        CompletableFuture<CommandResultMessage<Object>> actual = testSubject.dispatch(command,
                                                                                      ProcessingContext.NONE);

        assertTrue(actual.isCompletedExceptionally());
        CompletionException actualException = assertThrows(CompletionException.class, actual::get);
        assertInstanceOf(NoHandlerForCommandException.class,
                         actualException.getCause());
    }

    @SuppressWarnings("unchecked")
    @Test
    void dispatchCommandNoHandlerSubscribedCallsMonitorCallbackIgnored() throws InterruptedException {
        final CountDownLatch countDownLatch = new CountDownLatch(1);
        MessageMonitor<? super CommandMessage<?>> messageMonitor = (message) -> new MessageMonitor.MonitorCallback() {
            @Override
            public void reportSuccess() {
                fail("Expected #reportFailure");
            }

            @Override
            public void reportFailure(Throwable cause) {
                countDownLatch.countDown();
            }

            @Override
            public void reportIgnored() {
                fail("Expected #reportFailure");
            }
        };

        testSubject = SimpleCommandBus.builder().messageMonitor(messageMonitor).build();

        try {
            testSubject.dispatch(asCommandMessage("test"), createCallbackMock());
        } catch (NoHandlerForCommandException expected) {
            // ignore
        }

        assertTrue(countDownLatch.await(10, TimeUnit.SECONDS));
    }

    @SuppressWarnings({"unchecked"})
    @Test
    void interceptorChainCommandHandledSuccessfully() throws Exception {
        MessageHandlerInterceptor<CommandMessage<?>> mockInterceptor1 = mock(MessageHandlerInterceptor.class);
        final MessageHandlerInterceptor<CommandMessage<?>> mockInterceptor2 = mock(MessageHandlerInterceptor.class);
        final MessageHandler<CommandMessage<?>, CommandResultMessage<?>> commandHandler = mock(MessageHandler.class);
        when(mockInterceptor1.handle(isA(UnitOfWork.class), isA(InterceptorChain.class)))
                .thenAnswer(invocation -> mockInterceptor2.handle(
                        (UnitOfWork<CommandMessage<?>>) invocation.getArguments()[0],
                        (InterceptorChain) invocation.getArguments()[1]));
        when(mockInterceptor2.handle(isA(UnitOfWork.class), isA(InterceptorChain.class)))
                .thenAnswer(invocation -> commandHandler
                        .handleSync(((UnitOfWork<CommandMessage<?>>) invocation.getArguments()[0]).getMessage()));
        testSubject.registerHandlerInterceptor(mockInterceptor1);
        testSubject.registerHandlerInterceptor(mockInterceptor2);
        when(commandHandler.handleSync(isA(CommandMessage.class))).thenReturn("Hi there!");
        testSubject.subscribe(String.class.getName(), commandHandler);

        testSubject.dispatch(asCommandMessage("Hi there!"),
                             (commandMessage, commandResultMessage) -> {
                                 if (commandResultMessage.isExceptional()) {
                                     Throwable cause = commandResultMessage.exceptionResult();
                                     throw new RuntimeException("Unexpected exception", cause);
                                 }
                                 assertEquals("Hi there!", commandResultMessage.getPayload());
                             });

        InOrder inOrder = inOrder(mockInterceptor1, mockInterceptor2, commandHandler);
        inOrder.verify(mockInterceptor1).handle(
                isA(UnitOfWork.class), isA(InterceptorChain.class));
        inOrder.verify(mockInterceptor2).handle(
                isA(UnitOfWork.class), isA(InterceptorChain.class));
        inOrder.verify(commandHandler).handleSync(isA(GenericCommandMessage.class));
    }

    @SuppressWarnings({"unchecked", "ThrowableInstanceNeverThrown"})
    @Test
    void interceptorChainCommandHandlerThrowsException() throws Exception {
        MessageHandlerInterceptor<CommandMessage<?>> mockInterceptor1 = mock(MessageHandlerInterceptor.class);
        final MessageHandlerInterceptor<CommandMessage<?>> mockInterceptor2 = mock(MessageHandlerInterceptor.class);
        final MessageHandler<CommandMessage<?>, CommandResultMessage<?>> commandHandler = mock(MessageHandler.class);
        when(mockInterceptor1.handle(isA(UnitOfWork.class), isA(InterceptorChain.class)))
                .thenAnswer(invocation -> mockInterceptor2.handle(
                        (UnitOfWork<CommandMessage<?>>) invocation.getArguments()[0],
                        (InterceptorChain) invocation.getArguments()[1]));
        when(mockInterceptor2.handle(isA(UnitOfWork.class), isA(InterceptorChain.class)))
                .thenAnswer(invocation -> commandHandler
                        .handleSync(((UnitOfWork<CommandMessage<?>>) invocation.getArguments()[0]).getMessage()));

        testSubject.registerHandlerInterceptor(mockInterceptor1);
        testSubject.registerHandlerInterceptor(mockInterceptor2);
        when(commandHandler.handleSync(isA(CommandMessage.class)))
                .thenThrow(new RuntimeException("Faking failed command handling"));
        testSubject.subscribe(String.class.getName(), commandHandler);

        testSubject.dispatch(asCommandMessage("Hi there!"),
                             (commandMessage, commandResultMessage) -> {
                                 if (commandResultMessage.isExceptional()) {
                                     Throwable cause = commandResultMessage.exceptionResult();
                                     assertEquals("Faking failed command handling", cause.getMessage());
                                 } else {
                                     fail("Expected exception to be thrown");
                                 }
                             });

        InOrder inOrder = inOrder(mockInterceptor1, mockInterceptor2, commandHandler);
        inOrder.verify(mockInterceptor1).handle(
                isA(UnitOfWork.class), isA(InterceptorChain.class));
        inOrder.verify(mockInterceptor2).handle(
                isA(UnitOfWork.class), isA(InterceptorChain.class));
        inOrder.verify(commandHandler).handleSync(isA(GenericCommandMessage.class));
    }

    @SuppressWarnings({"ThrowableInstanceNeverThrown", "unchecked"})
    @Test
    void interceptorChainInterceptorThrowsException() throws Exception {
        MessageHandlerInterceptor<CommandMessage<?>> mockInterceptor1 =
                mock(MessageHandlerInterceptor.class, "stubName");
        final MessageHandlerInterceptor<CommandMessage<?>> mockInterceptor2 = mock(MessageHandlerInterceptor.class);
        when(mockInterceptor1.handle(isA(UnitOfWork.class), isA(InterceptorChain.class)))
                .thenAnswer(invocation -> ((InterceptorChain) invocation.getArguments()[1]).proceedSync());
        testSubject.registerHandlerInterceptor(mockInterceptor1);
        testSubject.registerHandlerInterceptor(mockInterceptor2);
        MessageHandler<CommandMessage<?>, CommandResultMessage<?>> commandHandler = mock(MessageHandler.class);
        when(commandHandler.handleSync(isA(CommandMessage.class))).thenReturn("Hi there!");
        testSubject.subscribe(String.class.getName(), commandHandler);
        RuntimeException someException = new RuntimeException("Mocking");
        doThrow(someException).when(mockInterceptor2).handle(isA(UnitOfWork.class), isA(InterceptorChain.class));
        testSubject.dispatch(asCommandMessage("Hi there!"),
                             (commandMessage, commandResultMessage) -> {
                                 if (commandResultMessage.isExceptional()) {
                                     Throwable cause = commandResultMessage.exceptionResult();
                                     assertEquals("Mocking", cause.getMessage());
                                 } else {
                                     fail("Expected exception to be propagated");
                                 }
                             });
        InOrder inOrder = inOrder(mockInterceptor1, mockInterceptor2, commandHandler);
        inOrder.verify(mockInterceptor1).handle(
                isA(UnitOfWork.class), isA(InterceptorChain.class));
        inOrder.verify(mockInterceptor2).handle(
                isA(UnitOfWork.class), isA(InterceptorChain.class));
        inOrder.verify(commandHandler, never()).handleSync(isA(CommandMessage.class));
    }

    @Test
    void commandReplyMessageCorrelationData() {
        testSubject.subscribe(String.class.getName(), message -> message.getPayload().toString());
        testSubject.registerHandlerInterceptor(new CorrelationDataInterceptor<>(new MessageOriginProvider()));
        CommandMessage<String> command = asCommandMessage("Hi");
        testSubject.dispatch(command, (CommandCallback<String, String>) (commandMessage, commandResultMessage) -> {
            if (commandResultMessage.isExceptional()) {
                fail("Command execution should be successful");
            }
            assertEquals(command.getIdentifier(), commandResultMessage.getMetaData().get("traceId"));
            assertEquals(command.getIdentifier(), commandResultMessage.getMetaData().get("correlationId"));
            assertEquals(command.getPayload(), commandResultMessage.getPayload());
        });
    }

    @Test
    void duplicateCommandHandlerResolverSetsTheExpectedHandler() {
        DuplicateCommandHandlerResolver testDuplicateCommandHandlerResolver = DuplicateCommandHandlerResolution.silentOverride();
        SimpleCommandBus testSubject =
                SimpleCommandBus.builder()
                                .duplicateCommandHandlerResolver(testDuplicateCommandHandlerResolver)
                                .build();

        MyStringCommandHandler initialHandler = spy(new MyStringCommandHandler());
        MyStringCommandHandler duplicateHandler = spy(new MyStringCommandHandler());
        CommandMessage<Object> testMessage = asCommandMessage("Say hi!");

        // Subscribe the initial handler
        testSubject.subscribe(String.class.getName(), initialHandler);
        // Then, subscribe a duplicate
        testSubject.subscribe(String.class.getName(), duplicateHandler);

        // And after dispatching a test command, it should be handled by the initial handler
        testSubject.dispatch(testMessage, ProcessingContext.NONE);

        verify(duplicateHandler).handleSync(testMessage);
        verify(initialHandler, never()).handleSync(testMessage);
    }

<<<<<<< HEAD
    @Test
    void asyncHandlerInvocation() {
        var ourFutureIsBright = new CompletableFuture<>();
        testSubject.subscribe(String.class.getName(), new MyStringAsyncCommandHandler(ourFutureIsBright));

        FutureCallback<String, String> callback = new FutureCallback<>();
        testSubject.dispatch(GenericCommandMessage.asCommandMessage("some-string"), callback);

        assertFalse(callback.isDone());
        ourFutureIsBright.complete("42");
        assertTrue(callback.isDone());
        assertEquals("42", callback.getResult().getPayload());
    }

    @Test
    void asyncHandlerCompletion() throws Exception {
        var ourFutureIsBright = new CompletableFuture<>();
        testSubject.subscribe(String.class.getName(), new MyStringAsyncCommandHandler(ourFutureIsBright));

        FutureCallback<String, String> callback = new FutureCallback<>();
        testSubject.dispatch(GenericCommandMessage.asCommandMessage("some-string"), callback);

        assertFalse(callback.isDone());
        CompletableFuture<String> stringCompletableFuture = callback.thenApply(crm -> Thread.currentThread().getName());

        Thread t = new Thread(() -> ourFutureIsBright.complete("42"));
        t.start();
        t.join();

        assertTrue(stringCompletableFuture.isDone());
        assertEquals(t.getName(), stringCompletableFuture.get());
    }

    @Test
    void asyncHandlerVirtual() throws Exception {
        var ourFutureIsBright = new CompletableFuture<>();
        testSubject.subscribe(String.class.getName(), new MyStringAsyncCommandHandler(ourFutureIsBright));

        FutureCallback<String, String> callback = new FutureCallback<>();
        testSubject.dispatch(GenericCommandMessage.asCommandMessage("some-string"), callback);

        assertFalse(callback.isDone());
        CompletableFuture<String> stringCompletableFuture = callback.thenApply(crm -> Thread.currentThread().getName());

        Thread t = Thread.startVirtualThread(() -> ourFutureIsBright.complete("42"));
        t.join();

        assertTrue(stringCompletableFuture.isDone());
        assertEquals(t.getName(), stringCompletableFuture.get());
    }

=======
>>>>>>> f646a3ac
    private static class MyStringCommandHandler implements MessageHandler<CommandMessage<?>, CommandResultMessage<?>> {

        @Override
        public Object handleSync(CommandMessage<?> message) {
            return message;
        }
    }

    private static class MyStringAsyncCommandHandler
            implements MessageHandler<CommandMessage<?>, CommandResultMessage<?>> {

        private final CompletableFuture<?> result;


        private MyStringAsyncCommandHandler(CompletableFuture<?> result) {
            this.result = result;
        }

        @Override
        public Object handleSync(CommandMessage<?> message) throws Exception {
            return null;
        }

        @Override
        public CompletableFuture<CommandResultMessage<?>> handle(CommandMessage<?> message,
                                                                 ProcessingContext processingContext) {
            return result.thenApply(GenericCommandResultMessage::asCommandResultMessage);
        }
    }
}<|MERGE_RESOLUTION|>--- conflicted
+++ resolved
@@ -21,6 +21,7 @@
 import org.axonframework.messaging.InterceptorChain;
 import org.axonframework.messaging.MessageHandler;
 import org.axonframework.messaging.MessageHandlerInterceptor;
+import org.axonframework.messaging.MessageStream;
 import org.axonframework.messaging.correlation.MessageOriginProvider;
 import org.axonframework.messaging.interceptors.CorrelationDataInterceptor;
 import org.axonframework.messaging.unitofwork.CurrentUnitOfWork;
@@ -117,10 +118,10 @@
             }
 
             @Override
-            public CompletableFuture<CommandResultMessage<?>> handle(CommandMessage<?> message,
-                                                                     ProcessingContext processingContext) {
+            public MessageStream<CommandResultMessage<?>> handle(CommandMessage<?> message,
+                                                                 ProcessingContext processingContext) {
                 unitOfWork.set(processingContext);
-                return CompletableFuture.completedFuture(GenericCommandResultMessage.asCommandResultMessage(message));
+                return MessageStream.just(GenericCommandResultMessage.asCommandResultMessage(message));
             }
         });
         CompletableFuture<CommandResultMessage<Object>> actual = testSubject.dispatch(asCommandMessage("Say hi!"),
@@ -145,7 +146,7 @@
             }
 
             @Override
-            public CompletableFuture<CommandResultMessage<?>> handle(CommandMessage<?> message,
+            public MessageStream<CommandResultMessage<?>> handle(CommandMessage<?> message,
                                                                      ProcessingContext processingContext) {
                 unitOfWork.set(processingContext);
                 throw new RuntimeException();
@@ -173,10 +174,10 @@
             }
 
             @Override
-            public CompletableFuture<CommandResultMessage<?>> handle(CommandMessage<?> message,
+            public MessageStream<CommandResultMessage<?>> handle(CommandMessage<?> message,
                                                                      ProcessingContext processingContext) {
                 unitOfWork.set(processingContext);
-                return CompletableFuture.failedFuture(new MockException("Simulating failure"));
+                return MessageStream.failed(new MockException("Simulating failure"));
             }
         });
 //        testSubject.setRollbackConfiguration(RollbackConfigurationType.UNCHECKED_EXCEPTIONS);
@@ -401,7 +402,6 @@
         verify(initialHandler, never()).handleSync(testMessage);
     }
 
-<<<<<<< HEAD
     @Test
     void asyncHandlerInvocation() {
         var ourFutureIsBright = new CompletableFuture<>();
@@ -453,8 +453,6 @@
         assertEquals(t.getName(), stringCompletableFuture.get());
     }
 
-=======
->>>>>>> f646a3ac
     private static class MyStringCommandHandler implements MessageHandler<CommandMessage<?>, CommandResultMessage<?>> {
 
         @Override
@@ -479,9 +477,9 @@
         }
 
         @Override
-        public CompletableFuture<CommandResultMessage<?>> handle(CommandMessage<?> message,
+        public MessageStream<CommandResultMessage<?>> handle(CommandMessage<?> message,
                                                                  ProcessingContext processingContext) {
-            return result.thenApply(GenericCommandResultMessage::asCommandResultMessage);
+            return MessageStream.fromFuture(result.thenApply(GenericCommandResultMessage::asCommandResultMessage));
         }
     }
 }