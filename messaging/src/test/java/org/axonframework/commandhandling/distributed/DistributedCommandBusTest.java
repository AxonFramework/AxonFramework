--- conflicted
+++ resolved
@@ -25,12 +25,7 @@
 import org.axonframework.common.infra.ComponentDescriptor;
 import org.axonframework.messaging.Message;
 import org.axonframework.messaging.MessageStream;
-<<<<<<< HEAD
-import org.axonframework.messaging.QualifiedName;
-import org.axonframework.messaging.QualifiedNameUtils;
-=======
 import org.axonframework.messaging.MessageType;
->>>>>>> d370d60e
 import org.axonframework.messaging.unitofwork.ProcessingContext;
 import org.junit.jupiter.api.*;
 
@@ -60,11 +55,7 @@
 
     @BeforeEach
     void setUp() {
-<<<<<<< HEAD
-        commandMessage = new GenericCommandMessage<>(COMMAND_NAME, "test");
-=======
         commandMessage = new GenericCommandMessage<>(new MessageType("command"), "test");
->>>>>>> d370d60e
         connector = new StubConnector();
         delegate = new SimpleCommandBus();
         testSubject = new DistributedCommandBus(delegate, connector);
@@ -90,10 +81,6 @@
 
     @Test
     void incomingCommandsAreDelegatedToSubscribedHandlers() {
-<<<<<<< HEAD
-        CommandResultMessage<String> okMessage = new GenericCommandResultMessage<>(COMMAND_NAME, "OK");
-        testSubject.subscribe(COMMAND_NAME, (message, processingContext) -> MessageStream.just(okMessage));
-=======
         GenericMessage<String> okMessage = new GenericMessage<>(new MessageType("command"), "OK");
         testSubject.subscribe(String.class.getName(), new MessageHandler<>() {
             @Override
@@ -107,7 +94,6 @@
                 return MessageStream.just(okMessage);
             }
         });
->>>>>>> d370d60e
         Connector.ResultCallback mockCallback = mock();
         connector.handler.get().accept(commandMessage, mockCallback);
 
@@ -117,14 +103,6 @@
     @Test
     @Disabled("TODO broken test, as registration is not there at the moment.")
     void incomingCommandsAreRejectedForCancelledHandlerSubscription() {
-<<<<<<< HEAD
-        CommandResultMessage<String> okMessage = new GenericCommandResultMessage<>(COMMAND_NAME, "OK");
-
-        testSubject.subscribe(QualifiedNameUtils.fromClassName(String.class),
-                              (message, processingContext) -> MessageStream.just(okMessage));
-
-//        assertTrue(registration.cancel());
-=======
         GenericMessage<String> okMessage = new GenericMessage<>(new MessageType("command"), "OK");
         Registration registration = testSubject.subscribe(String.class.getName(),
                                                           new MessageHandler<>() {
@@ -134,17 +112,10 @@
                                                                   return "OK";
                                                               }
 
-                                                              @Override
-                                                              public MessageStream<? extends Message<?>> handle(
-                                                                      CommandMessage<?> message,
-                                                                      ProcessingContext processingContext) {
-                                                                  return MessageStream.just(
-                                                                          okMessage);
-                                                              }
-                                                          });
+        testSubject.subscribe(QualifiedNameUtils.fromClassName(String.class),
+                              (message, processingContext) -> MessageStream.just(okMessage));
 
-        assertTrue(registration.cancel());
->>>>>>> d370d60e
+//        assertTrue(registration.cancel());
         Connector.ResultCallback mockCallback = mock();
         connector.handler.get().accept(commandMessage, mockCallback);
 
