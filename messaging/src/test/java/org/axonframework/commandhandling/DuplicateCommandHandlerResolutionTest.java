/*
 * Copyright (c) 2010-2023. Axon Framework
 *
 * Licensed under the Apache License, Version 2.0 (the "License");
 * you may not use this file except in compliance with the License.
 * You may obtain a copy of the License at
 *
 *    http://www.apache.org/licenses/LICENSE-2.0
 *
 * Unless required by applicable law or agreed to in writing, software
 * distributed under the License is distributed on an "AS IS" BASIS,
 * WITHOUT WARRANTIES OR CONDITIONS OF ANY KIND, either express or implied.
 * See the License for the specific language governing permissions and
 * limitations under the License.
 */

package org.axonframework.commandhandling;

import org.axonframework.messaging.MessageHandler;
import org.junit.jupiter.api.*;

import static org.junit.jupiter.api.Assertions.*;
import static org.mockito.Mockito.*;

/**
 * Test towards verifying the expected behavior of the provided default {@link DuplicateCommandHandlerResolver}
 * implementations in the DuplicateCommandHandlerResolution enum.
 *
 * @author Steven van Beelen
 */
class DuplicateCommandHandlerResolutionTest {

<<<<<<< HEAD
    private MessageHandler<? super CommandMessage<?>, CommandResultMessage<?>> initialHandler;
    private MessageHandler<? super CommandMessage<?>, CommandResultMessage<?>> duplicateHandler;
=======
    private MessageHandler<? super CommandMessage<?>, ? extends CommandResultMessage<?>> initialHandler;
    private MessageHandler<? super CommandMessage<?>, ? extends CommandResultMessage<?>> duplicateHandler;
>>>>>>> f646a3ac

    @BeforeEach
    void setUp() {
        //noinspection unchecked
        initialHandler = mock(MessageHandler.class);
        doReturn(DuplicateCommandHandlerResolutionTest.Handler1.class).when(initialHandler).getTargetType();
        //noinspection unchecked
        duplicateHandler = mock(MessageHandler.class);
        doReturn(DuplicateCommandHandlerResolutionTest.Handler2.class).when(duplicateHandler).getTargetType();
    }

    @Test
    void logAndOverride() {
        DuplicateCommandHandlerResolver testSubject = DuplicateCommandHandlerResolution.logAndOverride();

<<<<<<< HEAD
        MessageHandler<? super CommandMessage<?>, CommandResultMessage<?>> result = testSubject.resolve("test", initialHandler, duplicateHandler);
=======
        MessageHandler<? super CommandMessage<?>, ? extends CommandResultMessage<?>> result = testSubject.resolve("test", initialHandler, duplicateHandler);
>>>>>>> f646a3ac

        assertEquals(duplicateHandler, result);
    }

    @Test
    void silentlyOverride() {
        DuplicateCommandHandlerResolver testSubject = DuplicateCommandHandlerResolution.silentOverride();

<<<<<<< HEAD
        MessageHandler<? super CommandMessage<?>, CommandResultMessage<?>> result = testSubject.resolve("test", initialHandler, duplicateHandler);
=======
        MessageHandler<? super CommandMessage<?>, ? extends CommandResultMessage<?>> result = testSubject.resolve("test", initialHandler, duplicateHandler);
>>>>>>> f646a3ac

        assertEquals(duplicateHandler, result);
    }

    @Test
    void duplicateHandlersRejected() {
        DuplicateCommandHandlerResolver testSubject = DuplicateCommandHandlerResolution.rejectDuplicates();

        try {
            testSubject.resolve("testCommand", initialHandler, duplicateHandler);
            fail("Expected DuplicateCommandHandlerSubscriptionException");
        } catch (DuplicateCommandHandlerSubscriptionException e) {
            assertTrue(e.getMessage().contains("[testCommand]"));
            assertTrue(e.getMessage().contains("Handler2]"));
            assertTrue(e.getMessage().contains("Handler1]"));
        }
    }

    public static class Handler1 {}

    public static class Handler2 {}
}<|MERGE_RESOLUTION|>--- conflicted
+++ resolved
@@ -30,13 +30,8 @@
  */
 class DuplicateCommandHandlerResolutionTest {
 
-<<<<<<< HEAD
-    private MessageHandler<? super CommandMessage<?>, CommandResultMessage<?>> initialHandler;
-    private MessageHandler<? super CommandMessage<?>, CommandResultMessage<?>> duplicateHandler;
-=======
     private MessageHandler<? super CommandMessage<?>, ? extends CommandResultMessage<?>> initialHandler;
     private MessageHandler<? super CommandMessage<?>, ? extends CommandResultMessage<?>> duplicateHandler;
->>>>>>> f646a3ac
 
     @BeforeEach
     void setUp() {
@@ -52,11 +47,7 @@
     void logAndOverride() {
         DuplicateCommandHandlerResolver testSubject = DuplicateCommandHandlerResolution.logAndOverride();
 
-<<<<<<< HEAD
-        MessageHandler<? super CommandMessage<?>, CommandResultMessage<?>> result = testSubject.resolve("test", initialHandler, duplicateHandler);
-=======
         MessageHandler<? super CommandMessage<?>, ? extends CommandResultMessage<?>> result = testSubject.resolve("test", initialHandler, duplicateHandler);
->>>>>>> f646a3ac
 
         assertEquals(duplicateHandler, result);
     }
@@ -65,11 +56,7 @@
     void silentlyOverride() {
         DuplicateCommandHandlerResolver testSubject = DuplicateCommandHandlerResolution.silentOverride();
 
-<<<<<<< HEAD
-        MessageHandler<? super CommandMessage<?>, CommandResultMessage<?>> result = testSubject.resolve("test", initialHandler, duplicateHandler);
-=======
         MessageHandler<? super CommandMessage<?>, ? extends CommandResultMessage<?>> result = testSubject.resolve("test", initialHandler, duplicateHandler);
->>>>>>> f646a3ac
 
         assertEquals(duplicateHandler, result);
     }
