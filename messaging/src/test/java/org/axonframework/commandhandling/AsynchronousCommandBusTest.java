--- conflicted
+++ resolved
@@ -40,11 +40,7 @@
 
     private MessageHandlerInterceptor<CommandMessage<?>> handlerInterceptor;
     private MessageDispatchInterceptor<CommandMessage<?>> dispatchInterceptor;
-<<<<<<< HEAD
-    private MessageHandler<CommandMessage<?>, CommandResultMessage<?>> commandHandler;
-=======
     private MessageHandler<CommandMessage<?>, ? extends CommandResultMessage<?>> commandHandler;
->>>>>>> f646a3ac
     private ExecutorService executorService;
     private AsynchronousCommandBus testSubject;
     private TestSpanFactory spanFactory;
