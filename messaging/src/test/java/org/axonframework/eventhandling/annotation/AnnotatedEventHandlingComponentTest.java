--- conflicted
+++ resolved
@@ -107,21 +107,12 @@
         @Test
         void handlesSequenceOfEvents() {
             // when
-<<<<<<< HEAD
             DomainEventMessage<?> event0 = domainEvent(0);
             var result1 = eventHandlingComponent.handle(event0, messageProcessingContext(event0));
             DomainEventMessage<?> event1 = domainEvent(1);
             var result2 = eventHandlingComponent.handle(event1, messageProcessingContext(event1));
             DomainEventMessage<?> event2 = domainEvent(2);
             var result3 = eventHandlingComponent.handle(event2, messageProcessingContext(event2));
-=======
-            DomainEventMessage event0 = domainEvent(0);
-            var result1 = eventHandlingComponent.handle(event0, StubProcessingContext.forMessage(event0));
-            DomainEventMessage event1 = domainEvent(1);
-            var result2 = eventHandlingComponent.handle(event1, StubProcessingContext.forMessage(event1));
-            DomainEventMessage event2 = domainEvent(2);
-            var result3 = eventHandlingComponent.handle(event2, StubProcessingContext.forMessage(event2));
->>>>>>> 9384d039
 
             // then
             assertSuccessfulStream(result1);
