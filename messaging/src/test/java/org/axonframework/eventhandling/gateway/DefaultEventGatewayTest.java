/*
 * Copyright (c) 2010-2025. Axon Framework
 *
 * Licensed under the Apache License, Version 2.0 (the "License");
 * you may not use this file except in compliance with the License.
 * You may obtain a copy of the License at
 *
 *    http://www.apache.org/licenses/LICENSE-2.0
 *
 * Unless required by applicable law or agreed to in writing, software
 * distributed under the License is distributed on an "AS IS" BASIS,
 * WITHOUT WARRANTIES OR CONDITIONS OF ANY KIND, either express or implied.
 * See the License for the specific language governing permissions and
 * limitations under the License.
 */

package org.axonframework.eventhandling.gateway;

import org.axonframework.eventhandling.EventBus;
import org.axonframework.eventhandling.EventMessage;
import org.axonframework.messaging.MessageDispatchInterceptor;
<<<<<<< HEAD
import org.axonframework.messaging.MessageType;
import org.axonframework.messaging.MetaData;
import org.junit.jupiter.api.*;

import java.util.UUID;

import static org.mockito.ArgumentMatchers.*;
import static org.mockito.Mockito.argThat;
=======
import org.junit.jupiter.api.*;
import org.mockito.*;

import java.util.List;

import static org.junit.jupiter.api.Assertions.*;
import static org.mockito.ArgumentMatchers.*;
>>>>>>> a2f15030
import static org.mockito.Mockito.*;

/**
 * This class validating the {@link DefaultEventGateway}.
 *
 * @author Bert Laverman
 */
class DefaultEventGatewayTest {

    private DefaultEventGateway testSubject;
    private EventBus mockEventBus;
    private MessageDispatchInterceptor<EventMessage<?>> mockEventMessageTransformer;

    @BeforeEach
    void setUp() {
        mockEventBus = mock(EventBus.class);
        //noinspection unchecked
        mockEventMessageTransformer = mock(MessageDispatchInterceptor.class);

        when(mockEventMessageTransformer.handle(isA(EventMessage.class)))
                .thenAnswer(invocation -> invocation.getArguments()[0]);
        //noinspection unchecked
        testSubject = DefaultEventGateway.builder()
                                         .eventBus(mockEventBus)
                                         .dispatchInterceptors(mockEventMessageTransformer)
                                         .build();
    }

<<<<<<< HEAD
    @SuppressWarnings({"unchecked"})
=======
>>>>>>> a2f15030
    @Test
    void publishSingleEvent() {
        // Given
        //noinspection unchecked
        ArgumentCaptor<EventMessage<?>> eventCaptor = ArgumentCaptor.forClass(EventMessage.class);

        // When
        testSubject.publish("Event1");

        // Then
        verify(mockEventBus).publish(eventCaptor.capture());
        EventMessage<?> result = eventCaptor.getValue();
        assertEquals("Event1", result.getPayload());

        verify(mockEventMessageTransformer).handle(eventCaptor.capture());
        EventMessage<?> interceptedResult = eventCaptor.getValue();
        assertEquals("Event1", interceptedResult.getPayload());
    }

    @Test
<<<<<<< HEAD
    void publishMessage() {
        // when
        var payload = new TestPayload(UUID.randomUUID().toString());
        var message = new GenericEventMessage<>(new MessageType("TestPayload"), payload)
                .withMetaData(MetaData.with("key", "value"));
        testSubject.publish(message);

        // then
        verify(mockEventBus).publish(
                argThat((GenericEventMessage msg) -> msg.equals(message)));
        verify(mockEventMessageTransformer).handle(
                argThat((GenericEventMessage msg) -> msg.equals(message)));
    }

    private record TestPayload(String value) {

=======
    void publishMultipleEvents() {
        //Given
        //noinspection unchecked
        ArgumentCaptor<List<EventMessage<?>>> eventsCaptor = ArgumentCaptor.forClass(List.class);
        //noinspection unchecked
        ArgumentCaptor<EventMessage<?>> interceptedCaptor = ArgumentCaptor.forClass(EventMessage.class);

        //When
        testSubject.publish("Event2", "Event3");

        //Then
        verify(mockEventBus).publish(eventsCaptor.capture());
        List<EventMessage<?>> result = eventsCaptor.getValue();
        assertEquals(2, result.size());
        assertEquals("Event2", result.get(0).getPayload());
        assertEquals("Event3", result.get(1).getPayload());

        verify(mockEventMessageTransformer, times(2)).handle(interceptedCaptor.capture());
        List<EventMessage<?>> interceptedResult = interceptedCaptor.getAllValues();
        assertEquals(2, interceptedResult.size());
        assertEquals("Event2", interceptedResult.get(0).getPayload());
        assertEquals("Event3", interceptedResult.get(1).getPayload());
>>>>>>> a2f15030
    }
}<|MERGE_RESOLUTION|>--- conflicted
+++ resolved
@@ -19,24 +19,17 @@
 import org.axonframework.eventhandling.EventBus;
 import org.axonframework.eventhandling.EventMessage;
 import org.axonframework.messaging.MessageDispatchInterceptor;
-<<<<<<< HEAD
 import org.axonframework.messaging.MessageType;
 import org.axonframework.messaging.MetaData;
 import org.junit.jupiter.api.*;
+import org.mockito.*;
 
 import java.util.UUID;
-
-import static org.mockito.ArgumentMatchers.*;
-import static org.mockito.Mockito.argThat;
-=======
-import org.junit.jupiter.api.*;
-import org.mockito.*;
-
 import java.util.List;
 
 import static org.junit.jupiter.api.Assertions.*;
 import static org.mockito.ArgumentMatchers.*;
->>>>>>> a2f15030
+import static org.mockito.Mockito.argThat;
 import static org.mockito.Mockito.*;
 
 /**
@@ -65,10 +58,6 @@
                                          .build();
     }
 
-<<<<<<< HEAD
-    @SuppressWarnings({"unchecked"})
-=======
->>>>>>> a2f15030
     @Test
     void publishSingleEvent() {
         // Given
@@ -89,24 +78,6 @@
     }
 
     @Test
-<<<<<<< HEAD
-    void publishMessage() {
-        // when
-        var payload = new TestPayload(UUID.randomUUID().toString());
-        var message = new GenericEventMessage<>(new MessageType("TestPayload"), payload)
-                .withMetaData(MetaData.with("key", "value"));
-        testSubject.publish(message);
-
-        // then
-        verify(mockEventBus).publish(
-                argThat((GenericEventMessage msg) -> msg.equals(message)));
-        verify(mockEventMessageTransformer).handle(
-                argThat((GenericEventMessage msg) -> msg.equals(message)));
-    }
-
-    private record TestPayload(String value) {
-
-=======
     void publishMultipleEvents() {
         //Given
         //noinspection unchecked
@@ -129,6 +100,24 @@
         assertEquals(2, interceptedResult.size());
         assertEquals("Event2", interceptedResult.get(0).getPayload());
         assertEquals("Event3", interceptedResult.get(1).getPayload());
->>>>>>> a2f15030
+    }
+
+    @Test
+    void publishMessage() {
+        // when
+        var payload = new TestPayload(UUID.randomUUID().toString());
+        var message = new GenericEventMessage<>(new MessageType("TestPayload"), payload)
+                .withMetaData(MetaData.with("key", "value"));
+        testSubject.publish(message);
+
+        // then
+        verify(mockEventBus).publish(
+                argThat((GenericEventMessage msg) -> msg.equals(message)));
+        verify(mockEventMessageTransformer).handle(
+                argThat((GenericEventMessage msg) -> msg.equals(message)));
+    }
+
+    private record TestPayload(String value) {
+
     }
 }