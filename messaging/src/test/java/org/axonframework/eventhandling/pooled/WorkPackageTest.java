/*
 * Copyright (c) 2010-2025. Axon Framework
 *
 * Licensed under the Apache License, Version 2.0 (the "License");
 * you may not use this file except in compliance with the License.
 * You may obtain a copy of the License at
 *
 *    http://www.apache.org/licenses/LICENSE-2.0
 *
 * Unless required by applicable law or agreed to in writing, software
 * distributed under the License is distributed on an "AS IS" BASIS,
 * WITHOUT WARRANTIES OR CONDITIONS OF ANY KIND, either express or implied.
 * See the License for the specific language governing permissions and
 * limitations under the License.
 */

package org.axonframework.eventhandling.pooled;

import org.axonframework.common.transaction.NoTransactionManager;
import org.axonframework.eventhandling.EventMessage;
import org.axonframework.eventhandling.EventTestUtils;
import org.axonframework.eventhandling.GenericTrackedEventMessage;
import org.axonframework.eventhandling.GlobalSequenceTrackingToken;
import org.axonframework.eventhandling.ReplayToken;
import org.axonframework.eventhandling.Segment;
import org.axonframework.eventhandling.TrackedEventMessage;
import org.axonframework.eventhandling.TrackerStatus;
import org.axonframework.eventhandling.TrackingToken;
import org.axonframework.eventhandling.tokenstore.TokenStore;
import org.axonframework.eventhandling.tokenstore.inmemory.InMemoryTokenStore;
import org.axonframework.messaging.unitofwork.CurrentUnitOfWork;
<<<<<<< HEAD
import org.axonframework.messaging.unitofwork.LegacyUnitOfWork;
import org.axonframework.messaging.unitofwork.ProcessingContext;
=======
import org.axonframework.messaging.unitofwork.UnitOfWork;
>>>>>>> d6c0f281
import org.axonframework.utils.DelegateScheduledExecutorService;
import org.junit.jupiter.api.*;
import org.mockito.*;

import java.util.ArrayList;
import java.util.Collection;
import java.util.Collections;
import java.util.List;
import java.util.OptionalLong;
import java.util.concurrent.CompletableFuture;
import java.util.concurrent.ExecutionException;
import java.util.concurrent.Executors;
import java.util.concurrent.ScheduledExecutorService;
import java.util.concurrent.TimeUnit;
import java.util.function.Predicate;

import static org.axonframework.utils.AssertUtils.assertWithin;
import static org.junit.jupiter.api.Assertions.*;
import static org.mockito.Mockito.*;

/**
 * Test class validating the {@link WorkPackage}.
 *
 * @author Steven van Beelen
 */
class WorkPackageTest {

    private static final String PROCESSOR_NAME = "test";

    private TokenStore tokenStore;
    private ScheduledExecutorService executorService;
    private TestEventFilter eventFilter;
    private TestBatchProcessor batchProcessor;
    private Segment segment;
    private TrackingToken initialTrackingToken;

    private WorkPackage.Builder testSubjectBuilder;
    private WorkPackage testSubject;

    private TrackerStatus trackerStatus;
    private List<TrackerStatus> trackerStatusUpdates;
    private Predicate<TrackedEventMessage<?>> eventFilterPredicate;
    private Predicate<List<? extends EventMessage<?>>> batchProcessorPredicate;

    @BeforeEach
    void setUp() {
        tokenStore = spy(new InMemoryTokenStore());
        executorService = spy(new DelegateScheduledExecutorService(Executors.newScheduledThreadPool(1)));
        eventFilter = new TestEventFilter();
        batchProcessor = new TestBatchProcessor();
        segment = Segment.ROOT_SEGMENT;
        initialTrackingToken = new GlobalSequenceTrackingToken(0L);

        trackerStatus = new TrackerStatus(segment, initialTrackingToken);
        trackerStatusUpdates = new ArrayList<>();
        eventFilterPredicate = event -> true;
        batchProcessorPredicate = event -> true;

        testSubjectBuilder = WorkPackage.builder()
                                        .name(PROCESSOR_NAME)
                                        .tokenStore(tokenStore)
                                        .transactionManager(NoTransactionManager.instance())
                                        .executorService(executorService)
                                        .eventFilter(eventFilter)
                                        .batchProcessor(batchProcessor)
                                        .segment(segment)
                                        .initialToken(initialTrackingToken)
                                        .batchSize(1)
                                        .claimExtensionThreshold(5000)
                                        .segmentStatusUpdater(op -> {
                                            TrackerStatus update = op.apply(trackerStatus);
                                            trackerStatusUpdates.add(update);
                                            trackerStatus = update;
                                        });
        testSubject = testSubjectBuilder.build();
    }

    @AfterEach
    void tearDown() {
        executorService.shutdown();
        while (CurrentUnitOfWork.isStarted()) {
            CurrentUnitOfWork.get().rollback();
        }
    }

    /**
     * The "last delivered token" is configured as the initialToken for a fresh WorkPackage.
     */
    @Test
    void scheduleEventDoesNotScheduleIfTheLastDeliveredTokenCoversTheEventsToken() {
        TrackedEventMessage<String> testEvent = new GenericTrackedEventMessage<>(
                new GlobalSequenceTrackingToken(1L), EventTestUtils.asEventMessage("some-event")
        );

        WorkPackage testSubjectWithCustomInitialToken =
                testSubjectBuilder.initialToken(new GlobalSequenceTrackingToken(2L))
                                  .build();

        testSubjectWithCustomInitialToken.scheduleEvent(testEvent);

        verifyNoInteractions(executorService);
    }

    @Test
    void scheduleEventUpdatesLastDeliveredToken() {
        TrackingToken expectedToken = new GlobalSequenceTrackingToken(1L);
        TrackedEventMessage<String> testEvent =
                new GenericTrackedEventMessage<>(expectedToken, EventTestUtils.asEventMessage("some-event"));

        testSubject.scheduleEvent(testEvent);

        assertEquals(expectedToken, testSubject.lastDeliveredToken());
    }

    @Test
    void scheduleEventFailsOnEventValidator() throws ExecutionException, InterruptedException {
        TrackingToken testToken = new GlobalSequenceTrackingToken(1L);
        TrackedEventMessage<String> testEvent =
                new GenericTrackedEventMessage<>(testToken, EventTestUtils.asEventMessage("some-event"));
        eventFilterPredicate = event -> {
            if (event.equals(testEvent)) {
                throw new IllegalStateException("Some exception");
            }
            return true;
        };

        testSubject.scheduleEvent(testEvent);

        assertWithin(500, TimeUnit.MILLISECONDS, () -> assertNull(trackerStatus));
        assertEquals(2, trackerStatusUpdates.size());
        assertTrue(trackerStatusUpdates.get(0).isErrorState());
        assertNull(trackerStatusUpdates.get(1));

        CompletableFuture<Exception> abortResult = testSubject.abort(null);
        assertTrue(abortResult.isDone());
        assertTrue(abortResult.get().getClass().isAssignableFrom(IllegalStateException.class));
    }

    @Test
    void scheduleEventFailsOnBatchProcessor() throws ExecutionException, InterruptedException {
        TrackingToken testToken = new GlobalSequenceTrackingToken(1L);
        TrackedEventMessage<String> testEvent =
                new GenericTrackedEventMessage<>(testToken, EventTestUtils.asEventMessage("some-event"));
        batchProcessorPredicate = event -> {
            if (event.stream().anyMatch(e -> ((TrackedEventMessage<?>) e).trackingToken().equals(testToken))) {
                throw new IllegalStateException("Some exception");
            }
            return true;
        };

        testSubject.scheduleEvent(testEvent);

        assertWithin(500, TimeUnit.MILLISECONDS, () -> assertNull(trackerStatus));
        assertEquals(2, trackerStatusUpdates.size());
        assertTrue(trackerStatusUpdates.get(0).isErrorState());
        assertNull(trackerStatusUpdates.get(1));

        CompletableFuture<Exception> abortResult = testSubject.abort(null);
        assertTrue(abortResult.isDone());
        assertTrue(abortResult.get().getClass().isAssignableFrom(IllegalStateException.class));
    }

    /**
     * This means an event was scheduled, was validated to be handled by the EventValidator, processed by the
     * BatchProcessor and the updated token stored.
     */
    @Disabled("TODO #3432 - Adjust TokenStore API to be async-native")
    @Test
    void scheduleEventRunsSuccessfully() {
        TrackingToken expectedToken = new GlobalSequenceTrackingToken(1L);
        TrackedEventMessage<String> expectedEvent =
                new GenericTrackedEventMessage<>(expectedToken, EventTestUtils.asEventMessage("some-event"));

        testSubject.scheduleEvent(expectedEvent);

        List<EventMessage<?>> validatedEvents = eventFilter.getValidatedEvents();
        assertWithin(500, TimeUnit.MILLISECONDS, () -> assertEquals(1, validatedEvents.size()));
        assertEquals(expectedEvent, validatedEvents.get(0));

        List<EventMessage<?>> processedEvents = batchProcessor.getProcessedEvents();
        assertWithin(500, TimeUnit.MILLISECONDS, () -> assertEquals(1, processedEvents.size()));
        assertEquals(expectedEvent.trackingToken(), ((TrackedEventMessage<?>) processedEvents.get(0)).trackingToken());

        ArgumentCaptor<TrackingToken> tokenCaptor = ArgumentCaptor.forClass(TrackingToken.class);
        verify(tokenStore).storeToken(tokenCaptor.capture(), eq(PROCESSOR_NAME), eq(segment.getSegmentId()));
        assertEquals(expectedToken, tokenCaptor.getValue());

        assertEquals(1, trackerStatusUpdates.size());
        OptionalLong resultPosition = trackerStatusUpdates.get(0).getCurrentPosition();
        assertTrue(resultPosition.isPresent());
        assertEquals(1L, resultPosition.getAsLong());
    }

    @Test
    void replayTokenIsPropagatedAndAdvancedWithoutCurrent() {
        testSubjectBuilder.initialToken(ReplayToken.createReplayToken(new GlobalSequenceTrackingToken(1L)));
        testSubject = testSubjectBuilder.build();
        TrackingToken expectedToken = new GlobalSequenceTrackingToken(1L);
        TrackedEventMessage<String> expectedEvent =
                new GenericTrackedEventMessage<>(expectedToken, EventTestUtils.asEventMessage("some-event"));

        testSubject.scheduleEvent(expectedEvent);

        List<EventMessage<?>> processedEvents = batchProcessor.getProcessedEvents();
        assertWithin(500, TimeUnit.MILLISECONDS, () -> assertEquals(1, processedEvents.size()));

        TrackingToken resultAdvancedToken = ((TrackedEventMessage<?>) processedEvents.get(0)).trackingToken();
        assertTrue(resultAdvancedToken instanceof ReplayToken);
        assertEquals(expectedToken, ((ReplayToken) resultAdvancedToken).getCurrentToken());
        assertEquals(expectedToken, ((ReplayToken) resultAdvancedToken).getTokenAtReset());
    }


    @Test
    void replayTokenIsPropagatedAndAdvancedWithCurrent() {
        testSubjectBuilder.initialToken(ReplayToken.createReplayToken(new GlobalSequenceTrackingToken(1L),
                                                                      new GlobalSequenceTrackingToken(0L)));
        testSubject = testSubjectBuilder.build();
        TrackingToken expectedToken = new GlobalSequenceTrackingToken(1L);
        TrackedEventMessage<String> expectedEvent =
                new GenericTrackedEventMessage<>(expectedToken, EventTestUtils.asEventMessage("some-event"));

        testSubject.scheduleEvent(expectedEvent);

        List<EventMessage<?>> processedEvents = batchProcessor.getProcessedEvents();
        assertWithin(500, TimeUnit.MILLISECONDS, () -> assertEquals(1, processedEvents.size()));

        TrackingToken resultAdvancedToken = ((TrackedEventMessage<?>) processedEvents.get(0)).trackingToken();
        assertTrue(resultAdvancedToken instanceof ReplayToken);
        assertEquals(expectedToken, ((ReplayToken) resultAdvancedToken).getCurrentToken());
        assertEquals(expectedToken, ((ReplayToken) resultAdvancedToken).getTokenAtReset());
    }

    @Disabled("TODO #3432 - Adjust TokenStore API to be async-native")
    @Test
    void scheduleEventExtendsTokenClaimAfterClaimThresholdExtension() {
        // The short threshold ensures the packages assume the token should be reclaimed.
        int extremelyShortClaimExtensionThreshold = 1;
        WorkPackage testSubjectWithShortThreshold =
                testSubjectBuilder.claimExtensionThreshold(extremelyShortClaimExtensionThreshold)
                                  .build();

        TrackingToken expectedToken = new GlobalSequenceTrackingToken(1L);
        TrackedEventMessage<String> expectedEvent =
                new GenericTrackedEventMessage<>(expectedToken, EventTestUtils.asEventMessage("some-event"));
        testSubjectWithShortThreshold.scheduleEvent(expectedEvent);

        // Should have handled one event, so a subsequent run of WorkPackage#processEvents will extend the claim.
        List<EventMessage<?>> processedEvents = batchProcessor.getProcessedEvents();
        assertWithin(500, TimeUnit.MILLISECONDS, () -> assertEquals(1, processedEvents.size()));
        assertEquals(expectedEvent.trackingToken(), ((TrackedEventMessage<?>) processedEvents.get(0)).trackingToken());
        // We  need to verify the TokenStore#storeToken operation, otherwise the extendClaim verify will not succeed.
        ArgumentCaptor<TrackingToken> tokenCaptor = ArgumentCaptor.forClass(TrackingToken.class);
        verify(tokenStore).storeToken(tokenCaptor.capture(), eq(PROCESSOR_NAME), eq(segment.getSegmentId()));
        assertEquals(expectedToken, tokenCaptor.getValue());

        assertWithin(
                500, TimeUnit.MILLISECONDS,
                () -> {
                    // Consciously trigger the WorkPackage again, to force it through WorkPackage#processEvents.
                    // This should be done inside the assertWithin, as the WorkPackage does not re-trigger itself.
                    // Furthermore, the test could be to fast to incorporate the extremelyShortClaimExtensionThreshold as a reason to extend the claim too.
                    testSubjectWithShortThreshold.scheduleWorker();
                    verify(tokenStore, atLeastOnce()).extendClaim(PROCESSOR_NAME, segment.getSegmentId());
                }
        );
    }

    /**
     * This requires the WorkPackage to have received events which it should not handle.
     */
    @Test
    void scheduleEventUpdatesTokenAfterClaimThresholdExtension() {
        // The short threshold ensures the packages assume the token should be reclaimed.
        int extremelyShortClaimExtensionThreshold = 1;
        WorkPackage testSubjectWithShortThreshold =
                testSubjectBuilder.claimExtensionThreshold(extremelyShortClaimExtensionThreshold)
                                  .build();
        // Adjust the EventValidator to reject all events
        eventFilterPredicate = event -> false;

        TrackingToken expectedToken = new GlobalSequenceTrackingToken(1L);
        TrackedEventMessage<String> expectedEvent =
                new GenericTrackedEventMessage<>(expectedToken, EventTestUtils.asEventMessage("some-event"));
        testSubjectWithShortThreshold.scheduleEvent(expectedEvent);

        List<EventMessage<?>> validatedEvents = eventFilter.getValidatedEvents();
        assertWithin(500, TimeUnit.MILLISECONDS, () -> assertEquals(1, validatedEvents.size()));
        assertEquals(expectedEvent, validatedEvents.get(0));

        ArgumentCaptor<TrackingToken> tokenCaptor = ArgumentCaptor.forClass(TrackingToken.class);

        assertWithin(
                500, TimeUnit.MILLISECONDS,
                () -> {
                    // Consciously trigger the WorkPackage again, to force it through WorkPackage#processEvents.
                    // This should be done inside the assertWithin, as the WorkPackage does not re-trigger itself.
                    // Furthermore, the test could be to fast to incorporate the extremelyShortClaimExtensionThreshold as a reason to extend the claim too.
                    testSubjectWithShortThreshold.scheduleWorker();
                    verify(tokenStore, atLeastOnce())
                            .storeToken(tokenCaptor.capture(), eq(PROCESSOR_NAME), eq(segment.getSegmentId()));
                }
        );
        assertEquals(expectedToken, tokenCaptor.getValue());
    }

    @Test
    void scheduleWorkerForAbortedPackage() throws ExecutionException, InterruptedException {
        CompletableFuture<Exception> result = testSubject.abort(null);

        testSubject.scheduleWorker();

        assertWithin(500, TimeUnit.MILLISECONDS, () -> assertNull(trackerStatus));
        assertWithin(500, TimeUnit.MILLISECONDS, () -> assertTrue(result.isDone()));
        assertNull(result.get());
    }

    @Test
    void hasRemainingCapacityReturnsTrueForWorkPackageWithoutScheduledEvents() {
        assertTrue(testSubject.hasRemainingCapacity());
    }

    @Test
    void segment() {
        assertEquals(segment, testSubject.segment());
    }

    @Test
    void lastDeliveredTokenEqualsInitialTokenWhenNoEventsHaveBeenScheduled() {
        assertEquals(initialTrackingToken, testSubject.lastDeliveredToken());
    }

    @Test
    void isAbortTriggeredReturnsFalseInAbsenceOfAbort() {
        assertFalse(testSubject.isAbortTriggered());
    }

    @Test
    void isAbortTriggeredReturnsTrueAfterAbortInvocation() {
        testSubject.abort(null);
        assertTrue(testSubject.isAbortTriggered());
    }

    @Test
    void abortReturnsAbortReason() throws ExecutionException, InterruptedException {
        Exception expectedResult = new IllegalStateException();

        CompletableFuture<Exception> result = testSubject.abort(expectedResult);

        assertWithin(500, TimeUnit.MILLISECONDS, () -> assertTrue(result.isDone()));
        assertEquals(expectedResult, result.get());
    }

    @Test
    void abortReturnsOriginalAbortReason() throws ExecutionException, InterruptedException {
        Exception originalAbortReason = new IllegalStateException();
        Exception otherAbortReason = new IllegalArgumentException();
        testSubject.abort(originalAbortReason);

        CompletableFuture<Exception> result = testSubject.abort(otherAbortReason);

        assertWithin(500, TimeUnit.MILLISECONDS, () -> assertTrue(result.isDone()));
        assertEquals(originalAbortReason, result.get());
    }

    @Test
    void scheduleEventsReturnsFalseForEmptyList() {
        assertFalse(testSubject.scheduleEvents(Collections.emptyList()));
    }

    @Test
    void scheduleEventsThrowsIllegalArgumentExceptionForNoneMatchingTokens() {
        TrackingToken testTokenOne = new GlobalSequenceTrackingToken(1L);
        TrackedEventMessage<String> testEventOne =
                new GenericTrackedEventMessage<>(testTokenOne, EventTestUtils.asEventMessage("this-event"));
        TrackingToken testTokenTwo = new GlobalSequenceTrackingToken(2L);
        TrackedEventMessage<String> testEventTwo =
                new GenericTrackedEventMessage<>(testTokenTwo, EventTestUtils.asEventMessage("that-event"));
        List<TrackedEventMessage<?>> testEvents = new ArrayList<>();
        testEvents.add(testEventOne);
        testEvents.add(testEventTwo);

        assertThrows(IllegalArgumentException.class, () -> testSubject.scheduleEvents(testEvents));
    }

    /**
     * The "last delivered token" is configured as the initialToken for a fresh WorkPackage.
     */
    @Test
    void scheduleEventsDoesNotScheduleIfTheLastDeliveredTokensCoversTheEventsToken() {
        TrackingToken testToken = new GlobalSequenceTrackingToken(1L);
        TrackedEventMessage<String> testEventOne =
                new GenericTrackedEventMessage<>(testToken, EventTestUtils.asEventMessage("this-event"));
        TrackedEventMessage<String> testEventTwo =
                new GenericTrackedEventMessage<>(testToken, EventTestUtils.asEventMessage("that-event"));
        List<TrackedEventMessage<?>> testEvents = new ArrayList<>();
        testEvents.add(testEventOne);
        testEvents.add(testEventTwo);

        WorkPackage testSubjectWithCustomInitialToken =
                testSubjectBuilder.initialToken(new GlobalSequenceTrackingToken(2L))
                                  .build();

        boolean result = testSubjectWithCustomInitialToken.scheduleEvents(testEvents);

        assertFalse(result);
        verifyNoInteractions(executorService);
    }

    @Disabled("TODO #3432 - Adjust TokenStore API to be async-native")
    @Test
    void scheduleEventsReturnsTrueIfOnlyOneEventIsAcceptedByTheEventValidator() {
        TrackingToken expectedToken = new GlobalSequenceTrackingToken(1L);
        TrackedEventMessage<String> filteredEvent =
                new GenericTrackedEventMessage<>(expectedToken, EventTestUtils.asEventMessage("this-event"));
        TrackedEventMessage<String> expectedEvent =
                new GenericTrackedEventMessage<>(expectedToken, EventTestUtils.asEventMessage("that-event"));
        List<TrackedEventMessage<?>> testEvents = new ArrayList<>();
        testEvents.add(filteredEvent);
        testEvents.add(expectedEvent);

        eventFilterPredicate = event -> !event.equals(filteredEvent);

        boolean result = testSubject.scheduleEvents(testEvents);

        assertTrue(result);

        List<EventMessage<?>> validatedEvents = eventFilter.getValidatedEvents();
        assertWithin(500, TimeUnit.MILLISECONDS, () -> assertEquals(2, validatedEvents.size()));
        assertTrue(validatedEvents.containsAll(testEvents));

        List<EventMessage<?>> processedEvents = batchProcessor.getProcessedEvents();
        assertWithin(500, TimeUnit.MILLISECONDS, () -> assertEquals(1, processedEvents.size()));
        assertEquals(expectedEvent.trackingToken(), ((TrackedEventMessage<?>) processedEvents.get(0)).trackingToken());

        ArgumentCaptor<TrackingToken> tokenCaptor = ArgumentCaptor.forClass(TrackingToken.class);
        verify(tokenStore).storeToken(tokenCaptor.capture(), eq(PROCESSOR_NAME), eq(segment.getSegmentId()));
        assertEquals(expectedToken, tokenCaptor.getValue());

        assertEquals(1, trackerStatusUpdates.size());
        OptionalLong resultPosition = trackerStatusUpdates.get(0).getCurrentPosition();
        assertTrue(resultPosition.isPresent());
        assertEquals(1L, resultPosition.getAsLong());
    }

    @Disabled("TODO #3432 - Adjust TokenStore API to be async-native")
    @Test
    void scheduleEventsHandlesAllEventsInOneTransactionWhenAllEventsCanBeHandled() {
        TrackingToken expectedToken = new GlobalSequenceTrackingToken(1L);
        TrackedEventMessage<String> expectedEventOne =
                new GenericTrackedEventMessage<>(expectedToken, EventTestUtils.asEventMessage("this-event"));
        TrackedEventMessage<String> expectedEventTwo =
                new GenericTrackedEventMessage<>(expectedToken, EventTestUtils.asEventMessage("that-event"));
        List<TrackedEventMessage<?>> expectedEvents = new ArrayList<>();
        expectedEvents.add(expectedEventOne);
        expectedEvents.add(expectedEventTwo);

        boolean result = testSubject.scheduleEvents(expectedEvents);

        assertTrue(result);

        List<EventMessage<?>> validatedEvents = eventFilter.getValidatedEvents();
        assertWithin(500, TimeUnit.MILLISECONDS, () -> assertEquals(2, validatedEvents.size()));
        assertTrue(validatedEvents.containsAll(expectedEvents));

        List<EventMessage<?>> processedEvents = batchProcessor.getProcessedEvents();
        assertWithin(500, TimeUnit.MILLISECONDS, () -> assertEquals(2, processedEvents.size()));
        assertEquals(expectedEventOne.trackingToken(),
                     ((TrackedEventMessage<?>) processedEvents.get(0)).trackingToken());
        assertEquals(expectedEventTwo.trackingToken(),
                     ((TrackedEventMessage<?>) processedEvents.get(1)).trackingToken());

        ArgumentCaptor<TrackingToken> tokenCaptor = ArgumentCaptor.forClass(TrackingToken.class);
        verify(tokenStore).storeToken(tokenCaptor.capture(), eq(PROCESSOR_NAME), eq(segment.getSegmentId()));
        assertEquals(expectedToken, tokenCaptor.getValue());

        assertFalse(trackerStatusUpdates.isEmpty());
        OptionalLong resultPosition = trackerStatusUpdates.get(0).getCurrentPosition();
        assertTrue(resultPosition.isPresent());
        assertEquals(1L, resultPosition.getAsLong());
    }

    private class TestEventFilter implements WorkPackage.EventFilter {

        private final List<EventMessage<?>> validatedEvents = new ArrayList<>();

        @Override
        public boolean canHandle(TrackedEventMessage<?> eventMessage, ProcessingContext context, Segment segment) {
            validatedEvents.add(eventMessage);
            return eventFilterPredicate.test(eventMessage);
        }

        public List<EventMessage<?>> getValidatedEvents() {
            return validatedEvents;
        }
    }

    private class TestBatchProcessor implements WorkPackage.BatchProcessor {

        private final List<EventMessage<?>> processedEvents = new ArrayList<>();

        @Override
        public void processBatch(List<? extends EventMessage<?>> eventMessages, UnitOfWork unitOfWork,
                                 Collection<Segment> processingSegments) throws Exception {
            if (batchProcessorPredicate.test(eventMessages)) {
<<<<<<< HEAD
                unitOfWork.executeWithResult((ctx) -> {
                    unitOfWork.commit();
=======
                unitOfWork.executeWithResult(ctx -> {
>>>>>>> d6c0f281
                    processedEvents.addAll(eventMessages);
                    return null;
                }).join();
            }
        }

        public List<EventMessage<?>> getProcessedEvents() {
            return processedEvents;
        }
    }
}<|MERGE_RESOLUTION|>--- conflicted
+++ resolved
@@ -29,12 +29,8 @@
 import org.axonframework.eventhandling.tokenstore.TokenStore;
 import org.axonframework.eventhandling.tokenstore.inmemory.InMemoryTokenStore;
 import org.axonframework.messaging.unitofwork.CurrentUnitOfWork;
-<<<<<<< HEAD
-import org.axonframework.messaging.unitofwork.LegacyUnitOfWork;
+import org.axonframework.messaging.unitofwork.UnitOfWork;
 import org.axonframework.messaging.unitofwork.ProcessingContext;
-=======
-import org.axonframework.messaging.unitofwork.UnitOfWork;
->>>>>>> d6c0f281
 import org.axonframework.utils.DelegateScheduledExecutorService;
 import org.junit.jupiter.api.*;
 import org.mockito.*;
@@ -540,12 +536,7 @@
         public void processBatch(List<? extends EventMessage<?>> eventMessages, UnitOfWork unitOfWork,
                                  Collection<Segment> processingSegments) throws Exception {
             if (batchProcessorPredicate.test(eventMessages)) {
-<<<<<<< HEAD
-                unitOfWork.executeWithResult((ctx) -> {
-                    unitOfWork.commit();
-=======
                 unitOfWork.executeWithResult(ctx -> {
->>>>>>> d6c0f281
                     processedEvents.addAll(eventMessages);
                     return null;
                 }).join();
