/*
 * Copyright (c) 2010-2025. Axon Framework
 *
 * Licensed under the Apache License, Version 2.0 (the "License");
 * you may not use this file except in compliance with the License.
 * You may obtain a copy of the License at
 *
 *    http://www.apache.org/licenses/LICENSE-2.0
 *
 * Unless required by applicable law or agreed to in writing, software
 * distributed under the License is distributed on an "AS IS" BASIS,
 * WITHOUT WARRANTIES OR CONDITIONS OF ANY KIND, either express or implied.
 * See the License for the specific language governing permissions and
 * limitations under the License.
 */

package org.axonframework.eventhandling.pooled;

import org.axonframework.common.AxonConfigurationException;
import org.axonframework.eventhandling.ErrorContext;
import org.axonframework.eventhandling.ErrorHandler;
import org.axonframework.eventhandling.EventHandlingComponent;
import org.axonframework.eventhandling.EventMessage;
import org.axonframework.eventhandling.EventTestUtils;
import org.axonframework.eventhandling.GenericEventMessage;
import org.axonframework.eventhandling.GlobalSequenceTrackingToken;
import org.axonframework.eventhandling.RecordingEventHandlingComponent;
import org.axonframework.eventhandling.Segment;
import org.axonframework.eventhandling.SimpleEventHandlingComponent;
import org.axonframework.eventhandling.TrackingToken;
import org.axonframework.eventhandling.tokenstore.inmemory.InMemoryTokenStore;
import org.axonframework.eventstreaming.EventCriteria;
<<<<<<< HEAD
import org.axonframework.eventstreaming.StreamableEventSource;
import org.axonframework.messaging.Message;
import org.axonframework.messaging.MessageStream;
import org.axonframework.messaging.MessageType;
import org.axonframework.messaging.QualifiedName;
import org.axonframework.messaging.unitofwork.ProcessingContext;
import org.axonframework.tracing.TestSpanFactory;
=======
import org.axonframework.messaging.EmptyApplicationContext;
import org.axonframework.messaging.MessageStream;
import org.axonframework.messaging.MessageType;
import org.axonframework.messaging.QualifiedName;
import org.axonframework.messaging.unitofwork.SimpleUnitOfWorkFactory;
>>>>>>> 41e78de3
import org.axonframework.utils.AsyncInMemoryStreamableEventSource;
import org.axonframework.utils.DelegateScheduledExecutorService;
import org.axonframework.utils.MockException;
import org.junit.jupiter.api.*;
import org.mockito.*;
import org.slf4j.Logger;
import org.slf4j.LoggerFactory;

import java.time.Duration;
import java.time.Instant;
import java.util.ArrayList;
import java.util.Arrays;
import java.util.Collections;
import java.util.List;
import java.util.Objects;
import java.util.Optional;
import java.util.concurrent.CompletableFuture;
import java.util.concurrent.CountDownLatch;
import java.util.concurrent.ExecutionException;
import java.util.concurrent.Executors;
import java.util.concurrent.ScheduledExecutorService;
import java.util.concurrent.TimeUnit;
import java.util.concurrent.TimeoutException;
import java.util.concurrent.atomic.AtomicBoolean;
import java.util.concurrent.atomic.AtomicReference;
import java.util.function.UnaryOperator;
import java.util.stream.Collectors;
import java.util.stream.IntStream;
import java.util.stream.Stream;

import static org.assertj.core.api.Assertions.assertThat;
import static org.awaitility.Awaitility.await;
import static org.axonframework.eventhandling.EventTestUtils.createEvents;
import static org.axonframework.utils.AssertUtils.assertWithin;
import static org.junit.jupiter.api.Assertions.*;
import static org.mockito.Mockito.*;

/**
 * Test class validating the {@link PooledStreamingEventProcessor}.
 *
 * @author Allard Buijze
 * @author Mateusz Nowak
 * @author Steven van Beelen
 */
class PooledStreamingEventProcessorTest {

    private static final Logger logger = LoggerFactory.getLogger(
            PooledStreamingEventProcessorTest.class);

    private static final String PROCESSOR_NAME = "test";

    private PooledStreamingEventProcessor testSubject;
    private AsyncInMemoryStreamableEventSource stubMessageSource;
    private InMemoryTokenStore tokenStore;
    private ScheduledExecutorService coordinatorExecutor;
    private ScheduledExecutorService workerExecutor;
    private RecordingEventHandlingComponent defaultEventHandlingComponent;

    @BeforeEach
    void setUp() {
        stubMessageSource = spy(new AsyncInMemoryStreamableEventSource());
        tokenStore = spy(new InMemoryTokenStore());
        coordinatorExecutor = spy(new DelegateScheduledExecutorService(Executors.newScheduledThreadPool(2)));
        workerExecutor = new DelegateScheduledExecutorService(Executors.newScheduledThreadPool(8));
        defaultEventHandlingComponent = spy(new RecordingEventHandlingComponent(new SimpleEventHandlingComponent()));
        defaultEventHandlingComponent.subscribe(new QualifiedName(Integer.class),
                                                (event, ctx) -> MessageStream.empty());
        withTestSubject(List.of()); // default always applied
    }

    @AfterEach
    void tearDown() {
        testSubject.shutDown();
        coordinatorExecutor.shutdown();
        workerExecutor.shutdown();
    }

    private PooledStreamingEventProcessor withTestSubject(List<EventHandlingComponent> eventHandlingComponents) {
        return withTestSubject(eventHandlingComponents, UnaryOperator.identity());
    }

    private PooledStreamingEventProcessor withTestSubject(
            List<EventHandlingComponent> eventHandlingComponents,
            UnaryOperator<PooledStreamingEventProcessorConfiguration> configOverride
    ) {
        var componentsWithDefault = new ArrayList<>(eventHandlingComponents);
        componentsWithDefault.add(defaultEventHandlingComponent);

        var testDefaultConfiguration = new PooledStreamingEventProcessorConfiguration()
                .eventSource(stubMessageSource)
                .unitOfWorkFactory(new SimpleUnitOfWorkFactory(EmptyApplicationContext.INSTANCE))
                .tokenStore(tokenStore)
                .coordinatorExecutor(coordinatorExecutor)
                .workerExecutor(workerExecutor)
                .initialSegmentCount(8)
                .claimExtensionThreshold(500);
        var customizedConfiguration = configOverride.apply(testDefaultConfiguration);

        var processor = new PooledStreamingEventProcessor(
                PROCESSOR_NAME,
                componentsWithDefault,
                customizedConfiguration
        );
        this.testSubject = processor;
        return processor;
    }

    @Test
    void processorOnlyTriesToClaimAvailableSegments() {
        tokenStore.storeToken(new GlobalSequenceTrackingToken(1L), "test", 0);
        tokenStore.storeToken(new GlobalSequenceTrackingToken(2L), "test", 1);
        tokenStore.storeToken(new GlobalSequenceTrackingToken(1L), "test", 2);
        tokenStore.storeToken(new GlobalSequenceTrackingToken(1L), "test", 3);
        when(tokenStore.fetchAvailableSegments(testSubject.name()))
                .thenReturn(Collections.singletonList(Segment.computeSegment(2, 0, 1, 2, 3)));

        testSubject.start();

        assertWithin(1, TimeUnit.SECONDS, () -> assertEquals(1, testSubject.processingStatus().size()));
        assertWithin(1, TimeUnit.SECONDS, () -> assertTrue(testSubject.processingStatus().containsKey(2)));
        verify(tokenStore, never())
                .fetchToken(eq(testSubject.name()), intThat(i -> Arrays.asList(0, 1, 3).contains(i)));
    }


    @Nested
    class LifecycleTest {

        @Test
        void startShutsDownImmediatelyIfCoordinatorExecutorThrowsAnException() {
            // given
            doThrow(new IllegalArgumentException("Some exception")).when(coordinatorExecutor)
                                                                   .submit(any(Runnable.class));

            // when
            assertThrows(IllegalArgumentException.class, testSubject::start);

            // then
            assertFalse(testSubject.isRunning());
        }

        @Test
        void secondStartInvocationIsIgnored() {
            // given
            testSubject.start();

            // when - The second invocation does not cause the Coordinator to schedule another CoordinationTask.
            testSubject.start();

            // then
            verify(coordinatorExecutor, times(1)).submit(any(Runnable.class));
        }

        @Test
        void startingProcessorClaimsAllAvailableTokens() {
            // given
            List<EventMessage<Integer>> events =
                    createEvents(100);
            events.forEach(stubMessageSource::publishMessage);

            // when
            testSubject.start();

            // then
            assertWithin(1, TimeUnit.SECONDS, () -> assertEquals(8, testSubject.processingStatus().size()));
            assertWithin(2, TimeUnit.SECONDS, () -> {
                long nonNullTokens = IntStream.range(0, 8)
                                              .mapToObj(i -> tokenStore.fetchToken(PROCESSOR_NAME, i))
                                              .filter(Objects::nonNull)
                                              .count();
                assertEquals(8, nonNullTokens);
            });
            assertEquals(8, testSubject.processingStatus().size());
        }

        @Test
        void shutdownProcessorWhichHasNotStartedYetReturnsCompletedFuture() {
            assertTrue(testSubject.shutdownAsync().isDone());
        }

        @Test
        void shutdownProcessorAsyncTwiceReturnsSameFuture() {
            testSubject.start();

            CompletableFuture<Void> resultOne = testSubject.shutdownAsync();
            CompletableFuture<Void> resultTwo = testSubject.shutdownAsync();

            assertSame(resultOne, resultTwo);
        }

        @Test
        void startFailsWhenShutdownIsInProgress() throws Exception {
            // Use CountDownLatch to block worker threads from actually doing work, and thus shutting down successfully.
            CountDownLatch latch = new CountDownLatch(1);
            doAnswer(i -> latch.await(10, TimeUnit.MILLISECONDS)).when(defaultEventHandlingComponent)
                                                                 .handle(any(), any());

            testSubject.start();

            List<EventMessage<Integer>> events = createEvents(5);
            events.forEach(stubMessageSource::publishMessage);

            assertWithin(1, TimeUnit.SECONDS, () -> assertFalse(testSubject.processingStatus().isEmpty()));

            CompletableFuture<Void> shutdownComplete = testSubject.shutdownAsync();
            assertThrows(IllegalStateException.class, () -> testSubject.start());
            // Unblock the Worker threads
            latch.countDown();
            shutdownComplete.get(1, TimeUnit.SECONDS);

            // This is allowed
            assertDoesNotThrow(() -> testSubject.start());
        }

        @Test
        void isRunningOnlyReturnsTrueForStartedProcessor() {
            assertFalse(testSubject.isRunning());

            testSubject.start();

            assertTrue(testSubject.isRunning());
        }

        @Test
        void isErrorForFailingMessageSourceOperation() {
            assertFalse(testSubject.isError());

            testSubject.start();

            assertFalse(testSubject.isError());

            stubMessageSource.publishMessage(AsyncInMemoryStreamableEventSource.FAIL_EVENT);

            assertWithin(500, TimeUnit.MILLISECONDS, () -> assertTrue(testSubject.isError()));

            // After one exception the Coordinator#errorWaitBackOff is 1 second. After this, the Coordinator should proceed.
            List<EventMessage<Integer>> events = createEvents(5);
            events.forEach(stubMessageSource::publishMessage);
            assertWithin(1500, TimeUnit.MILLISECONDS, () -> assertFalse(testSubject.isError()));
        }

        @Test
        void isErrorWhenOpeningTheStreamFails() {
            when(stubMessageSource.open(any())).thenThrow(new IllegalStateException("Failed to open the stream"))
                                               .thenCallRealMethod();
            withTestSubject(List.of());

            assertFalse(testSubject.isError());

            testSubject.start();

            assertWithin(500, TimeUnit.MILLISECONDS, () -> assertTrue(testSubject.isError()));

            // After one exception the Coordinator#errorWaitBackOff is 1 second. After this, the Coordinator should proceed.
            List<EventMessage<Integer>> events = createEvents(5);
            events.forEach(stubMessageSource::publishMessage);
            assertWithin(1500, TimeUnit.MILLISECONDS, () -> assertFalse(testSubject.isError()));
        }

        @Test
        void isCaughtUpWhenDoneProcessing() {
            mockSlowEventHandler();
            withTestSubject(List.of(), (c -> c.initialSegmentCount(1)));
            List<EventMessage<Integer>> events = createEvents(3);
            events.forEach(stubMessageSource::publishMessage);

            testSubject.start();

<<<<<<< HEAD
        // when
        stubMessageSource.publishMessage(eventToIgnoreOne);
        stubMessageSource.publishMessage(eventToIgnoreTwo);
        stubMessageSource.publishMessage(eventToIgnoreThree);
        stubMessageSource.publishMessage(eventToHandleOne);
        stubMessageSource.publishMessage(eventToHandleTwo);

        testSubject.start();

        await().atMost(1, TimeUnit.SECONDS)
               .untilAsserted(() -> assertThat(testSubject.processingStatus()).hasSize(1));

        // then - Verify that only String events are handled (Integer events are filtered out by EventCriteria).
        ArgumentCaptor<EventMessage<?>> handledEventsCaptor = ArgumentCaptor.forClass(EventMessage.class);
        await().atMost(1, TimeUnit.SECONDS)
               .untilAsserted(() -> verify(stubEventHandlingComponent, times(2)).handle(handledEventsCaptor.capture(),
                                                                                        any()));

        // then - Validate that the correct String events were handled.
        List<EventMessage<?>> handledEvents = handledEventsCaptor.getAllValues();
        assertThat(handledEvents).hasSize(2);

        List<Object> handledPayloads = handledEvents.stream()
                                                    .map(EventMessage::payload)
                                                    .collect(Collectors.toList());
        assertThat(handledPayloads).containsExactlyInAnyOrderElementsOf(eventsToHandle);

        // then - Verify that ignored events are tracked correctly
        List<EventMessage<?>> ignoredEvents = stubMessageSource.getIgnoredEvents();
        assertThat(ignoredEvents).hasSize(3);

        List<Object> ignoredPayloads = ignoredEvents.stream()
                                                    .map(EventMessage::payload)
                                                    .collect(Collectors.toList());
        assertThat(ignoredPayloads).containsExactlyInAnyOrderElementsOf(eventsToIgnore);
    }

    @Test
    void coordinationIsTriggeredThroughEventAvailabilityCallback() {
        boolean streamCallbackSupported = true;
        AsyncInMemoryStreamableEventSource testMessageSource = new AsyncInMemoryStreamableEventSource(
                streamCallbackSupported);
        setTestSubject(createTestSubject(builder -> builder.eventSource(testMessageSource)));

        Stream.of(0, 1, 2, 3)
              .map(i -> new GenericEventMessage<>(new MessageType("event"), i))
              .forEach(testMessageSource::publishMessage);

        testSubject.start();

        assertWithin(1, TimeUnit.SECONDS, () -> assertEquals(8, testSubject.processingStatus().size()));
        assertWithin(1, TimeUnit.SECONDS, () -> {
            long lowestToken = testSubject.processingStatus().values().stream()
                                          .map(status -> status.getCurrentPosition().orElse(-1))
                                          .min(Long::compareTo)
                                          .orElse(-1L);

            assertEquals(4, lowestToken);
        });

        Stream.of(4, 5, 6, 7)
              .map(i -> new GenericEventMessage<>(new MessageType("event"), i))
              .forEach(testMessageSource::publishMessage);
        testMessageSource.runOnAvailableCallback();

        assertWithin(1, TimeUnit.SECONDS, () -> {
            long lowestToken = testSubject.processingStatus().values().stream()
                                          .map(status -> status.getCurrentPosition().orElse(-1))
                                          .min(Long::compareTo)
                                          .orElse(-1L);

            assertEquals(8, lowestToken);
        });
    }

    @Test
    void shutdownCompletesAfterAbortingWorkPackages()
            throws InterruptedException, ExecutionException, TimeoutException {
        testSubject.start();
        Stream.of(1, 2, 2, 4, 5)
              .map(i -> new GenericEventMessage<>(new MessageType("event"), i))
              .forEach(stubMessageSource::publishMessage);

        assertWithin(1, TimeUnit.SECONDS, () -> assertFalse(testSubject.processingStatus().isEmpty()));

        testSubject.shutdownAsync().get(1, TimeUnit.SECONDS);
        assertWithin(1, TimeUnit.SECONDS, () -> assertEquals(0, testSubject.processingStatus().size()));

        assertFalse(coordinatorExecutor.isShutdown());
        assertFalse(workerExecutor.isShutdown());
    }

    @Test
    void shutdownProcessorWhichHasNotStartedYetReturnsCompletedFuture() {
        assertTrue(testSubject.shutdownAsync().isDone());
    }

    @Test
    void shutdownProcessorAsyncTwiceReturnsSameFuture() {
        testSubject.start();

        CompletableFuture<Void> resultOne = testSubject.shutdownAsync();
        CompletableFuture<Void> resultTwo = testSubject.shutdownAsync();

        assertSame(resultOne, resultTwo);
    }

    @Test
    void startFailsWhenShutdownIsInProgress() throws Exception {
        when(stubEventHandlingComponent.supports(any())).thenReturn(true);
        // Use CountDownLatch to block worker threads from actually doing work, and thus shutting down successfully.
        CountDownLatch latch = new CountDownLatch(1);
        doAnswer(i -> latch.await(10, TimeUnit.MILLISECONDS)).when(stubEventHandlingComponent)
                                                             .handle(any(), any());

        testSubject.start();

        Stream.of(1, 2, 2, 4, 5)
              .map(i -> new GenericEventMessage<>(new MessageType("event"), i))
              .forEach(stubMessageSource::publishMessage);

        assertWithin(1, TimeUnit.SECONDS, () -> assertFalse(testSubject.processingStatus().isEmpty()));

        CompletableFuture<Void> shutdownComplete = testSubject.shutdownAsync();
        assertThrows(IllegalStateException.class, () -> testSubject.start());
        // Unblock the Worker threads
        latch.countDown();
        shutdownComplete.get(1, TimeUnit.SECONDS);

        // This is allowed
        assertDoesNotThrow(() -> testSubject.start());
    }

    @Test
    void isRunningOnlyReturnsTrueForStartedProcessor() {
        assertFalse(testSubject.isRunning());

        testSubject.start();

        assertTrue(testSubject.isRunning());
    }

    @Test
    void isErrorForFailingMessageSourceOperation() {
        assertFalse(testSubject.isError());

        testSubject.start();

        assertFalse(testSubject.isError());

        stubMessageSource.publishMessage(AsyncInMemoryStreamableEventSource.FAIL_EVENT);

        assertWithin(500, TimeUnit.MILLISECONDS, () -> assertTrue(testSubject.isError()));

        // After one exception the Coordinator#errorWaitBackOff is 1 second. After this, the Coordinator should proceed.
        Stream.of(1, 2, 2, 4, 5)
              .map(i -> new GenericEventMessage<>(new MessageType("event"), i))
              .forEach(stubMessageSource::publishMessage);
        assertWithin(1500, TimeUnit.MILLISECONDS, () -> assertFalse(testSubject.isError()));
    }

    @Test
    void isErrorWhenOpeningTheStreamFails() {
        StreamableEventSource<EventMessage<?>> spiedMessageSource = spy(new AsyncInMemoryStreamableEventSource());
        when(spiedMessageSource.open(any())).thenThrow(new IllegalStateException("Failed to open the stream"))
                                            .thenCallRealMethod();
        setTestSubject(createTestSubject(builder -> builder.eventSource(spiedMessageSource)));

        assertFalse(testSubject.isError());

        testSubject.start();

        assertWithin(500, TimeUnit.MILLISECONDS, () -> assertTrue(testSubject.isError()));

        // After one exception the Coordinator#errorWaitBackOff is 1 second. After this, the Coordinator should proceed.
        Stream.of(1, 2, 2, 4, 5)
              .map(i -> new GenericEventMessage<>(new MessageType("event"), i))
              .forEach(stubMessageSource::publishMessage);
        assertWithin(1500, TimeUnit.MILLISECONDS, () -> assertFalse(testSubject.isError()));
    }

    @Test
    void getTokenStoreIdentifier() {
        String expectedIdentifier = "some-identifier";

        TokenStore tokenStore = mock(TokenStore.class);
        when(tokenStore.retrieveStorageIdentifier()).thenReturn(Optional.of(expectedIdentifier));
        setTestSubject(createTestSubject(builder -> builder.tokenStore(tokenStore)));

        assertEquals(expectedIdentifier, testSubject.getTokenStoreIdentifier());
    }

    @Test
    void releaseSegmentMakesTheTokenUnclaimedForTwiceTheTokenClaimInterval() {
        // Given...
        int testSegmentId = 0;
        int testTokenClaimInterval = 500;

        setTestSubject(createTestSubject(builder -> builder.initialSegmentCount(1)
                                                           .tokenClaimInterval(testTokenClaimInterval)));
        testSubject.start();
        // Assert the single WorkPackage is in progress prior to invoking the release.
        assertWithin(
                testTokenClaimInterval, TimeUnit.MILLISECONDS,
                () -> assertNotNull(testSubject.processingStatus().get(testSegmentId))
        );

        // When...
        testSubject.releaseSegment(testSegmentId);

        await().atMost(testTokenClaimInterval + 200, TimeUnit.MILLISECONDS)
               .untilAsserted(() -> assertNull(testSubject.processingStatus().get(testSegmentId)));

        // Assert that within twice the tokenClaimInterval, the WorkPackage is in progress again.
        await().atMost((testTokenClaimInterval * 2) + 200, TimeUnit.MILLISECONDS)
               .untilAsserted(() -> assertNotNull(testSubject.processingStatus().get(testSegmentId)));
    }

    @Test
    void splitSegmentIsNotSupported() {
        TokenStore tokenStoreWhichCannotSplitSegments = mock(TokenStore.class);
        when(tokenStoreWhichCannotSplitSegments.requiresExplicitSegmentInitialization()).thenReturn(false);
        setTestSubject(createTestSubject(builder -> builder.tokenStore(tokenStoreWhichCannotSplitSegments)));

        CompletableFuture<Boolean> result = testSubject.splitSegment(0);

        assertTrue(result.isDone());
        assertTrue(result.isCompletedExceptionally());
        result.exceptionally(exception -> {
            assertTrue(exception.getClass().isAssignableFrom(UnsupportedOperationException.class));
            return null;
        });
    }

    @Test
    void splitSegment() {
        // Given...
        int testSegmentId = 0;
        int testTokenClaimInterval = 500;

        setTestSubject(createTestSubject(builder -> builder.initialSegmentCount(1)
                                                           .tokenClaimInterval(testTokenClaimInterval)));
        testSubject.start();
        // Assert the single WorkPackage is in progress prior to invoking the split.
        assertWithin(
                500, TimeUnit.MILLISECONDS,
                () -> assertNotNull(testSubject.processingStatus().get(testSegmentId))
        );

        // When...
        CompletableFuture<Boolean> result = testSubject.splitSegment(testSegmentId);

        // Assert the SplitTask is done and completed successfully.
        assertWithin(testTokenClaimInterval * 2, TimeUnit.MILLISECONDS, () -> assertTrue(result.isDone()));
        assertFalse(result.isCompletedExceptionally());
        // Assert the Coordinator has set two WorkPackages on the segments.
        assertWithin(
                testTokenClaimInterval, TimeUnit.MILLISECONDS,
                () -> assertNotNull(testSubject.processingStatus().get(testSegmentId))
        );
        assertWithin(
                testTokenClaimInterval, TimeUnit.MILLISECONDS,
                () -> assertNotNull(testSubject.processingStatus().get(1))
        );
    }

    @Test
    void mergeSegmentIsNotSupported() {
        TokenStore tokenStoreWhichCannotMergeSegments = mock(TokenStore.class);
        when(tokenStoreWhichCannotMergeSegments.requiresExplicitSegmentInitialization()).thenReturn(false);
        setTestSubject(createTestSubject(builder -> builder.tokenStore(tokenStoreWhichCannotMergeSegments)));

        CompletableFuture<Boolean> result = testSubject.mergeSegment(0);

        assertTrue(result.isDone());
        assertTrue(result.isCompletedExceptionally());
        result.exceptionally(exception -> {
            assertTrue(exception.getClass().isAssignableFrom(UnsupportedOperationException.class));
            return null;
        });
    }

    @Test
    void mergeSegment() {
        // Given...
        int testSegmentId = 0;
        int testSegmentIdToMerge = 1;
        int testTokenClaimInterval = 500;

        setTestSubject(createTestSubject(builder -> builder.initialSegmentCount(2)
                                                           .tokenClaimInterval(testTokenClaimInterval)));
        testSubject.start();
        // Assert the single WorkPackage is in progress prior to invoking the merge.
        assertWithin(
                testTokenClaimInterval, TimeUnit.MILLISECONDS,
                () -> {
                    assertNotNull(testSubject.processingStatus().get(testSegmentId));
                    assertNotNull(testSubject.processingStatus().get(testSegmentIdToMerge));
=======
            AtomicReference<Instant> startedProcessing = new AtomicReference<>(null);
            assertWithin(
                    5, TimeUnit.SECONDS,
                    () -> {
                        assertEquals(1, testSubject.processingStatus().size());
                        startedProcessing.compareAndSet(null, Instant.now());
                    }
            );
            assertWithin(
                    5, TimeUnit.SECONDS,
                    () -> assertTrue(testSubject.processingStatus().get(0).isCaughtUp())
            );
            Instant now = Instant.now();
            //It should have taken 2 seconds (rounded down) or more this will fail, want changed to normal mock, then it goes faster
            assertTrue(Duration.between(startedProcessing.get(), now).getSeconds() >= 2);
        }

        private void mockSlowEventHandler() {
            doAnswer(invocation -> {
                Thread.sleep(1000);
                return MessageStream.empty();
            }).when(defaultEventHandlingComponent).handle(any(), any());
        }
    }

    @Disabled("Tracing another task!")
    @Nested
    class TracingTest {

//        @Test
//        void handlingEventsAreCorrectlyTraced() throws Exception {
//            CountDownLatch countDownLatch = new CountDownLatch(8);
//            List<Message<?>> invokedMessages = new CopyOnWriteArrayList<>();
//            doAnswer(
//                    answer -> {
//                        EventMessage<?> message = answer.getArgument(0, EventMessage.class);
//                        invokedMessages.add(message);
//                        spanFactory.verifySpanActive("StreamingEventProcessor.batch");
//                        spanFactory.verifySpanActive("StreamingEventProcessor.process", message);
//                        countDownLatch.countDown();
//                        return MessageStream.empty();
//                    }
//            ).when(stubEventHandlingComponent).handle(any(), any());
//
//            List<EventMessage<Integer>> events = createEvents(8);
//            events.forEach(stubMessageSource::publishMessage);
//            testSubject.start();
//            assertTrue(countDownLatch.await(5, TimeUnit.SECONDS));
//            invokedMessages.forEach(
//                    e -> assertWithin(
//                            1, TimeUnit.SECONDS,
//                            () -> spanFactory.verifySpanCompleted("StreamingEventProcessor.process", e)
//                    )
//            );
//            spanFactory.verifySpanCompleted("StreamingEventProcessor.batch");
//        }
    }

    @Nested
    class ProcessingContextResourcesTest {

        @Test
        void handlingEventsHaveSegmentAndTokenInProcessingContext() throws Exception {
            // given
            CountDownLatch countDownLatch = new CountDownLatch(8);
            var eventHandlingComponent = new SimpleEventHandlingComponent();
            eventHandlingComponent.subscribe(new QualifiedName(Integer.class), (event, context) -> {
                boolean containsSegment = Segment.fromContext(context).isPresent();
                boolean containsToken = TrackingToken.fromContext(context).isPresent();
                if (!containsSegment) {
                    logger.error("UoW didn't contain the segment!");
                    return MessageStream.empty();
>>>>>>> 41e78de3
                }
                if (!containsToken) {
                    logger.error("UoW didn't contain the token!");
                    return MessageStream.empty();
                }
                countDownLatch.countDown();
                return MessageStream.empty();
            });
            withTestSubject(List.of(eventHandlingComponent));

            // when
            List<EventMessage<Integer>> events = createEvents(8);
            events.forEach(stubMessageSource::publishMessage);
            testSubject.start();

            // then
            assertTrue(countDownLatch.await(5, TimeUnit.SECONDS));
        }
    }

    @Nested
    class TokenManagementTest {

        @Test
        void retriesWhenTokenInitializationInitiallyFails() {
            // given
            doThrow(new RuntimeException("Simulated failure")).doCallRealMethod()
                                                              .when(tokenStore)
                                                              .initializeTokenSegments(any(), anyInt(), any());

            // when
            List<EventMessage<Integer>> events =
                    createEvents(100);
            events.forEach(stubMessageSource::publishMessage);
            testSubject.start();

            // then
            assertTrue(testSubject.isRunning());

            assertWithin(1, TimeUnit.SECONDS, () -> assertEquals(8, testSubject.processingStatus().size()));
            assertWithin(2, TimeUnit.SECONDS, () -> {
                long nonNullTokens = IntStream.range(0, 8)
                                              .mapToObj(i -> tokenStore.fetchToken(PROCESSOR_NAME, i))
                                              .filter(Objects::nonNull)
                                              .count();
                assertEquals(8, nonNullTokens);
            });
            assertEquals(8, testSubject.processingStatus().size());
        }

        @Test
        void processingStatusIsUpdatedWithTrackingToken() {
            testSubject.start();

            List<EventMessage<Integer>> events =
                    createEvents(5);
            events.forEach(stubMessageSource::publishMessage);

            assertWithin(
                    1, TimeUnit.SECONDS,
                    () -> testSubject.processingStatus().values().forEach(
                            status -> assertEquals(5, status.getCurrentPosition().orElse(0))
                    )
            );
        }

        @Test
        void allTokensUpdatedToLatestValue() {
            List<EventMessage<Integer>> events = createEvents(100);
            events.forEach(stubMessageSource::publishMessage);

            testSubject.start();

            assertWithin(1, TimeUnit.SECONDS, () -> assertEquals(8, testSubject.processingStatus().size()));
            assertWithin(6, TimeUnit.SECONDS, () -> {
                long lowestToken = IntStream.range(0, 8)
                                            .mapToObj(i -> tokenStore.fetchToken(testSubject.name(), i))
                                            .mapToLong(token -> token == null ? 0 : token.position().orElse(0))
                                            .min()
                                            .orElse(-1);
                assertEquals(100, lowestToken);
            });
        }

        @Test
        void tokenStoreReturningSingleNullToken() {
            tokenStore.initializeTokenSegments(testSubject.name(), 2);
            tokenStore.storeToken(new GlobalSequenceTrackingToken(0), testSubject.name(), 1);

            testSubject.start();

            assertWithin(1, TimeUnit.SECONDS, () -> assertEquals(2, testSubject.processingStatus().size()));
        }

        @Test
        void getTokenStoreIdentifier() {
            String expectedIdentifier = "some-identifier";

            when(tokenStore.retrieveStorageIdentifier()).thenReturn(Optional.of(expectedIdentifier));

            assertEquals(expectedIdentifier, testSubject.getTokenStoreIdentifier());
        }

        @Test
        void releaseSegmentMakesTheTokenUnclaimedForTwiceTheTokenClaimInterval() {
            // Given...
            int testSegmentId = 0;
            int testTokenClaimInterval = 500;

            withTestSubject(List.of(), c -> c.initialSegmentCount(1).tokenClaimInterval(testTokenClaimInterval));

            testSubject.start();
            // Assert the single WorkPackage is in progress prior to invoking the release.
            assertWithin(
                    testTokenClaimInterval, TimeUnit.MILLISECONDS,
                    () -> assertNotNull(testSubject.processingStatus().get(testSegmentId))
            );

            // When...
            testSubject.releaseSegment(testSegmentId);

            await().atMost(testTokenClaimInterval + 200, TimeUnit.MILLISECONDS)
                   .untilAsserted(() -> assertNull(testSubject.processingStatus().get(testSegmentId)));

            // Assert that within twice the tokenClaimInterval, the WorkPackage is in progress again.
            await().atMost((testTokenClaimInterval * 2) + 200, TimeUnit.MILLISECONDS)
                   .untilAsserted(() -> assertNotNull(testSubject.processingStatus().get(testSegmentId)));
        }
    }

    @Nested
    class Coordinating {

        @Test
        void coordinationIsTriggeredThroughEventAvailabilityCallback() {
            boolean streamCallbackSupported = true;
            AsyncInMemoryStreamableEventSource testMessageSource = new AsyncInMemoryStreamableEventSource(
                    streamCallbackSupported);
            stubMessageSource = testMessageSource;
            withTestSubject(List.of());

            List<EventMessage<Integer>> events1 = createEvents(4);
            events1.forEach(testMessageSource::publishMessage);

            testSubject.start();

            assertWithin(1, TimeUnit.SECONDS, () -> assertEquals(8, testSubject.processingStatus().size()));
            assertWithin(1, TimeUnit.SECONDS, () -> {
                long lowestToken = testSubject.processingStatus().values().stream()
                                              .map(status -> status.getCurrentPosition().orElse(-1))
                                              .min(Long::compareTo)
                                              .orElse(-1L);

                assertEquals(4, lowestToken);
            });

            List<EventMessage<Integer>> events2 = createEvents(4);
            events2.forEach(testMessageSource::publishMessage);
            testMessageSource.runOnAvailableCallback();

            assertWithin(1, TimeUnit.SECONDS, () -> {
                long lowestToken = testSubject.processingStatus().values().stream()
                                              .map(status -> status.getCurrentPosition().orElse(-1))
                                              .min(Long::compareTo)
                                              .orElse(-1L);

                assertEquals(8, lowestToken);
            });
        }

        @Test
        void coordinatorExtendsClaimsEarlierForBusyWorkPackages() throws Exception {
            withTestSubject(
                    List.of(),
                    c -> c.initialSegmentCount(1).enableCoordinatorClaimExtension()
            );

            AtomicBoolean isWaiting = new AtomicBoolean(false);
            CountDownLatch handleLatch = new CountDownLatch(1);
            doAnswer(invocation -> {
                // Waiting for the latch to simulate a slow/busy WorkPackage.
                isWaiting.set(true);
                handleLatch.await(5, TimeUnit.SECONDS);
                return MessageStream.empty();
            }).when(defaultEventHandlingComponent)
              .handle(any(), any());

            List<EventMessage<Integer>> events = createEvents(42);
            events.forEach(stubMessageSource::publishMessage);

            testSubject.start();

            // Wait until we've reached the blocking WorkPackage before validating if the token is extended.
            // Otherwise, the WorkPackage may extend the token itself.
            await().pollDelay(Duration.ofMillis(50))
                   .atMost(Duration.ofSeconds(5))
                   .until(isWaiting::get);

            // As the WorkPackage is blocked, we can verify if the claim is extended, but not stored.
            verify(tokenStore, timeout(5000)).extendClaim(PROCESSOR_NAME, 0);
            verify(tokenStore, never()).storeToken(any(), eq(PROCESSOR_NAME), eq(0));

            // Unblock the WorkPackage after successful validation
            handleLatch.countDown();

            // Processing finished...
            await().pollDelay(Duration.ofMillis(50))
                   .atMost(Duration.ofSeconds(5))
                   .until(() -> testSubject.processingStatus().get(0).isCaughtUp());
            // Validate the token is stored
            verify(tokenStore, timeout(5000).atLeastOnce()).storeToken(any(), eq(PROCESSOR_NAME), eq(0));
        }

        @Test
        void coordinatorExtendingClaimFailsAndAbortsWorkPackage() throws Exception {
            withTestSubject(
                    List.of(),
                    c -> c.initialSegmentCount(1).enableCoordinatorClaimExtension()
            );

            String expectedExceptionMessage = "bummer";
            doThrow(new RuntimeException(expectedExceptionMessage))
                    .when(tokenStore)
                    .extendClaim(PROCESSOR_NAME, 0);

            AtomicBoolean isWaiting = new AtomicBoolean(false);
            CountDownLatch handleLatch = new CountDownLatch(1);
            doAnswer(invocation -> {
                // Waiting for the latch to simulate a slow/busy WorkPackage.
                isWaiting.set(true);
                handleLatch.await(5, TimeUnit.SECONDS);
                return MessageStream.empty();
            }).when(defaultEventHandlingComponent)
              .handle(any(), any());

            List<EventMessage<Integer>> events = createEvents(42);
            events.forEach(stubMessageSource::publishMessage);

            testSubject.start();

            // Wait until we've reached the blocking WorkPackage before validating if the token is extended.
            // Otherwise, the WorkPackage may extend the token itself.
            await().pollDelay(Duration.ofMillis(50))
                   .atMost(Duration.ofSeconds(5))
                   .until(isWaiting::get);

            // As the WorkPackage is blocked, we can verify if the claim is extended, but not stored.
            verify(tokenStore, timeout(5000)).extendClaim(PROCESSOR_NAME, 0);
            verify(tokenStore, never()).storeToken(any(), eq(PROCESSOR_NAME), eq(0));

            // Although the WorkPackage is waiting, the Coordinator should in the meantime fail with extending the claim.
            // This updates the processing status of the WorkPackage.
            await().pollDelay(Duration.ofMillis(50))
                   .atMost(Duration.ofSeconds(5))
                   .until(() -> testSubject.processingStatus().get(0)
                                           .getError()
                                           .getMessage().equals(expectedExceptionMessage));

            // Unblock the WorkPackage after successful validation
            handleLatch.countDown();
        }
    }

    @Nested
    class WorkPackageAbortingTest {

        @Test
        void exceptionWhileHandlingEventAbortsWorker() {
            List<EventMessage<Integer>> events = createEvents(5);
            doReturn(MessageStream.failed(new RuntimeException("Simulating worker failure")))
                    .doReturn(MessageStream.empty())
                    .when(defaultEventHandlingComponent)
                    .handle(argThat(em -> em.identifier().equals(events.get(2).identifier())), any());

            testSubject.start();

            assertWithin(1, TimeUnit.SECONDS, () -> assertThat(testSubject.processingStatus()).hasSize(8));
            assertEquals(8, tokenStore.fetchSegments(PROCESSOR_NAME).length);

            events.forEach(e -> stubMessageSource.publishMessage(e));

            assertWithin(1, TimeUnit.SECONDS, () -> {
                try {
                    verify(defaultEventHandlingComponent).handle(
                            argThat(em -> em.identifier().equals(events.get(2).identifier())),
                            any()
                    );
                } catch (Exception e) {
                    throw new RuntimeException(e);
                }
            });

            assertWithin(1, TimeUnit.SECONDS, () -> {
                assertThat(testSubject.processingStatus()).hasSize(7);
                assertThat(testSubject.processingStatus()).containsKey(2);
            });
        }

        @Test
        void workPackageIsAbortedWhenExtendingClaimFails() {
            withTestSubject(List.of(), c -> c.claimExtensionThreshold(10));

            doThrow(new MockException("Simulated failure")).when(tokenStore)
                                                           .extendClaim(any(), anyInt());
            //  from legacy? .eventSource(new AsyncInMemoryStreamableEventSource(true))
            testSubject.start();
            assertWithin(
                    250, TimeUnit.MILLISECONDS,
                    () -> verify(tokenStore, atLeastOnce()).extendClaim(testSubject.name(), 0)
            );
            assertWithin(100, TimeUnit.MILLISECONDS, () -> assertTrue(testSubject.processingStatus().isEmpty()));
        }

        @Test
        void shutdownCompletesAfterAbortingWorkPackages()
                throws InterruptedException, ExecutionException, TimeoutException {
            testSubject.start();
            Stream.of(1, 2, 2, 4, 5)
                  .map(i -> new GenericEventMessage<>(new MessageType("event"), i))
                  .forEach(stubMessageSource::publishMessage);

            assertWithin(1, TimeUnit.SECONDS, () -> assertFalse(testSubject.processingStatus().isEmpty()));

            testSubject.shutdownAsync().get(1, TimeUnit.SECONDS);
            assertWithin(1, TimeUnit.SECONDS, () -> assertEquals(0, testSubject.processingStatus().size()));

            assertFalse(coordinatorExecutor.isShutdown());
            assertFalse(workerExecutor.isShutdown());
        }
    }

    @Nested
    class EventFilteringTest {

        @Test
        void handlingMessageTypeNotSupportedByEventHandlingComponentWillAdvanceToken() {
            // given - Let all events through EventCriteria but configure an EventHandlingComponent to not support Integer events
            withTestSubject(List.of(), c -> c.initialSegmentCount(1));
            QualifiedName integerTypeName = new QualifiedName(Integer.class.getName());
            when(defaultEventHandlingComponent.supports(integerTypeName)).thenReturn(false);

            // when - Publish an Integer event that will reach the processor but won't be handled
            EventMessage<Integer> eventToIgnore = EventTestUtils.asEventMessage(1337);
            stubMessageSource.publishMessage(eventToIgnore);
            testSubject.start();

            // then - Verify processor status and token advancement
            await().atMost(1, TimeUnit.SECONDS)
                   .untilAsserted(() -> assertThat(testSubject.processingStatus()).hasSize(1));
            await().atMost(200, TimeUnit.MILLISECONDS)
                   .untilAsserted(() -> {
                       long currentPosition = testSubject.processingStatus().get(0).getCurrentPosition().orElse(0);
                       assertThat(currentPosition).isEqualTo(1);
                   });

            // then - Verify no events were handled
            verify(defaultEventHandlingComponent, never()).handle(any(), any());
        }

        @Test
        void handlingMessageTypeSupportedByEventHandlingComponentWillAdvanceToken() {
            // given
            withTestSubject(
                    List.of(),
                    c -> c.initialSegmentCount(1)
            );

            // when
            EventMessage<Integer> supportedEvent = EventTestUtils.asEventMessage(123);
            stubMessageSource.publishMessage(supportedEvent);
            testSubject.start();

            // then
            await().atMost(1, TimeUnit.SECONDS)
                   .untilAsserted(() -> assertThat(testSubject.processingStatus()).hasSize(1));
            await().atMost(200, TimeUnit.MILLISECONDS)
                   .untilAsserted(() -> {
                       long currentPosition = testSubject.processingStatus().get(0).getCurrentPosition().orElse(0);
                       assertThat(currentPosition).isEqualTo(1);
                   });

            // then
            verify(defaultEventHandlingComponent, times(1)).handle(any(), any());
        }

        @Test
        void eventCriteriaFiltersEventsOnSourceLevelSoEventIsNotHandledAndTokenNotAdvanced() {
            // given - Configure EventCriteria to filter out Integer events at stream level
            EventCriteria stringOnlyCriteria = EventCriteria.havingAnyTag()
                                                            .andBeingOneOfTypes(new QualifiedName(String.class.getName()));
            withTestSubject(
                    List.of(),
                    c -> c.initialSegmentCount(1)
                          .eventCriteria(ignored -> stringOnlyCriteria)
            );

            // when - Publish an Integer event that will be filtered out by EventCriteria before reaching processor
            EventMessage<Integer> eventToFilter = EventTestUtils.asEventMessage(1337);
            stubMessageSource.publishMessage(eventToFilter);
            testSubject.start();

            // then - Verify processor status, but token should NOT advance (stays at 0)
            await().atMost(1, TimeUnit.SECONDS)
                   .untilAsserted(() -> assertThat(testSubject.processingStatus()).hasSize(1));
            await().atMost(200, TimeUnit.MILLISECONDS)
                   .untilAsserted(() -> {
                       long currentPosition = testSubject.processingStatus().get(0).getCurrentPosition().orElse(0);
                       assertThat(currentPosition).isEqualTo(0); // Token should not advance - event was filtered at stream level
                   });

            // then - Verify no events were handled (filtered out by EventCriteria)
            verify(defaultEventHandlingComponent, never()).handle(any(), any());

            // then - Verify the event was tracked as ignored (even though filtered at stream level)
            assertThat(stubMessageSource.getIgnoredEvents()).hasSize(1);
            assertThat(stubMessageSource.getIgnoredEvents().getFirst().payload()).isEqualTo(1337);
        }

        @Test
        void eventsWhichMustBeIgnoredAreNotHandled() {
            // given
            EventCriteria stringOnlyCriteria = EventCriteria.havingAnyTag()
                                                            .andBeingOneOfTypes(new QualifiedName(String.class.getName()));

            var stringEventHandlingComponent = new RecordingEventHandlingComponent(new SimpleEventHandlingComponent());
            stringEventHandlingComponent.subscribe(new QualifiedName(String.class),
                                                   (event, ctx) -> MessageStream.empty());
            withTestSubject(
                    List.of(stringEventHandlingComponent),
                    c -> c.initialSegmentCount(1)
                          .eventCriteria(ignored -> stringOnlyCriteria)
            );

            EventMessage<Integer> eventToIgnoreOne = EventTestUtils.asEventMessage(1337);
            EventMessage<Integer> eventToIgnoreTwo = EventTestUtils.asEventMessage(42);
            EventMessage<Integer> eventToIgnoreThree = EventTestUtils.asEventMessage(9001);
            List<Integer> eventsToIgnore = new ArrayList<>();
            eventsToIgnore.add(eventToIgnoreOne.payload());
            eventsToIgnore.add(eventToIgnoreTwo.payload());
            eventsToIgnore.add(eventToIgnoreThree.payload());

            EventMessage<String> eventToHandleOne = EventTestUtils.asEventMessage("some-text");
            EventMessage<String> eventToHandleTwo = EventTestUtils.asEventMessage("some-other-text");
            List<String> eventsToHandle = new ArrayList<>();
            eventsToHandle.add(eventToHandleOne.payload());
            eventsToHandle.add(eventToHandleTwo.payload());

            List<Object> eventsToValidate = new ArrayList<>();
            eventsToValidate.add(eventToHandleOne.payload());
            eventsToValidate.add(eventToHandleTwo.payload());

            // when
            stubMessageSource.publishMessage(eventToIgnoreOne);
            stubMessageSource.publishMessage(eventToIgnoreTwo);
            stubMessageSource.publishMessage(eventToIgnoreThree);
            stubMessageSource.publishMessage(eventToHandleOne);
            stubMessageSource.publishMessage(eventToHandleTwo);

            testSubject.start();

            await().atMost(1, TimeUnit.SECONDS)
                   .untilAsserted(() -> assertThat(testSubject.processingStatus()).hasSize(1));

            // then - Verify that only String events are handled (Integer events are filtered out by EventCriteria).
            await().atMost(1, TimeUnit.SECONDS)
                   .untilAsserted(() -> assertThat(stringEventHandlingComponent.recorded()).hasSameSizeAs(
                           eventsToValidate));

            // then - Validate that the correct String events were handled.
            List<EventMessage<?>> handledEvents = stringEventHandlingComponent.recorded();
            assertThat(handledEvents).hasSize(2);

            List<Object> handledPayloads = handledEvents.stream()
                                                        .map(EventMessage::payload)
                                                        .collect(Collectors.toList());
            assertThat(handledPayloads).containsExactlyInAnyOrderElementsOf(eventsToHandle);

            // then - Verify that ignored events are tracked correctly
            List<EventMessage<?>> ignoredEvents = stubMessageSource.getIgnoredEvents();
            assertThat(ignoredEvents).hasSize(3);

            List<Object> ignoredPayloads = ignoredEvents.stream()
                                                        .map(EventMessage::payload)
                                                        .collect(Collectors.toList());
            assertThat(ignoredPayloads).containsExactlyInAnyOrderElementsOf(eventsToIgnore);
        }
    }

    @Test
    void handlingEventsByMultipleEventHandlingComponents() {
        // given
        var eventHandlingComponent1 = new RecordingEventHandlingComponent(new SimpleEventHandlingComponent());
        eventHandlingComponent1.subscribe(new QualifiedName(String.class), (event, ctx) -> MessageStream.empty());
        var eventHandlingComponent2 = new RecordingEventHandlingComponent(new SimpleEventHandlingComponent());
        eventHandlingComponent2.subscribe(new QualifiedName(String.class), (event, ctx) -> MessageStream.empty());

        List<EventHandlingComponent> components = List.of(eventHandlingComponent1, eventHandlingComponent2);
        withTestSubject(components, customization -> customization.initialSegmentCount(1));

        // when
        EventMessage<Integer> supportedEvent1 = EventTestUtils.asEventMessage("Payload");
        EventMessage<Integer> supportedEvent2 = EventTestUtils.asEventMessage("Payload");
        stubMessageSource.publishMessage(supportedEvent1);
        stubMessageSource.publishMessage(supportedEvent2);
        testSubject.start();

        // then
        await().atMost(200, TimeUnit.MILLISECONDS)
               .untilAsserted(() -> assertThat(testSubject.processingStatus()).hasSizeGreaterThan(0));

        // then
        assertThat(eventHandlingComponent1.recorded()).containsExactly(supportedEvent1, supportedEvent2);
        assertThat(eventHandlingComponent2.recorded()).containsExactly(supportedEvent1, supportedEvent2);

        // then
        await().atMost(200, TimeUnit.MILLISECONDS)
               .untilAsserted(() -> {
                   long currentPosition = testSubject.processingStatus().get(0).getCurrentPosition().orElse(0);
                   assertThat(currentPosition).isEqualTo(2);
               });
    }

    @Nested
    class SegmentClaimingAndReleasingTest {

        @Test
        void releaseAndClaimSegment() {
            // given
            int testSegmentId = 0;
            int testTokenClaimInterval = 5000;

            withTestSubject(
                    List.of(),
                    c -> c.initialSegmentCount(2).tokenClaimInterval(testTokenClaimInterval)
            );

            // when
            testSubject.start();

            // then - Assert the single WorkPackage is in progress prior to invoking the merge.
            assertWithin(
                    testTokenClaimInterval, TimeUnit.MILLISECONDS,
                    () -> assertNotNull(testSubject.processingStatus().get(testSegmentId))
            );

            // when
            testSubject.releaseSegment(testSegmentId, 180, TimeUnit.SECONDS);

            // then - Assert the MergeTask is done and completed successfully.
            assertWithin(testTokenClaimInterval,
                         TimeUnit.MILLISECONDS,
                         () -> assertEquals(1, testSubject.processingStatus().size()));

            testSubject.claimSegment(testSegmentId);

            // then - Assert the Coordinator has only one WorkPackage at work now.
            assertWithin(testTokenClaimInterval,
                         TimeUnit.MILLISECONDS,
                         () -> assertEquals(2, testSubject.processingStatus().size()));
        }
    }

    @Nested
    class SegmentChangeTest {

        @Test
        void releaseSegmentMakesTheTokenUnclaimedForTwiceTheTokenClaimInterval() {
            // given
            int testSegmentId = 0;
            int testTokenClaimInterval = 500;

            withTestSubject(
                    List.of(),
                    c -> c.initialSegmentCount(1).tokenClaimInterval(testTokenClaimInterval)
            );


            // when
            testSubject.start();

            // then - Assert the single WorkPackage is in progress prior to invoking the release.
            assertWithin(
                    testTokenClaimInterval, TimeUnit.MILLISECONDS,
                    () -> assertNotNull(testSubject.processingStatus().get(testSegmentId))
            );

            // when
            testSubject.releaseSegment(testSegmentId);

            await().atMost(testTokenClaimInterval + 200, TimeUnit.MILLISECONDS)
                   .untilAsserted(() -> assertNull(testSubject.processingStatus().get(testSegmentId)));

            // then - Assert that within twice the tokenClaimInterval, the WorkPackage is in progress again.
            await().atMost((testTokenClaimInterval * 2) + 200, TimeUnit.MILLISECONDS)
                   .untilAsserted(() -> assertNotNull(testSubject.processingStatus().get(testSegmentId)));
        }

        @Test
        void splitSegmentIsNotSupported() {
            when(tokenStore.requiresExplicitSegmentInitialization()).thenReturn(false);

            CompletableFuture<Boolean> result = testSubject.splitSegment(0);

            assertTrue(result.isDone());
            assertTrue(result.isCompletedExceptionally());
            result.exceptionally(exception -> {
                assertTrue(exception.getClass().isAssignableFrom(UnsupportedOperationException.class));
                return null;
            });
        }

        @Test
        void splitSegment() {
            // given
            int testSegmentId = 0;
            int testTokenClaimInterval = 500;

            withTestSubject(
                    List.of(),
                    c -> c.initialSegmentCount(1).tokenClaimInterval(testTokenClaimInterval)
            );

            // when
            testSubject.start();

            // then - Assert the single WorkPackage is in progress prior to invoking the split.
            assertWithin(
                    500, TimeUnit.MILLISECONDS,
                    () -> assertNotNull(testSubject.processingStatus().get(testSegmentId))
            );

            // when
            CompletableFuture<Boolean> result = testSubject.splitSegment(testSegmentId);

            // then - Assert the SplitTask is done and completed successfully.
            assertWithin(testTokenClaimInterval * 2, TimeUnit.MILLISECONDS, () -> assertTrue(result.isDone()));
            assertFalse(result.isCompletedExceptionally());
            // then - Assert the Coordinator has set two WorkPackages on the segments.
            assertWithin(
                    testTokenClaimInterval, TimeUnit.MILLISECONDS,
                    () -> assertNotNull(testSubject.processingStatus().get(testSegmentId))
            );
            assertWithin(
                    testTokenClaimInterval, TimeUnit.MILLISECONDS,
                    () -> assertNotNull(testSubject.processingStatus().get(1))
            );
        }

        @Test
        void mergeSegmentIsNotSupported() {
            when(tokenStore.requiresExplicitSegmentInitialization()).thenReturn(false);

            CompletableFuture<Boolean> result = testSubject.mergeSegment(0);

            assertTrue(result.isDone());
            assertTrue(result.isCompletedExceptionally());
            result.exceptionally(exception -> {
                assertTrue(exception.getClass().isAssignableFrom(UnsupportedOperationException.class));
                return null;
            });
        }
    }


    @Nested
    class ErrorHandlerTest {

        @Test
        void errorHandlerIsInvokedWhenEventHandlingComponentHandleFails() {
            // given
            var mockErrorHandler = mock(ErrorHandler.class);
            var expectedError = new RuntimeException("Simulated handling error");
            var failingEventHandlingComponent = new SimpleEventHandlingComponent();
            failingEventHandlingComponent.subscribe(new QualifiedName(String.class), (event, context) -> MessageStream.failed(expectedError));
            withTestSubject(List.of(failingEventHandlingComponent), c -> c.errorHandler(mockErrorHandler));

            // when
            EventMessage<String> testEvent = EventTestUtils.asEventMessage("Payload");
            stubMessageSource.publishMessage(testEvent);
            testSubject.start();

            // then
            await().atMost(1, TimeUnit.SECONDS)
                   .untilAsserted(() -> {
                       var errorContextCaptor = ArgumentCaptor.forClass(ErrorContext.class);
                       verify(mockErrorHandler).handleError(errorContextCaptor.capture());

                       var capturedContext = errorContextCaptor.getValue();
                       assertThat(capturedContext.error()).isEqualTo(expectedError);
                       assertThat(capturedContext.eventProcessor()).isEqualTo(PROCESSOR_NAME);

                       var eventMessages = capturedContext.failedEvents();
                       assertThat(eventMessages).hasSize(1);
                       assertThat(eventMessages.getFirst()).isEqualTo(testEvent);
                   });
        }

        @Test
        void errorHandlerIsInvokedWhenEventHandlingComponentSupportsFails() {
            // given
            var mockErrorHandler = mock(ErrorHandler.class);
            var expectedError = new RuntimeException("Simulated handling error");
            when(defaultEventHandlingComponent.supports(new QualifiedName(Integer.class))).thenThrow(expectedError);
            withTestSubject(List.of(), c -> c.errorHandler(mockErrorHandler)
                                             .initialSegmentCount(1)
                                             .eventCriteria(ignored -> EventCriteria.havingAnyTag())
            );

            // when
            EventMessage<Integer> testEvent = EventTestUtils.asEventMessage(42);
            stubMessageSource.publishMessage(testEvent);
            testSubject.start();

            // then
            await().atMost(1, TimeUnit.SECONDS)
                   .untilAsserted(() -> {
                       var errorContextCaptor = ArgumentCaptor.forClass(ErrorContext.class);
                       verify(mockErrorHandler).handleError(errorContextCaptor.capture());

                       var capturedContext = errorContextCaptor.getValue();
                       assertThat(capturedContext.error()).isEqualTo(expectedError);
                       assertThat(capturedContext.eventProcessor()).isEqualTo(PROCESSOR_NAME);

                       var eventMessages = capturedContext.failedEvents();
                       assertThat(eventMessages).hasSize(1);
                       assertThat(eventMessages.getFirst()).isEqualTo(testEvent);
                   });
        }

    }

    @Disabled("TODO #3304 - Integrate event replay logic into Event Handling Component")
    @Nested
    class ResetSupportTest {

        @Test
        void startingAfterShutdownLetsProcessorProceed() {
//            when(stubEventHandler.supportsReset()).thenReturn(true);

            testSubject.start();
            testSubject.shutDown();

            List<EventMessage<Integer>> events = createEvents(100);
            events.forEach(stubMessageSource::publishMessage);

            testSubject.start();

            assertWithin(
                    1, TimeUnit.SECONDS,
                    () -> assertEquals(8, testSubject.processingStatus().size())
            );
            assertWithin(2, TimeUnit.SECONDS, () -> {
                long nonNullTokens = IntStream.range(0, 8)
                                              .mapToObj(i -> tokenStore.fetchToken(PROCESSOR_NAME, i))
                                              .filter(Objects::nonNull)
                                              .count();
                assertEquals(8, nonNullTokens);
            });
            assertEquals(8, testSubject.processingStatus().size());
        }

        @Test
        void supportReset() {
//            when(stubEventHandler.supportsReset()).thenReturn(true);

            assertTrue(testSubject.supportsReset());

//            when(stubEventHandler.supportsReset()).thenReturn(false);

            assertFalse(testSubject.supportsReset());
        }

        @Test
        void resetTokensFailsIfTheProcessorIsStillRunning() {
            testSubject.start();

            assertThrows(IllegalStateException.class, () -> testSubject.resetTokens());
        }

        @Test
        void resetTokens() {
//            int expectedSegmentCount = 2;
//            TrackingToken expectedToken = new GlobalSequenceTrackingToken(42);
//
//            when(stubEventHandler.supportsReset()).thenReturn(true);
//            setTestSubject(createTestSubject(builder -> builder.initialSegmentCount(expectedSegmentCount)
//                                                               .initialToken(source -> CompletableFuture.completedFuture(
//                                                                       expectedToken))));
//
//            // Start and stop the processor to initialize the tracking tokens
//            testSubject.start();
//            assertWithin(2,
//                         TimeUnit.SECONDS,
//                         () -> assertEquals(expectedSegmentCount, tokenStore.fetchSegments(PROCESSOR_NAME).length));
//            testSubject.shutDown();
//
//            testSubject.resetTokens();
//
//            verify(stubEventHandler).performReset(null, null);
//
//            int[] segments = tokenStore.fetchSegments(PROCESSOR_NAME);
//            // The token stays the same, as the original and token after reset are identical.
//            assertEquals(expectedToken, tokenStore.fetchToken(PROCESSOR_NAME, segments[0]));
//            assertEquals(expectedToken, tokenStore.fetchToken(PROCESSOR_NAME, segments[1]));
        }

        @Test
        void resetTokensWithContext() {
//            int expectedSegmentCount = 2;
//            TrackingToken expectedToken = new GlobalSequenceTrackingToken(42);
//            String expectedContext = "my-context";
//
//            when(stubEventHandler.supportsReset()).thenReturn(true);
//            setTestSubject(createTestSubject(builder -> builder.initialSegmentCount(expectedSegmentCount)
//                                                               .initialToken(source -> CompletableFuture.completedFuture(
//                                                                       expectedToken))));
//
//            // Start and stop the processor to initialize the tracking tokens
//            testSubject.start();
//            await().atMost(Duration.ofSeconds(2L)).untilAsserted(
//                    () -> assertEquals(expectedSegmentCount, tokenStore.fetchSegments(PROCESSOR_NAME).length)
//            );
//            testSubject.shutDown();
//
//            testSubject.resetTokens(expectedContext);
//
//            verify(stubEventHandler).performReset(expectedContext, null);
//
//            int[] segments = tokenStore.fetchSegments(PROCESSOR_NAME);
//            // The token stays the same, as the original and token after reset are identical.
//            assertEquals(expectedToken, tokenStore.fetchToken(PROCESSOR_NAME, segments[0]));
//            assertEquals(expectedToken, tokenStore.fetchToken(PROCESSOR_NAME, segments[1]));
//            await().atMost(Duration.ofSeconds(2L)).untilAsserted(
//                    () -> verify(stubEventHandler, times(2)).segmentReleased(any(Segment.class))
//            );
        }

        @Test
        void isReplaying() {
//                when(stubEventHandler.supportsReset()).thenReturn(true);

            withTestSubject(List.of(), c -> c.initialSegmentCount(1));

            List<EventMessage<Integer>> events = createEvents(100);
            testSubject.start();

            events.forEach(stubMessageSource::publishMessage);

            assertWithin(
                    1, TimeUnit.SECONDS,
                    () -> {
                        assertEquals(1, testSubject.processingStatus().size());
                        assertTrue(testSubject.processingStatus().get(0).isCaughtUp());
                        assertFalse(testSubject.processingStatus().get(0).isReplaying());
                        assertFalse(testSubject.isReplaying());
                    }
            );

            testSubject.shutDown();
            testSubject.resetTokens(source -> source.latestToken());
            testSubject.start();

            assertWithin(
                    1, TimeUnit.SECONDS, () -> {
                        assertEquals(1, testSubject.processingStatus().size());
                        assertTrue(testSubject.processingStatus().get(0).isCaughtUp());
                        assertTrue(testSubject.processingStatus().get(0).isReplaying());
                        assertFalse(testSubject.isReplaying());
                    }
            );
        }
    }

    @Test
    void resetTokensFromDefinedPosition() {
//            TrackingToken testToken = new GlobalSequenceTrackingToken(42);
//
//            int expectedSegmentCount = 2;
//            TrackingToken expectedToken = ReplayToken.createReplayToken(testToken, null);
//
//            when(stubEventHandler.supportsReset()).thenReturn(true);
//            setTestSubject(createTestSubject(builder -> builder.initialSegmentCount(expectedSegmentCount)
//                                                               .initialToken(source -> CompletableFuture.completedFuture(
//                                                                       testToken))));
//
//            // Start and stop the processor to initialize the tracking tokens
//            testSubject.start();
//            assertWithin(2,
//                         TimeUnit.SECONDS,
//                         () -> assertEquals(expectedSegmentCount, tokenStore.fetchSegments(PROCESSOR_NAME).length));
//            testSubject.shutDown();
//
//            testSubject.resetTokens(source -> source.latestToken());
//
//            verify(stubEventHandler).performReset(isNull(), any());
//
//            int[] segments = tokenStore.fetchSegments(PROCESSOR_NAME);
//            assertEquals(expectedToken, tokenStore.fetchToken(PROCESSOR_NAME, segments[0]));
//            assertEquals(expectedToken, tokenStore.fetchToken(PROCESSOR_NAME, segments[1]));
    }

    @Test
    void resetTokensFromDefinedPositionAndWithResetContext() {
<<<<<<< HEAD
        TrackingToken testToken = new GlobalSequenceTrackingToken(42);

        int expectedSegmentCount = 2;
        String expectedContext = "my-context";
        TrackingToken expectedToken = ReplayToken.createReplayToken(testToken, null, expectedContext);

        when(stubEventHandler.supportsReset()).thenReturn(true);
        setTestSubject(createTestSubject(builder -> builder.initialSegmentCount(expectedSegmentCount)
                                                           .initialToken(source -> CompletableFuture.completedFuture(
                                                                   testToken))));

        // Start and stop the processor to initialize the tracking tokens
        testSubject.start();
        assertWithin(2,
                     TimeUnit.SECONDS,
                     () -> assertEquals(expectedSegmentCount, tokenStore.fetchSegments(PROCESSOR_NAME).length));
        testSubject.shutDown();

        testSubject.resetTokens(source -> source.latestToken(), expectedContext);

        verify(stubEventHandler).performReset(eq(expectedContext), any());

        int[] segments = tokenStore.fetchSegments(PROCESSOR_NAME);
        assertEquals(expectedToken, tokenStore.fetchToken(PROCESSOR_NAME, segments[0]));
        assertEquals(expectedToken, tokenStore.fetchToken(PROCESSOR_NAME, segments[1]));
    }

    @Test
    void maxCapacityDefaultsToShortMax() {
        assertEquals(Short.MAX_VALUE, testSubject.maxCapacity());
    }

    @Test
    void maxCapacityReturnsConfiguredCapacity() {
        int expectedMaxCapacity = 500;
        setTestSubject(createTestSubject(builder -> builder.maxSegmentProvider(p -> expectedMaxCapacity)));

        assertEquals(expectedMaxCapacity, testSubject.maxCapacity());
    }

    @Test
    void processingStatusIsUpdatedWithTrackingToken() {
        testSubject.start();

        Stream.of(1, 2, 2, 4, 5)
              .map(i -> new GenericEventMessage<>(new MessageType("event"), i))
              .forEach(stubMessageSource::publishMessage);

        assertWithin(
                1, TimeUnit.SECONDS,
                () -> testSubject.processingStatus().values().forEach(
                        status -> assertEquals(5, status.getCurrentPosition().orElse(0))
                )
        );
    }


    @Test
    void buildWithNullMessageSourceThrowsAxonConfigurationException() {
        PooledStreamingEventProcessor.Builder builderTestSubject = PooledStreamingEventProcessor.builder();

        //noinspection ConstantConditions
        assertThrows(AxonConfigurationException.class, () -> builderTestSubject.eventSource(null));
    }

    @Test
    void buildWithoutMessageSourceThrowsAxonConfigurationException() {
        PooledStreamingEventProcessor.Builder builderTestSubject =
                PooledStreamingEventProcessor.builder()
                                             .tokenStore(new InMemoryTokenStore())
                                             .transactionManager(NoTransactionManager.INSTANCE);

        assertThrows(AxonConfigurationException.class, builderTestSubject::build);
    }

    @Test
    void buildWithNullTokenStoreThrowsAxonConfigurationException() {
        PooledStreamingEventProcessor.Builder builderTestSubject = PooledStreamingEventProcessor.builder();

        //noinspection ConstantConditions
        assertThrows(AxonConfigurationException.class, () -> builderTestSubject.tokenStore(null));
    }

    @Test
    void buildWithoutTokenStoreThrowsAxonConfigurationException() {
        PooledStreamingEventProcessor.Builder builderTestSubject =
                PooledStreamingEventProcessor.builder()
                                             .name(PROCESSOR_NAME)
                                             .eventHandlingComponent(stubEventHandlingComponent)
                                             .eventSource(stubMessageSource)
                                             .transactionManager(NoTransactionManager.INSTANCE);

        assertThrows(AxonConfigurationException.class, builderTestSubject::build);
    }

    @Test
    void buildWithNullTransactionManagerThrowsAxonConfigurationException() {
        PooledStreamingEventProcessor.Builder builderTestSubject = PooledStreamingEventProcessor.builder();

        //noinspection ConstantConditions
        assertThrows(AxonConfigurationException.class, () -> builderTestSubject.transactionManager(null));
    }

    @Test
    void buildWithoutTransactionManagerThrowsAxonConfigurationException() {
        PooledStreamingEventProcessor.Builder builderTestSubject =
                PooledStreamingEventProcessor.builder()
                                             .name(PROCESSOR_NAME)
                                             .eventHandlingComponent(stubEventHandlingComponent)
                                             .eventSource(stubMessageSource)
                                             .tokenStore(new InMemoryTokenStore())
                                             .transactionManager(NoTransactionManager.instance());

        assertThrows(AxonConfigurationException.class, builderTestSubject::build);
    }

    @Test
    void buildWithNullCoordinatorExecutorThrowsAxonConfigurationException() {
        PooledStreamingEventProcessor.Builder builderTestSubject = PooledStreamingEventProcessor.builder();

        //noinspection ConstantConditions
        assertThrows(
                AxonConfigurationException.class,
                () -> builderTestSubject.coordinatorExecutor((ScheduledExecutorService) null)
        );
    }

    @Test
    void buildWithNullCoordinatorExecutorBuilderThrowsAxonConfigurationException() {
        PooledStreamingEventProcessor.Builder builderTestSubject = PooledStreamingEventProcessor.builder();

        //noinspection ConstantConditions
        assertThrows(
                AxonConfigurationException.class,
                () -> builderTestSubject.coordinatorExecutor((Function<String, ScheduledExecutorService>) null)
        );
    }

    @Test
    void buildWithoutCoordinatorExecutorThrowsAxonConfigurationException() {
        PooledStreamingEventProcessor.Builder builderTestSubject =
                PooledStreamingEventProcessor.builder()
                                             .name(PROCESSOR_NAME)
                                             .eventHandlingComponent(stubEventHandlingComponent)
                                             .eventSource(stubMessageSource)
                                             .tokenStore(new InMemoryTokenStore())
                                             .transactionManager(NoTransactionManager.instance())
                                             .coordinatorExecutor(coordinatorExecutor);

        assertThrows(AxonConfigurationException.class, builderTestSubject::build);
    }

    @Test
    void buildWithNullWorkerExecutorThrowsAxonConfigurationException() {
        PooledStreamingEventProcessor.Builder builderTestSubject = PooledStreamingEventProcessor.builder();

        //noinspection ConstantConditions
        assertThrows(
                AxonConfigurationException.class,
                () -> builderTestSubject.workerExecutor((ScheduledExecutorService) null)
        );
    }

    @Test
    void buildWithNullWorkerExecutorBuilderThrowsAxonConfigurationException() {
        PooledStreamingEventProcessor.Builder builderTestSubject = PooledStreamingEventProcessor.builder();

        //noinspection ConstantConditions
        assertThrows(
                AxonConfigurationException.class,
                () -> builderTestSubject.workerExecutor((Function<String, ScheduledExecutorService>) null)
        );
    }

    @Test
    void buildWithoutWorkerExecutorThrowsAxonConfigurationException() {
        PooledStreamingEventProcessor.Builder builderTestSubject =
                PooledStreamingEventProcessor.builder()
                                             .name(PROCESSOR_NAME)
                                             .eventHandlingComponent(stubEventHandlingComponent)
                                             .eventSource(stubMessageSource)
                                             .tokenStore(new InMemoryTokenStore())
                                             .transactionManager(NoTransactionManager.instance())
                                             .coordinatorExecutor(coordinatorExecutor);

        assertThrows(AxonConfigurationException.class, builderTestSubject::build);
    }

    @Test
    void buildWithZeroOrNegativeInitialSegmentCountThrowsAxonConfigurationException() {
        PooledStreamingEventProcessor.Builder builderTestSubject = PooledStreamingEventProcessor.builder();

        assertThrows(AxonConfigurationException.class, () -> builderTestSubject.initialSegmentCount(0));
        assertThrows(AxonConfigurationException.class, () -> builderTestSubject.initialSegmentCount(-1));
    }

    @Test
    void buildWithNullInitialTokenThrowsAxonConfigurationException() {
        PooledStreamingEventProcessor.Builder builderTestSubject = PooledStreamingEventProcessor.builder();

        //noinspection ConstantConditions
        assertThrows(AxonConfigurationException.class, () -> builderTestSubject.initialToken(null));
    }

    @Test
    void buildWithZeroOrNegativeTokenClaimIntervalThrowsAxonConfigurationException() {
        PooledStreamingEventProcessor.Builder builderTestSubject = PooledStreamingEventProcessor.builder();

        assertThrows(AxonConfigurationException.class, () -> builderTestSubject.tokenClaimInterval(0));
        assertThrows(AxonConfigurationException.class, () -> builderTestSubject.tokenClaimInterval(-1));
    }

    @Test
    void buildWithZeroOrNegativeMaxCapacityThrowsAxonConfigurationException() {
        PooledStreamingEventProcessor.Builder builderTestSubject = PooledStreamingEventProcessor.builder();

        assertThrows(AxonConfigurationException.class, () -> builderTestSubject.maxSegmentProvider(e -> 0));
        assertThrows(AxonConfigurationException.class, () -> builderTestSubject.maxSegmentProvider(e -> -1));
    }

    @Test
    void buildWithZeroOrNegativeClaimExtensionThresholdThrowsAxonConfigurationException() {
        PooledStreamingEventProcessor.Builder builderTestSubject = PooledStreamingEventProcessor.builder();

        assertThrows(AxonConfigurationException.class, () -> builderTestSubject.claimExtensionThreshold(0));
        assertThrows(AxonConfigurationException.class, () -> builderTestSubject.claimExtensionThreshold(-1));
    }

    @Test
    void buildWithZeroOrNegativeBatchSizeThrowsAxonConfigurationException() {
        PooledStreamingEventProcessor.Builder builderTestSubject = PooledStreamingEventProcessor.builder();

        assertThrows(AxonConfigurationException.class, () -> builderTestSubject.batchSize(0));
        assertThrows(AxonConfigurationException.class, () -> builderTestSubject.batchSize(-1));
    }

    @Disabled("TODO #3304 - Integrate event replay logic into Event Handling Component")
    @Test
    void isReplaying() {
        when(stubEventHandler.supportsReset()).thenReturn(true);

        setTestSubject(createTestSubject(builder -> builder.initialSegmentCount(1)));

        List<EventMessage<Integer>> events = createEvents(100);
        testSubject.start();

        events.forEach(stubMessageSource::publishMessage);

        assertWithin(
                1, TimeUnit.SECONDS,
                () -> {
                    assertEquals(1, testSubject.processingStatus().size());
                    assertTrue(testSubject.processingStatus().get(0).isCaughtUp());
                    assertFalse(testSubject.processingStatus().get(0).isReplaying());
                    assertFalse(testSubject.isReplaying());
                }
        );

        testSubject.shutDown();
        testSubject.resetTokens(source -> source.latestToken());
        testSubject.start();

        assertWithin(
                1, TimeUnit.SECONDS, () -> {
                    assertEquals(1, testSubject.processingStatus().size());
                    assertTrue(testSubject.processingStatus().get(0).isCaughtUp());
                    assertTrue(testSubject.processingStatus().get(0).isReplaying());
                    assertFalse(testSubject.isReplaying());
                }
        );
    }

    @Test
    void isCaughtUpWhenDoneProcessing() throws Exception {
        mockSlowEventHandler();
        setTestSubject(createTestSubject(builder -> builder.initialSegmentCount(1)));
        List<EventMessage<Integer>> events = createEvents(3);
        events.forEach(stubMessageSource::publishMessage);

        testSubject.start();

        AtomicReference<Instant> startedProcessing = new AtomicReference<>(null);
        assertWithin(
                5, TimeUnit.SECONDS,
                () -> {
                    assertEquals(1, testSubject.processingStatus().size());
                    startedProcessing.compareAndSet(null, Instant.now());
                }
        );
        assertWithin(
                5, TimeUnit.SECONDS,
                () -> assertTrue(testSubject.processingStatus().get(0).isCaughtUp())
        );
        Instant now = Instant.now();
        //It should have taken 2 seconds (rounded down) or more this will fail, want changed to normal mock, then it goes faster
        assertTrue(Duration.between(startedProcessing.get(), now).getSeconds() >= 2);
    }

    @Test
    void existingEventsBeforeProcessorStartAreConsideredReplayed() throws Exception {
        setTestSubject(createTestSubject(b -> b.initialSegmentCount(1)));

        CountDownLatch countDownLatch = new CountDownLatch(3);
        testSubject.registerHandlerInterceptor((
                                                       message,
                                                       context,
                                                       chain) -> {
            context.doFinally(uow -> countDownLatch.countDown());
            return chain.proceed(message, context);
        });
        createEvents(3).forEach(stubMessageSource::publishMessage);

        testSubject.start();

        assertTrue(countDownLatch.await(5, TimeUnit.SECONDS), "Expected Unit of Work to have reached clean up phase");
        TrackingToken trackingToken = tokenStore.fetchToken(testSubject.getName(), 0);
        assertTrue(ReplayToken.isReplay(trackingToken),
                   "Not a replay token: " + trackingToken);
    }

    @Test
    void eventsPublishedAfterProcessorStartAreNotConsideredReplayed() throws Exception {
        setTestSubject(createTestSubject(b -> b.initialSegmentCount(1)));

        CountDownLatch countDownLatch = new CountDownLatch(3);
        testSubject.registerHandlerInterceptor((message,
                                                context,
                                                chain) -> {
            context.doFinally(uow -> countDownLatch.countDown());
            return chain.proceed(message, context);
        });
        stubMessageSource.publishMessage(EventTestUtils.asEventMessage(0));
        stubMessageSource.publishMessage(EventTestUtils.asEventMessage(1));

        testSubject.start();

        stubMessageSource.publishMessage(EventTestUtils.asEventMessage(2));

        assertTrue(countDownLatch.await(5, TimeUnit.SECONDS), "Expected Unit of Work to have reached clean up phase");
        TrackingToken trackingToken = tokenStore.fetchToken(testSubject.getName(), 0);
        assertFalse(ReplayToken.isReplay(trackingToken),
                    "Not a replay token: " + trackingToken);
    }

    private void mockSlowEventHandler() throws Exception {
        doAnswer(invocation -> {
            Thread.sleep(1000);
            return MessageStream.empty();
        }).when(stubEventHandlingComponent).handle(any(), any());
    }

    @Test
    void coordinatorExtendsClaimsEarlierForBusyWorkPackages() throws Exception {
        setTestSubject(createTestSubject(builder -> builder.initialSegmentCount(1)
                                                           .enableCoordinatorClaimExtension()));

        AtomicBoolean isWaiting = new AtomicBoolean(false);
        CountDownLatch handleLatch = new CountDownLatch(1);
        doAnswer(invocation -> {
            // Waiting for the latch to simulate a slow/busy WorkPackage.
            isWaiting.set(true);
            handleLatch.await(5, TimeUnit.SECONDS);
            return MessageStream.empty();
        }).when(stubEventHandlingComponent)
          .handle(any(), any());

        List<EventMessage<Integer>> events = createEvents(42);
        events.forEach(stubMessageSource::publishMessage);

        testSubject.start();

        // Wait until we've reached the blocking WorkPackage before validating if the token is extended.
        // Otherwise, the WorkPackage may extend the token itself.
        await().pollDelay(Duration.ofMillis(50))
               .atMost(Duration.ofSeconds(5))
               .until(isWaiting::get);

        // As the WorkPackage is blocked, we can verify if the claim is extended, but not stored.
        verify(tokenStore, timeout(5000)).extendClaim(PROCESSOR_NAME, 0);
        verify(tokenStore, never()).storeToken(any(), eq(PROCESSOR_NAME), eq(0));

        // Unblock the WorkPackage after successful validation
        handleLatch.countDown();

        // Processing finished...
        await().pollDelay(Duration.ofMillis(50))
               .atMost(Duration.ofSeconds(5))
               .until(() -> testSubject.processingStatus().get(0).isCaughtUp());
        // Validate the token is stored
        verify(tokenStore, timeout(5000).atLeastOnce()).storeToken(any(), eq(PROCESSOR_NAME), eq(0));
    }

    @Test
    void coordinatorExtendingClaimFailsAndAbortsWorkPackage() throws Exception {
        setTestSubject(createTestSubject(builder -> builder.initialSegmentCount(1)
                                                           .enableCoordinatorClaimExtension()));
        String expectedExceptionMessage = "bummer";
        doThrow(new RuntimeException(expectedExceptionMessage))
                .when(tokenStore)
                .extendClaim(PROCESSOR_NAME, 0);

        AtomicBoolean isWaiting = new AtomicBoolean(false);
        CountDownLatch handleLatch = new CountDownLatch(1);
        doAnswer(invocation -> {
            // Waiting for the latch to simulate a slow/busy WorkPackage.
            isWaiting.set(true);
            handleLatch.await(5, TimeUnit.SECONDS);
            return MessageStream.empty();
        }).when(stubEventHandlingComponent)
          .handle(any(), any());

        List<EventMessage<Integer>> events = createEvents(42);
        events.forEach(stubMessageSource::publishMessage);

        testSubject.start();

        // Wait until we've reached the blocking WorkPackage before validating if the token is extended.
        // Otherwise, the WorkPackage may extend the token itself.
        await().pollDelay(Duration.ofMillis(50))
               .atMost(Duration.ofSeconds(5))
               .until(isWaiting::get);

        // As the WorkPackage is blocked, we can verify if the claim is extended, but not stored.
        verify(tokenStore, timeout(5000)).extendClaim(PROCESSOR_NAME, 0);
        verify(tokenStore, never()).storeToken(any(), eq(PROCESSOR_NAME), eq(0));

        // Although the WorkPackage is waiting, the Coordinator should in the meantime fail with extending the claim.
        // This updates the processing status of the WorkPackage.
        await().pollDelay(Duration.ofMillis(50))
               .atMost(Duration.ofSeconds(5))
               .until(() -> testSubject.processingStatus().get(0)
                                       .getError()
                                       .getMessage().equals(expectedExceptionMessage));

        // Unblock the WorkPackage after successful validation
        handleLatch.countDown();
    }
}
=======
//            TrackingToken testToken = new GlobalSequenceTrackingToken(42);
//
//            int expectedSegmentCount = 2;
//            String expectedContext = "my-context";
//            TrackingToken expectedToken = ReplayToken.createReplayToken(testToken, null, expectedContext);
//
//            when(stubEventHandler.supportsReset()).thenReturn(true);
//            setTestSubject(createTestSubject(builder -> builder.initialSegmentCount(expectedSegmentCount)
//                                                               .initialToken(source -> CompletableFuture.completedFuture(
//                                                                       testToken))));
//
//            // Start and stop the processor to initialize the tracking tokens
//            testSubject.start();
//            assertWithin(2,
//                         TimeUnit.SECONDS,
//                         () -> assertEquals(expectedSegmentCount, tokenStore.fetchSegments(PROCESSOR_NAME).length));
//            testSubject.shutDown();
//
//            testSubject.resetTokens(source -> source.latestToken(), expectedContext);
//
//            verify(stubEventHandler).performReset(eq(expectedContext), any());
//
//            int[] segments = tokenStore.fetchSegments(PROCESSOR_NAME);
//            assertEquals(expectedToken, tokenStore.fetchToken(PROCESSOR_NAME, segments[0]));
//            assertEquals(expectedToken, tokenStore.fetchToken(PROCESSOR_NAME, segments[1]));
    }

    @Nested
    class ConfigurationTest {

        @Test
        void maxCapacityDefaultsToShortMax() {
            assertEquals(Short.MAX_VALUE, testSubject.maxCapacity());
        }

        @Test
        void maxCapacityReturnsConfiguredCapacity() {
            int expectedMaxCapacity = 500;
            withTestSubject(List.of(), (c -> c.maxClaimedSegments(expectedMaxCapacity)));

            assertEquals(expectedMaxCapacity, testSubject.maxCapacity());
        }

        @Test
        void zeroOrNegativeInitialSegmentCountThrowsAxonConfigurationException() {
            assertThrows(AxonConfigurationException.class,
                         () -> withTestSubject(List.of(), c -> c.initialSegmentCount(0)));
            assertThrows(AxonConfigurationException.class,
                         () -> withTestSubject(List.of(), c -> c.initialSegmentCount(-1)));
        }
    }
}
>>>>>>> 41e78de3
<|MERGE_RESOLUTION|>--- conflicted
+++ resolved
@@ -30,21 +30,11 @@
 import org.axonframework.eventhandling.TrackingToken;
 import org.axonframework.eventhandling.tokenstore.inmemory.InMemoryTokenStore;
 import org.axonframework.eventstreaming.EventCriteria;
-<<<<<<< HEAD
-import org.axonframework.eventstreaming.StreamableEventSource;
-import org.axonframework.messaging.Message;
-import org.axonframework.messaging.MessageStream;
-import org.axonframework.messaging.MessageType;
-import org.axonframework.messaging.QualifiedName;
-import org.axonframework.messaging.unitofwork.ProcessingContext;
-import org.axonframework.tracing.TestSpanFactory;
-=======
 import org.axonframework.messaging.EmptyApplicationContext;
 import org.axonframework.messaging.MessageStream;
 import org.axonframework.messaging.MessageType;
 import org.axonframework.messaging.QualifiedName;
 import org.axonframework.messaging.unitofwork.SimpleUnitOfWorkFactory;
->>>>>>> 41e78de3
 import org.axonframework.utils.AsyncInMemoryStreamableEventSource;
 import org.axonframework.utils.DelegateScheduledExecutorService;
 import org.axonframework.utils.MockException;
@@ -313,306 +303,6 @@
 
             testSubject.start();
 
-<<<<<<< HEAD
-        // when
-        stubMessageSource.publishMessage(eventToIgnoreOne);
-        stubMessageSource.publishMessage(eventToIgnoreTwo);
-        stubMessageSource.publishMessage(eventToIgnoreThree);
-        stubMessageSource.publishMessage(eventToHandleOne);
-        stubMessageSource.publishMessage(eventToHandleTwo);
-
-        testSubject.start();
-
-        await().atMost(1, TimeUnit.SECONDS)
-               .untilAsserted(() -> assertThat(testSubject.processingStatus()).hasSize(1));
-
-        // then - Verify that only String events are handled (Integer events are filtered out by EventCriteria).
-        ArgumentCaptor<EventMessage<?>> handledEventsCaptor = ArgumentCaptor.forClass(EventMessage.class);
-        await().atMost(1, TimeUnit.SECONDS)
-               .untilAsserted(() -> verify(stubEventHandlingComponent, times(2)).handle(handledEventsCaptor.capture(),
-                                                                                        any()));
-
-        // then - Validate that the correct String events were handled.
-        List<EventMessage<?>> handledEvents = handledEventsCaptor.getAllValues();
-        assertThat(handledEvents).hasSize(2);
-
-        List<Object> handledPayloads = handledEvents.stream()
-                                                    .map(EventMessage::payload)
-                                                    .collect(Collectors.toList());
-        assertThat(handledPayloads).containsExactlyInAnyOrderElementsOf(eventsToHandle);
-
-        // then - Verify that ignored events are tracked correctly
-        List<EventMessage<?>> ignoredEvents = stubMessageSource.getIgnoredEvents();
-        assertThat(ignoredEvents).hasSize(3);
-
-        List<Object> ignoredPayloads = ignoredEvents.stream()
-                                                    .map(EventMessage::payload)
-                                                    .collect(Collectors.toList());
-        assertThat(ignoredPayloads).containsExactlyInAnyOrderElementsOf(eventsToIgnore);
-    }
-
-    @Test
-    void coordinationIsTriggeredThroughEventAvailabilityCallback() {
-        boolean streamCallbackSupported = true;
-        AsyncInMemoryStreamableEventSource testMessageSource = new AsyncInMemoryStreamableEventSource(
-                streamCallbackSupported);
-        setTestSubject(createTestSubject(builder -> builder.eventSource(testMessageSource)));
-
-        Stream.of(0, 1, 2, 3)
-              .map(i -> new GenericEventMessage<>(new MessageType("event"), i))
-              .forEach(testMessageSource::publishMessage);
-
-        testSubject.start();
-
-        assertWithin(1, TimeUnit.SECONDS, () -> assertEquals(8, testSubject.processingStatus().size()));
-        assertWithin(1, TimeUnit.SECONDS, () -> {
-            long lowestToken = testSubject.processingStatus().values().stream()
-                                          .map(status -> status.getCurrentPosition().orElse(-1))
-                                          .min(Long::compareTo)
-                                          .orElse(-1L);
-
-            assertEquals(4, lowestToken);
-        });
-
-        Stream.of(4, 5, 6, 7)
-              .map(i -> new GenericEventMessage<>(new MessageType("event"), i))
-              .forEach(testMessageSource::publishMessage);
-        testMessageSource.runOnAvailableCallback();
-
-        assertWithin(1, TimeUnit.SECONDS, () -> {
-            long lowestToken = testSubject.processingStatus().values().stream()
-                                          .map(status -> status.getCurrentPosition().orElse(-1))
-                                          .min(Long::compareTo)
-                                          .orElse(-1L);
-
-            assertEquals(8, lowestToken);
-        });
-    }
-
-    @Test
-    void shutdownCompletesAfterAbortingWorkPackages()
-            throws InterruptedException, ExecutionException, TimeoutException {
-        testSubject.start();
-        Stream.of(1, 2, 2, 4, 5)
-              .map(i -> new GenericEventMessage<>(new MessageType("event"), i))
-              .forEach(stubMessageSource::publishMessage);
-
-        assertWithin(1, TimeUnit.SECONDS, () -> assertFalse(testSubject.processingStatus().isEmpty()));
-
-        testSubject.shutdownAsync().get(1, TimeUnit.SECONDS);
-        assertWithin(1, TimeUnit.SECONDS, () -> assertEquals(0, testSubject.processingStatus().size()));
-
-        assertFalse(coordinatorExecutor.isShutdown());
-        assertFalse(workerExecutor.isShutdown());
-    }
-
-    @Test
-    void shutdownProcessorWhichHasNotStartedYetReturnsCompletedFuture() {
-        assertTrue(testSubject.shutdownAsync().isDone());
-    }
-
-    @Test
-    void shutdownProcessorAsyncTwiceReturnsSameFuture() {
-        testSubject.start();
-
-        CompletableFuture<Void> resultOne = testSubject.shutdownAsync();
-        CompletableFuture<Void> resultTwo = testSubject.shutdownAsync();
-
-        assertSame(resultOne, resultTwo);
-    }
-
-    @Test
-    void startFailsWhenShutdownIsInProgress() throws Exception {
-        when(stubEventHandlingComponent.supports(any())).thenReturn(true);
-        // Use CountDownLatch to block worker threads from actually doing work, and thus shutting down successfully.
-        CountDownLatch latch = new CountDownLatch(1);
-        doAnswer(i -> latch.await(10, TimeUnit.MILLISECONDS)).when(stubEventHandlingComponent)
-                                                             .handle(any(), any());
-
-        testSubject.start();
-
-        Stream.of(1, 2, 2, 4, 5)
-              .map(i -> new GenericEventMessage<>(new MessageType("event"), i))
-              .forEach(stubMessageSource::publishMessage);
-
-        assertWithin(1, TimeUnit.SECONDS, () -> assertFalse(testSubject.processingStatus().isEmpty()));
-
-        CompletableFuture<Void> shutdownComplete = testSubject.shutdownAsync();
-        assertThrows(IllegalStateException.class, () -> testSubject.start());
-        // Unblock the Worker threads
-        latch.countDown();
-        shutdownComplete.get(1, TimeUnit.SECONDS);
-
-        // This is allowed
-        assertDoesNotThrow(() -> testSubject.start());
-    }
-
-    @Test
-    void isRunningOnlyReturnsTrueForStartedProcessor() {
-        assertFalse(testSubject.isRunning());
-
-        testSubject.start();
-
-        assertTrue(testSubject.isRunning());
-    }
-
-    @Test
-    void isErrorForFailingMessageSourceOperation() {
-        assertFalse(testSubject.isError());
-
-        testSubject.start();
-
-        assertFalse(testSubject.isError());
-
-        stubMessageSource.publishMessage(AsyncInMemoryStreamableEventSource.FAIL_EVENT);
-
-        assertWithin(500, TimeUnit.MILLISECONDS, () -> assertTrue(testSubject.isError()));
-
-        // After one exception the Coordinator#errorWaitBackOff is 1 second. After this, the Coordinator should proceed.
-        Stream.of(1, 2, 2, 4, 5)
-              .map(i -> new GenericEventMessage<>(new MessageType("event"), i))
-              .forEach(stubMessageSource::publishMessage);
-        assertWithin(1500, TimeUnit.MILLISECONDS, () -> assertFalse(testSubject.isError()));
-    }
-
-    @Test
-    void isErrorWhenOpeningTheStreamFails() {
-        StreamableEventSource<EventMessage<?>> spiedMessageSource = spy(new AsyncInMemoryStreamableEventSource());
-        when(spiedMessageSource.open(any())).thenThrow(new IllegalStateException("Failed to open the stream"))
-                                            .thenCallRealMethod();
-        setTestSubject(createTestSubject(builder -> builder.eventSource(spiedMessageSource)));
-
-        assertFalse(testSubject.isError());
-
-        testSubject.start();
-
-        assertWithin(500, TimeUnit.MILLISECONDS, () -> assertTrue(testSubject.isError()));
-
-        // After one exception the Coordinator#errorWaitBackOff is 1 second. After this, the Coordinator should proceed.
-        Stream.of(1, 2, 2, 4, 5)
-              .map(i -> new GenericEventMessage<>(new MessageType("event"), i))
-              .forEach(stubMessageSource::publishMessage);
-        assertWithin(1500, TimeUnit.MILLISECONDS, () -> assertFalse(testSubject.isError()));
-    }
-
-    @Test
-    void getTokenStoreIdentifier() {
-        String expectedIdentifier = "some-identifier";
-
-        TokenStore tokenStore = mock(TokenStore.class);
-        when(tokenStore.retrieveStorageIdentifier()).thenReturn(Optional.of(expectedIdentifier));
-        setTestSubject(createTestSubject(builder -> builder.tokenStore(tokenStore)));
-
-        assertEquals(expectedIdentifier, testSubject.getTokenStoreIdentifier());
-    }
-
-    @Test
-    void releaseSegmentMakesTheTokenUnclaimedForTwiceTheTokenClaimInterval() {
-        // Given...
-        int testSegmentId = 0;
-        int testTokenClaimInterval = 500;
-
-        setTestSubject(createTestSubject(builder -> builder.initialSegmentCount(1)
-                                                           .tokenClaimInterval(testTokenClaimInterval)));
-        testSubject.start();
-        // Assert the single WorkPackage is in progress prior to invoking the release.
-        assertWithin(
-                testTokenClaimInterval, TimeUnit.MILLISECONDS,
-                () -> assertNotNull(testSubject.processingStatus().get(testSegmentId))
-        );
-
-        // When...
-        testSubject.releaseSegment(testSegmentId);
-
-        await().atMost(testTokenClaimInterval + 200, TimeUnit.MILLISECONDS)
-               .untilAsserted(() -> assertNull(testSubject.processingStatus().get(testSegmentId)));
-
-        // Assert that within twice the tokenClaimInterval, the WorkPackage is in progress again.
-        await().atMost((testTokenClaimInterval * 2) + 200, TimeUnit.MILLISECONDS)
-               .untilAsserted(() -> assertNotNull(testSubject.processingStatus().get(testSegmentId)));
-    }
-
-    @Test
-    void splitSegmentIsNotSupported() {
-        TokenStore tokenStoreWhichCannotSplitSegments = mock(TokenStore.class);
-        when(tokenStoreWhichCannotSplitSegments.requiresExplicitSegmentInitialization()).thenReturn(false);
-        setTestSubject(createTestSubject(builder -> builder.tokenStore(tokenStoreWhichCannotSplitSegments)));
-
-        CompletableFuture<Boolean> result = testSubject.splitSegment(0);
-
-        assertTrue(result.isDone());
-        assertTrue(result.isCompletedExceptionally());
-        result.exceptionally(exception -> {
-            assertTrue(exception.getClass().isAssignableFrom(UnsupportedOperationException.class));
-            return null;
-        });
-    }
-
-    @Test
-    void splitSegment() {
-        // Given...
-        int testSegmentId = 0;
-        int testTokenClaimInterval = 500;
-
-        setTestSubject(createTestSubject(builder -> builder.initialSegmentCount(1)
-                                                           .tokenClaimInterval(testTokenClaimInterval)));
-        testSubject.start();
-        // Assert the single WorkPackage is in progress prior to invoking the split.
-        assertWithin(
-                500, TimeUnit.MILLISECONDS,
-                () -> assertNotNull(testSubject.processingStatus().get(testSegmentId))
-        );
-
-        // When...
-        CompletableFuture<Boolean> result = testSubject.splitSegment(testSegmentId);
-
-        // Assert the SplitTask is done and completed successfully.
-        assertWithin(testTokenClaimInterval * 2, TimeUnit.MILLISECONDS, () -> assertTrue(result.isDone()));
-        assertFalse(result.isCompletedExceptionally());
-        // Assert the Coordinator has set two WorkPackages on the segments.
-        assertWithin(
-                testTokenClaimInterval, TimeUnit.MILLISECONDS,
-                () -> assertNotNull(testSubject.processingStatus().get(testSegmentId))
-        );
-        assertWithin(
-                testTokenClaimInterval, TimeUnit.MILLISECONDS,
-                () -> assertNotNull(testSubject.processingStatus().get(1))
-        );
-    }
-
-    @Test
-    void mergeSegmentIsNotSupported() {
-        TokenStore tokenStoreWhichCannotMergeSegments = mock(TokenStore.class);
-        when(tokenStoreWhichCannotMergeSegments.requiresExplicitSegmentInitialization()).thenReturn(false);
-        setTestSubject(createTestSubject(builder -> builder.tokenStore(tokenStoreWhichCannotMergeSegments)));
-
-        CompletableFuture<Boolean> result = testSubject.mergeSegment(0);
-
-        assertTrue(result.isDone());
-        assertTrue(result.isCompletedExceptionally());
-        result.exceptionally(exception -> {
-            assertTrue(exception.getClass().isAssignableFrom(UnsupportedOperationException.class));
-            return null;
-        });
-    }
-
-    @Test
-    void mergeSegment() {
-        // Given...
-        int testSegmentId = 0;
-        int testSegmentIdToMerge = 1;
-        int testTokenClaimInterval = 500;
-
-        setTestSubject(createTestSubject(builder -> builder.initialSegmentCount(2)
-                                                           .tokenClaimInterval(testTokenClaimInterval)));
-        testSubject.start();
-        // Assert the single WorkPackage is in progress prior to invoking the merge.
-        assertWithin(
-                testTokenClaimInterval, TimeUnit.MILLISECONDS,
-                () -> {
-                    assertNotNull(testSubject.processingStatus().get(testSegmentId));
-                    assertNotNull(testSubject.processingStatus().get(testSegmentIdToMerge));
-=======
             AtomicReference<Instant> startedProcessing = new AtomicReference<>(null);
             assertWithin(
                     5, TimeUnit.SECONDS,
@@ -685,7 +375,6 @@
                 if (!containsSegment) {
                     logger.error("UoW didn't contain the segment!");
                     return MessageStream.empty();
->>>>>>> 41e78de3
                 }
                 if (!containsToken) {
                     logger.error("UoW didn't contain the token!");
@@ -1589,446 +1278,6 @@
 
     @Test
     void resetTokensFromDefinedPositionAndWithResetContext() {
-<<<<<<< HEAD
-        TrackingToken testToken = new GlobalSequenceTrackingToken(42);
-
-        int expectedSegmentCount = 2;
-        String expectedContext = "my-context";
-        TrackingToken expectedToken = ReplayToken.createReplayToken(testToken, null, expectedContext);
-
-        when(stubEventHandler.supportsReset()).thenReturn(true);
-        setTestSubject(createTestSubject(builder -> builder.initialSegmentCount(expectedSegmentCount)
-                                                           .initialToken(source -> CompletableFuture.completedFuture(
-                                                                   testToken))));
-
-        // Start and stop the processor to initialize the tracking tokens
-        testSubject.start();
-        assertWithin(2,
-                     TimeUnit.SECONDS,
-                     () -> assertEquals(expectedSegmentCount, tokenStore.fetchSegments(PROCESSOR_NAME).length));
-        testSubject.shutDown();
-
-        testSubject.resetTokens(source -> source.latestToken(), expectedContext);
-
-        verify(stubEventHandler).performReset(eq(expectedContext), any());
-
-        int[] segments = tokenStore.fetchSegments(PROCESSOR_NAME);
-        assertEquals(expectedToken, tokenStore.fetchToken(PROCESSOR_NAME, segments[0]));
-        assertEquals(expectedToken, tokenStore.fetchToken(PROCESSOR_NAME, segments[1]));
-    }
-
-    @Test
-    void maxCapacityDefaultsToShortMax() {
-        assertEquals(Short.MAX_VALUE, testSubject.maxCapacity());
-    }
-
-    @Test
-    void maxCapacityReturnsConfiguredCapacity() {
-        int expectedMaxCapacity = 500;
-        setTestSubject(createTestSubject(builder -> builder.maxSegmentProvider(p -> expectedMaxCapacity)));
-
-        assertEquals(expectedMaxCapacity, testSubject.maxCapacity());
-    }
-
-    @Test
-    void processingStatusIsUpdatedWithTrackingToken() {
-        testSubject.start();
-
-        Stream.of(1, 2, 2, 4, 5)
-              .map(i -> new GenericEventMessage<>(new MessageType("event"), i))
-              .forEach(stubMessageSource::publishMessage);
-
-        assertWithin(
-                1, TimeUnit.SECONDS,
-                () -> testSubject.processingStatus().values().forEach(
-                        status -> assertEquals(5, status.getCurrentPosition().orElse(0))
-                )
-        );
-    }
-
-
-    @Test
-    void buildWithNullMessageSourceThrowsAxonConfigurationException() {
-        PooledStreamingEventProcessor.Builder builderTestSubject = PooledStreamingEventProcessor.builder();
-
-        //noinspection ConstantConditions
-        assertThrows(AxonConfigurationException.class, () -> builderTestSubject.eventSource(null));
-    }
-
-    @Test
-    void buildWithoutMessageSourceThrowsAxonConfigurationException() {
-        PooledStreamingEventProcessor.Builder builderTestSubject =
-                PooledStreamingEventProcessor.builder()
-                                             .tokenStore(new InMemoryTokenStore())
-                                             .transactionManager(NoTransactionManager.INSTANCE);
-
-        assertThrows(AxonConfigurationException.class, builderTestSubject::build);
-    }
-
-    @Test
-    void buildWithNullTokenStoreThrowsAxonConfigurationException() {
-        PooledStreamingEventProcessor.Builder builderTestSubject = PooledStreamingEventProcessor.builder();
-
-        //noinspection ConstantConditions
-        assertThrows(AxonConfigurationException.class, () -> builderTestSubject.tokenStore(null));
-    }
-
-    @Test
-    void buildWithoutTokenStoreThrowsAxonConfigurationException() {
-        PooledStreamingEventProcessor.Builder builderTestSubject =
-                PooledStreamingEventProcessor.builder()
-                                             .name(PROCESSOR_NAME)
-                                             .eventHandlingComponent(stubEventHandlingComponent)
-                                             .eventSource(stubMessageSource)
-                                             .transactionManager(NoTransactionManager.INSTANCE);
-
-        assertThrows(AxonConfigurationException.class, builderTestSubject::build);
-    }
-
-    @Test
-    void buildWithNullTransactionManagerThrowsAxonConfigurationException() {
-        PooledStreamingEventProcessor.Builder builderTestSubject = PooledStreamingEventProcessor.builder();
-
-        //noinspection ConstantConditions
-        assertThrows(AxonConfigurationException.class, () -> builderTestSubject.transactionManager(null));
-    }
-
-    @Test
-    void buildWithoutTransactionManagerThrowsAxonConfigurationException() {
-        PooledStreamingEventProcessor.Builder builderTestSubject =
-                PooledStreamingEventProcessor.builder()
-                                             .name(PROCESSOR_NAME)
-                                             .eventHandlingComponent(stubEventHandlingComponent)
-                                             .eventSource(stubMessageSource)
-                                             .tokenStore(new InMemoryTokenStore())
-                                             .transactionManager(NoTransactionManager.instance());
-
-        assertThrows(AxonConfigurationException.class, builderTestSubject::build);
-    }
-
-    @Test
-    void buildWithNullCoordinatorExecutorThrowsAxonConfigurationException() {
-        PooledStreamingEventProcessor.Builder builderTestSubject = PooledStreamingEventProcessor.builder();
-
-        //noinspection ConstantConditions
-        assertThrows(
-                AxonConfigurationException.class,
-                () -> builderTestSubject.coordinatorExecutor((ScheduledExecutorService) null)
-        );
-    }
-
-    @Test
-    void buildWithNullCoordinatorExecutorBuilderThrowsAxonConfigurationException() {
-        PooledStreamingEventProcessor.Builder builderTestSubject = PooledStreamingEventProcessor.builder();
-
-        //noinspection ConstantConditions
-        assertThrows(
-                AxonConfigurationException.class,
-                () -> builderTestSubject.coordinatorExecutor((Function<String, ScheduledExecutorService>) null)
-        );
-    }
-
-    @Test
-    void buildWithoutCoordinatorExecutorThrowsAxonConfigurationException() {
-        PooledStreamingEventProcessor.Builder builderTestSubject =
-                PooledStreamingEventProcessor.builder()
-                                             .name(PROCESSOR_NAME)
-                                             .eventHandlingComponent(stubEventHandlingComponent)
-                                             .eventSource(stubMessageSource)
-                                             .tokenStore(new InMemoryTokenStore())
-                                             .transactionManager(NoTransactionManager.instance())
-                                             .coordinatorExecutor(coordinatorExecutor);
-
-        assertThrows(AxonConfigurationException.class, builderTestSubject::build);
-    }
-
-    @Test
-    void buildWithNullWorkerExecutorThrowsAxonConfigurationException() {
-        PooledStreamingEventProcessor.Builder builderTestSubject = PooledStreamingEventProcessor.builder();
-
-        //noinspection ConstantConditions
-        assertThrows(
-                AxonConfigurationException.class,
-                () -> builderTestSubject.workerExecutor((ScheduledExecutorService) null)
-        );
-    }
-
-    @Test
-    void buildWithNullWorkerExecutorBuilderThrowsAxonConfigurationException() {
-        PooledStreamingEventProcessor.Builder builderTestSubject = PooledStreamingEventProcessor.builder();
-
-        //noinspection ConstantConditions
-        assertThrows(
-                AxonConfigurationException.class,
-                () -> builderTestSubject.workerExecutor((Function<String, ScheduledExecutorService>) null)
-        );
-    }
-
-    @Test
-    void buildWithoutWorkerExecutorThrowsAxonConfigurationException() {
-        PooledStreamingEventProcessor.Builder builderTestSubject =
-                PooledStreamingEventProcessor.builder()
-                                             .name(PROCESSOR_NAME)
-                                             .eventHandlingComponent(stubEventHandlingComponent)
-                                             .eventSource(stubMessageSource)
-                                             .tokenStore(new InMemoryTokenStore())
-                                             .transactionManager(NoTransactionManager.instance())
-                                             .coordinatorExecutor(coordinatorExecutor);
-
-        assertThrows(AxonConfigurationException.class, builderTestSubject::build);
-    }
-
-    @Test
-    void buildWithZeroOrNegativeInitialSegmentCountThrowsAxonConfigurationException() {
-        PooledStreamingEventProcessor.Builder builderTestSubject = PooledStreamingEventProcessor.builder();
-
-        assertThrows(AxonConfigurationException.class, () -> builderTestSubject.initialSegmentCount(0));
-        assertThrows(AxonConfigurationException.class, () -> builderTestSubject.initialSegmentCount(-1));
-    }
-
-    @Test
-    void buildWithNullInitialTokenThrowsAxonConfigurationException() {
-        PooledStreamingEventProcessor.Builder builderTestSubject = PooledStreamingEventProcessor.builder();
-
-        //noinspection ConstantConditions
-        assertThrows(AxonConfigurationException.class, () -> builderTestSubject.initialToken(null));
-    }
-
-    @Test
-    void buildWithZeroOrNegativeTokenClaimIntervalThrowsAxonConfigurationException() {
-        PooledStreamingEventProcessor.Builder builderTestSubject = PooledStreamingEventProcessor.builder();
-
-        assertThrows(AxonConfigurationException.class, () -> builderTestSubject.tokenClaimInterval(0));
-        assertThrows(AxonConfigurationException.class, () -> builderTestSubject.tokenClaimInterval(-1));
-    }
-
-    @Test
-    void buildWithZeroOrNegativeMaxCapacityThrowsAxonConfigurationException() {
-        PooledStreamingEventProcessor.Builder builderTestSubject = PooledStreamingEventProcessor.builder();
-
-        assertThrows(AxonConfigurationException.class, () -> builderTestSubject.maxSegmentProvider(e -> 0));
-        assertThrows(AxonConfigurationException.class, () -> builderTestSubject.maxSegmentProvider(e -> -1));
-    }
-
-    @Test
-    void buildWithZeroOrNegativeClaimExtensionThresholdThrowsAxonConfigurationException() {
-        PooledStreamingEventProcessor.Builder builderTestSubject = PooledStreamingEventProcessor.builder();
-
-        assertThrows(AxonConfigurationException.class, () -> builderTestSubject.claimExtensionThreshold(0));
-        assertThrows(AxonConfigurationException.class, () -> builderTestSubject.claimExtensionThreshold(-1));
-    }
-
-    @Test
-    void buildWithZeroOrNegativeBatchSizeThrowsAxonConfigurationException() {
-        PooledStreamingEventProcessor.Builder builderTestSubject = PooledStreamingEventProcessor.builder();
-
-        assertThrows(AxonConfigurationException.class, () -> builderTestSubject.batchSize(0));
-        assertThrows(AxonConfigurationException.class, () -> builderTestSubject.batchSize(-1));
-    }
-
-    @Disabled("TODO #3304 - Integrate event replay logic into Event Handling Component")
-    @Test
-    void isReplaying() {
-        when(stubEventHandler.supportsReset()).thenReturn(true);
-
-        setTestSubject(createTestSubject(builder -> builder.initialSegmentCount(1)));
-
-        List<EventMessage<Integer>> events = createEvents(100);
-        testSubject.start();
-
-        events.forEach(stubMessageSource::publishMessage);
-
-        assertWithin(
-                1, TimeUnit.SECONDS,
-                () -> {
-                    assertEquals(1, testSubject.processingStatus().size());
-                    assertTrue(testSubject.processingStatus().get(0).isCaughtUp());
-                    assertFalse(testSubject.processingStatus().get(0).isReplaying());
-                    assertFalse(testSubject.isReplaying());
-                }
-        );
-
-        testSubject.shutDown();
-        testSubject.resetTokens(source -> source.latestToken());
-        testSubject.start();
-
-        assertWithin(
-                1, TimeUnit.SECONDS, () -> {
-                    assertEquals(1, testSubject.processingStatus().size());
-                    assertTrue(testSubject.processingStatus().get(0).isCaughtUp());
-                    assertTrue(testSubject.processingStatus().get(0).isReplaying());
-                    assertFalse(testSubject.isReplaying());
-                }
-        );
-    }
-
-    @Test
-    void isCaughtUpWhenDoneProcessing() throws Exception {
-        mockSlowEventHandler();
-        setTestSubject(createTestSubject(builder -> builder.initialSegmentCount(1)));
-        List<EventMessage<Integer>> events = createEvents(3);
-        events.forEach(stubMessageSource::publishMessage);
-
-        testSubject.start();
-
-        AtomicReference<Instant> startedProcessing = new AtomicReference<>(null);
-        assertWithin(
-                5, TimeUnit.SECONDS,
-                () -> {
-                    assertEquals(1, testSubject.processingStatus().size());
-                    startedProcessing.compareAndSet(null, Instant.now());
-                }
-        );
-        assertWithin(
-                5, TimeUnit.SECONDS,
-                () -> assertTrue(testSubject.processingStatus().get(0).isCaughtUp())
-        );
-        Instant now = Instant.now();
-        //It should have taken 2 seconds (rounded down) or more this will fail, want changed to normal mock, then it goes faster
-        assertTrue(Duration.between(startedProcessing.get(), now).getSeconds() >= 2);
-    }
-
-    @Test
-    void existingEventsBeforeProcessorStartAreConsideredReplayed() throws Exception {
-        setTestSubject(createTestSubject(b -> b.initialSegmentCount(1)));
-
-        CountDownLatch countDownLatch = new CountDownLatch(3);
-        testSubject.registerHandlerInterceptor((
-                                                       message,
-                                                       context,
-                                                       chain) -> {
-            context.doFinally(uow -> countDownLatch.countDown());
-            return chain.proceed(message, context);
-        });
-        createEvents(3).forEach(stubMessageSource::publishMessage);
-
-        testSubject.start();
-
-        assertTrue(countDownLatch.await(5, TimeUnit.SECONDS), "Expected Unit of Work to have reached clean up phase");
-        TrackingToken trackingToken = tokenStore.fetchToken(testSubject.getName(), 0);
-        assertTrue(ReplayToken.isReplay(trackingToken),
-                   "Not a replay token: " + trackingToken);
-    }
-
-    @Test
-    void eventsPublishedAfterProcessorStartAreNotConsideredReplayed() throws Exception {
-        setTestSubject(createTestSubject(b -> b.initialSegmentCount(1)));
-
-        CountDownLatch countDownLatch = new CountDownLatch(3);
-        testSubject.registerHandlerInterceptor((message,
-                                                context,
-                                                chain) -> {
-            context.doFinally(uow -> countDownLatch.countDown());
-            return chain.proceed(message, context);
-        });
-        stubMessageSource.publishMessage(EventTestUtils.asEventMessage(0));
-        stubMessageSource.publishMessage(EventTestUtils.asEventMessage(1));
-
-        testSubject.start();
-
-        stubMessageSource.publishMessage(EventTestUtils.asEventMessage(2));
-
-        assertTrue(countDownLatch.await(5, TimeUnit.SECONDS), "Expected Unit of Work to have reached clean up phase");
-        TrackingToken trackingToken = tokenStore.fetchToken(testSubject.getName(), 0);
-        assertFalse(ReplayToken.isReplay(trackingToken),
-                    "Not a replay token: " + trackingToken);
-    }
-
-    private void mockSlowEventHandler() throws Exception {
-        doAnswer(invocation -> {
-            Thread.sleep(1000);
-            return MessageStream.empty();
-        }).when(stubEventHandlingComponent).handle(any(), any());
-    }
-
-    @Test
-    void coordinatorExtendsClaimsEarlierForBusyWorkPackages() throws Exception {
-        setTestSubject(createTestSubject(builder -> builder.initialSegmentCount(1)
-                                                           .enableCoordinatorClaimExtension()));
-
-        AtomicBoolean isWaiting = new AtomicBoolean(false);
-        CountDownLatch handleLatch = new CountDownLatch(1);
-        doAnswer(invocation -> {
-            // Waiting for the latch to simulate a slow/busy WorkPackage.
-            isWaiting.set(true);
-            handleLatch.await(5, TimeUnit.SECONDS);
-            return MessageStream.empty();
-        }).when(stubEventHandlingComponent)
-          .handle(any(), any());
-
-        List<EventMessage<Integer>> events = createEvents(42);
-        events.forEach(stubMessageSource::publishMessage);
-
-        testSubject.start();
-
-        // Wait until we've reached the blocking WorkPackage before validating if the token is extended.
-        // Otherwise, the WorkPackage may extend the token itself.
-        await().pollDelay(Duration.ofMillis(50))
-               .atMost(Duration.ofSeconds(5))
-               .until(isWaiting::get);
-
-        // As the WorkPackage is blocked, we can verify if the claim is extended, but not stored.
-        verify(tokenStore, timeout(5000)).extendClaim(PROCESSOR_NAME, 0);
-        verify(tokenStore, never()).storeToken(any(), eq(PROCESSOR_NAME), eq(0));
-
-        // Unblock the WorkPackage after successful validation
-        handleLatch.countDown();
-
-        // Processing finished...
-        await().pollDelay(Duration.ofMillis(50))
-               .atMost(Duration.ofSeconds(5))
-               .until(() -> testSubject.processingStatus().get(0).isCaughtUp());
-        // Validate the token is stored
-        verify(tokenStore, timeout(5000).atLeastOnce()).storeToken(any(), eq(PROCESSOR_NAME), eq(0));
-    }
-
-    @Test
-    void coordinatorExtendingClaimFailsAndAbortsWorkPackage() throws Exception {
-        setTestSubject(createTestSubject(builder -> builder.initialSegmentCount(1)
-                                                           .enableCoordinatorClaimExtension()));
-        String expectedExceptionMessage = "bummer";
-        doThrow(new RuntimeException(expectedExceptionMessage))
-                .when(tokenStore)
-                .extendClaim(PROCESSOR_NAME, 0);
-
-        AtomicBoolean isWaiting = new AtomicBoolean(false);
-        CountDownLatch handleLatch = new CountDownLatch(1);
-        doAnswer(invocation -> {
-            // Waiting for the latch to simulate a slow/busy WorkPackage.
-            isWaiting.set(true);
-            handleLatch.await(5, TimeUnit.SECONDS);
-            return MessageStream.empty();
-        }).when(stubEventHandlingComponent)
-          .handle(any(), any());
-
-        List<EventMessage<Integer>> events = createEvents(42);
-        events.forEach(stubMessageSource::publishMessage);
-
-        testSubject.start();
-
-        // Wait until we've reached the blocking WorkPackage before validating if the token is extended.
-        // Otherwise, the WorkPackage may extend the token itself.
-        await().pollDelay(Duration.ofMillis(50))
-               .atMost(Duration.ofSeconds(5))
-               .until(isWaiting::get);
-
-        // As the WorkPackage is blocked, we can verify if the claim is extended, but not stored.
-        verify(tokenStore, timeout(5000)).extendClaim(PROCESSOR_NAME, 0);
-        verify(tokenStore, never()).storeToken(any(), eq(PROCESSOR_NAME), eq(0));
-
-        // Although the WorkPackage is waiting, the Coordinator should in the meantime fail with extending the claim.
-        // This updates the processing status of the WorkPackage.
-        await().pollDelay(Duration.ofMillis(50))
-               .atMost(Duration.ofSeconds(5))
-               .until(() -> testSubject.processingStatus().get(0)
-                                       .getError()
-                                       .getMessage().equals(expectedExceptionMessage));
-
-        // Unblock the WorkPackage after successful validation
-        handleLatch.countDown();
-    }
-}
-=======
 //            TrackingToken testToken = new GlobalSequenceTrackingToken(42);
 //
 //            int expectedSegmentCount = 2;
@@ -2081,4 +1330,3 @@
         }
     }
 }
->>>>>>> 41e78de3
