--- conflicted
+++ resolved
@@ -1245,18 +1245,46 @@
         setTestSubject(createTestSubject(b -> b.initialSegmentCount(1)));
 
         CountDownLatch countDownLatch = new CountDownLatch(3);
-<<<<<<< HEAD
-        testSubject.registerHandlerInterceptor(((unitOfWork, context, interceptorChain) -> {
-            unitOfWork.onCleanup(uow -> countDownLatch.countDown());
-            return interceptorChain.proceedSync(context);
-        }));
-=======
         testSubject.registerHandlerInterceptor(new MessageHandlerInterceptor<EventMessage<?>>() {
             @Override
             public Object handle(@Nonnull LegacyUnitOfWork<? extends EventMessage<?>> unitOfWork,
+                                 @Nonnull ProcessingContext context,
                                  @Nonnull InterceptorChain interceptorChain) throws Exception {
                 unitOfWork.onCleanup(uow -> countDownLatch.countDown());
-                return interceptorChain.proceedSync();
+                return interceptorChain.proceedSync(context);
+            }
+
+            @Override
+            public <M extends EventMessage<?>, R extends Message<?>> MessageStream<R> interceptOnHandle(
+                    @Nonnull M message,
+                    @Nonnull ProcessingContext context,
+                    @Nonnull InterceptorChain<M, R> interceptorChain) {
+                context.doFinally(uow -> countDownLatch.countDown());
+                return interceptorChain.proceed(message, context);
+            }
+        });
+        createEvents(3).forEach(stubMessageSource::publishMessage);
+
+        testSubject.start();
+
+        assertTrue(countDownLatch.await(5, TimeUnit.SECONDS), "Expected Unit of Work to have reached clean up phase");
+        TrackingToken trackingToken = tokenStore.fetchToken(testSubject.getName(), 0);
+        assertTrue(ReplayToken.isReplay(trackingToken),
+                   "Not a replay token: " + trackingToken);
+    }
+
+    @Test
+    void eventsPublishedAfterProcessorStartAreNotConsideredReplayed() throws Exception {
+        setTestSubject(createTestSubject(b -> b.initialSegmentCount(1)));
+
+        CountDownLatch countDownLatch = new CountDownLatch(3);
+        testSubject.registerHandlerInterceptor(new MessageHandlerInterceptor<>() {
+            @Override
+            public Object handle(@Nonnull LegacyUnitOfWork<? extends EventMessage<?>> unitOfWork,
+                                 @Nonnull ProcessingContext context,
+                                 @Nonnull InterceptorChain interceptorChain) throws Exception {
+                unitOfWork.onCleanup(uow -> countDownLatch.countDown());
+                return interceptorChain.proceedSync(context);
             }
 
             @Override
@@ -1267,45 +1295,6 @@
                 return interceptorChain.proceed(message, context);
             }
         });
->>>>>>> d6c0f281
-        createEvents(3).forEach(stubMessageSource::publishMessage);
-
-        testSubject.start();
-
-        assertTrue(countDownLatch.await(5, TimeUnit.SECONDS), "Expected Unit of Work to have reached clean up phase");
-        TrackingToken trackingToken = tokenStore.fetchToken(testSubject.getName(), 0);
-        assertTrue(ReplayToken.isReplay(trackingToken),
-                   "Not a replay token: " + trackingToken);
-    }
-
-    @Test
-    void eventsPublishedAfterProcessorStartAreNotConsideredReplayed() throws Exception {
-        setTestSubject(createTestSubject(b -> b.initialSegmentCount(1)));
-
-        CountDownLatch countDownLatch = new CountDownLatch(3);
-<<<<<<< HEAD
-        testSubject.registerHandlerInterceptor(((unitOfWork, context, interceptorChain) -> {
-            unitOfWork.onCleanup(uow -> countDownLatch.countDown());
-            return interceptorChain.proceedSync(context);
-        }));
-=======
-        testSubject.registerHandlerInterceptor(new MessageHandlerInterceptor<>() {
-            @Override
-            public Object handle(@Nonnull LegacyUnitOfWork<? extends EventMessage<?>> unitOfWork,
-                                 @Nonnull InterceptorChain interceptorChain) throws Exception {
-                unitOfWork.onCleanup(uow -> countDownLatch.countDown());
-                return interceptorChain.proceedSync();
-            }
-
-            @Override
-            public <M extends EventMessage<?>, R extends Message<?>> MessageStream<R> interceptOnHandle(
-                    @Nonnull M message, @Nonnull ProcessingContext context,
-                    @Nonnull InterceptorChain<M, R> interceptorChain) {
-                context.doFinally(uow -> countDownLatch.countDown());
-                return interceptorChain.proceed(message, context);
-            }
-        });
->>>>>>> d6c0f281
         stubMessageSource.publishMessage(EventTestUtils.asEventMessage(0));
         stubMessageSource.publishMessage(EventTestUtils.asEventMessage(1));
 
