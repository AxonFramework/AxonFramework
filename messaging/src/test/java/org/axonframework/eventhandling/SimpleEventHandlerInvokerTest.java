/*
 * Copyright (c) 2010-2023. Axon Framework
 *
 * Licensed under the Apache License, Version 2.0 (the "License");
 * you may not use this file except in compliance with the License.
 * You may obtain a copy of the License at
 *
 *    http://www.apache.org/licenses/LICENSE-2.0
 *
 * Unless required by applicable law or agreed to in writing, software
 * distributed under the License is distributed on an "AS IS" BASIS,
 * WITHOUT WARRANTIES OR CONDITIONS OF ANY KIND, either express or implied.
 * See the License for the specific language governing permissions and
 * limitations under the License.
 */

package org.axonframework.eventhandling;

import org.axonframework.common.AxonConfigurationException;
import org.junit.jupiter.api.*;
import org.mockito.*;

import java.util.Collections;
import java.util.List;

import static org.axonframework.utils.EventTestUtils.createEvent;
import static org.axonframework.utils.EventTestUtils.createEvents;
import static org.junit.jupiter.api.Assertions.*;
import static org.mockito.Mockito.*;

/**
 * Test class validating the {@link SimpleEventHandlerInvoker}.
 *
 * @author Rene de Waele
 */
class SimpleEventHandlerInvokerTest {

    private static final Object NO_RESET_PAYLOAD = null;

    private EventMessageHandler mockHandler1;
    private EventMessageHandler mockHandler2;

    private SimpleEventHandlerInvoker testSubject;

    @BeforeEach
    void setUp() {
        mockHandler1 = mock(EventMessageHandler.class);
        mockHandler2 = mock(EventMessageHandler.class);
        testSubject = SimpleEventHandlerInvoker.builder()
                                               .eventHandlers("test", mockHandler1, mockHandler2)
                                               .build();
    }

    @Test
    void singleEventPublication() throws Exception {
        EventMessage<?> event = createEvent();

        testSubject.handle(event, null, Segment.ROOT_SEGMENT);

        InOrder inOrder = inOrder(mockHandler1, mockHandler2);
        inOrder.verify(mockHandler1).handleSync(event);
        inOrder.verify(mockHandler2).handleSync(event);
        inOrder.verifyNoMoreInteractions();
    }

    @Test
    void repeatedEventPublication() throws Exception {
        List<? extends EventMessage<?>> events = createEvents(2);

        for (EventMessage<?> event : events) {
            testSubject.handle(event, null, Segment.ROOT_SEGMENT);
        }

        InOrder inOrder = inOrder(mockHandler1, mockHandler2);
        inOrder.verify(mockHandler1).handleSync(events.get(0));
        inOrder.verify(mockHandler2).handleSync(events.get(0));
        inOrder.verify(mockHandler1).handleSync(events.get(1));
        inOrder.verify(mockHandler2).handleSync(events.get(1));
        inOrder.verifyNoMoreInteractions();
    }

    @Test
    void performReset() {
        testSubject.performReset(null);

        verify(mockHandler1).prepareReset(NO_RESET_PAYLOAD, null);
        verify(mockHandler2).prepareReset(NO_RESET_PAYLOAD, null);
    }

    @Test
    void performResetWithResetContext() {
        String resetContext = "reset-context";

        testSubject.performReset(resetContext, null);

<<<<<<< HEAD
        verify(mockHandler1).prepareReset(eq(resetContext), null);
        verify(mockHandler2).prepareReset(eq(resetContext), null);
=======
        verify(mockHandler1).prepareReset(resetContext);
        verify(mockHandler2).prepareReset(resetContext);
>>>>>>> 821f39a0
    }

    @Test
    void buildWithNullEventHandlersListThrowsAxonConfigurationException() {
        SimpleEventHandlerInvoker.Builder<?> builderTestSubject = SimpleEventHandlerInvoker.builder();
        //noinspection ConstantConditions
        assertThrows(AxonConfigurationException.class, () -> builderTestSubject.eventHandlers((List<?>) null));
    }

    @Test
    void buildWithEmptyEventHandlersListThrowsAxonConfigurationException() {
        SimpleEventHandlerInvoker.Builder<?> builderTestSubject = SimpleEventHandlerInvoker.builder();
        List<Object> testEventHandlers = Collections.emptyList();

        assertThrows(AxonConfigurationException.class, () -> builderTestSubject.eventHandlers(testEventHandlers));
    }

    @Test
    void buildWithoutEventHandlersListThrowsAxonConfigurationException() {
        SimpleEventHandlerInvoker.Builder<?> builderTestSubject = SimpleEventHandlerInvoker.builder();

        assertThrows(AxonConfigurationException.class, builderTestSubject::build);
    }

    @Test
    void buildWithNullParameterResolverFactoryThrowsAxonConfigurationException() {
        SimpleEventHandlerInvoker.Builder<?> builderTestSubject = SimpleEventHandlerInvoker.builder();
        //noinspection ConstantConditions
        assertThrows(AxonConfigurationException.class, () -> builderTestSubject.parameterResolverFactory(null));
    }

    @Test
    void buildWithNullHandlerDefinitionThrowsAxonConfigurationException() {
        SimpleEventHandlerInvoker.Builder<?> builderTestSubject = SimpleEventHandlerInvoker.builder();
        //noinspection ConstantConditions
        assertThrows(AxonConfigurationException.class, () -> builderTestSubject.handlerDefinition(null));
    }

    @Test
    void buildWithNullListenerInvocationErrorHandlerThrowsAxonConfigurationException() {
        SimpleEventHandlerInvoker.Builder<?> builderTestSubject = SimpleEventHandlerInvoker.builder();
        //noinspection ConstantConditions
        assertThrows(AxonConfigurationException.class, () -> builderTestSubject.listenerInvocationErrorHandler(null));
    }

    @Test
    void buildWithNullSequencingPolicyThrowsAxonConfigurationException() {
        SimpleEventHandlerInvoker.Builder<?> builderTestSubject = SimpleEventHandlerInvoker.builder();
        //noinspection ConstantConditions
        assertThrows(AxonConfigurationException.class, () -> builderTestSubject.sequencingPolicy(null));
    }

    @Test
    void shouldSupportResetWhenAtLeastOneEventMessageHandlerSupportsReset() {
        doReturn(true).when(mockHandler1).supportsReset();
        doReturn(false).when(mockHandler2).supportsReset();

        assertTrue(testSubject.supportsReset());
    }

    @Test
    void shouldNotSupportResetWhenNoEventMessageHandlerSupportsReset() {
        doReturn(false).when(mockHandler1).supportsReset();
        doReturn(false).when(mockHandler2).supportsReset();

        assertFalse(testSubject.supportsReset());
    }
}<|MERGE_RESOLUTION|>--- conflicted
+++ resolved
@@ -93,13 +93,8 @@
 
         testSubject.performReset(resetContext, null);
 
-<<<<<<< HEAD
         verify(mockHandler1).prepareReset(eq(resetContext), null);
         verify(mockHandler2).prepareReset(eq(resetContext), null);
-=======
-        verify(mockHandler1).prepareReset(resetContext);
-        verify(mockHandler2).prepareReset(resetContext);
->>>>>>> 821f39a0
     }
 
     @Test
