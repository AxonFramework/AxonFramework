/*
 * Copyright (c) 2010-2024. Axon Framework
 *
 * Licensed under the Apache License, Version 2.0 (the "License");
 * you may not use this file except in compliance with the License.
 * You may obtain a copy of the License at
 *
 *    http://www.apache.org/licenses/LICENSE-2.0
 *
 * Unless required by applicable law or agreed to in writing, software
 * distributed under the License is distributed on an "AS IS" BASIS,
 * WITHOUT WARRANTIES OR CONDITIONS OF ANY KIND, either express or implied.
 * See the License for the specific language governing permissions and
 * limitations under the License.
 */

package org.axonframework.common;

import jakarta.annotation.Nonnull;

<<<<<<< HEAD
import java.util.Map;
import java.util.function.Supplier;
import java.util.function.UnaryOperator;

=======
>>>>>>> 7f58bfbd
/**
 * Interface describing operations for context-specific, <b>immutable</b>, resource management.
 * <p>
 * It is recommended to construct a {@link ResourceKey} instance when adding/updating resources from the {@link Context}
 * to allow cross-referral by sharing the key or personalization when the resource should be private to a specific
 * service.
 *
 * @author Allard Buijze
 * @author Gerard Klijs
 * @author Milan Savić
 * @author Mitchell Herrijgers
 * @author Sara Pellegrini
 * @author Steven van Beelen
 * @since 5.0.0
 */
public interface Context {

    /**
     * Indicates whether a resource has been registered with the given {@code key} in this {@link Context}.
     *
     * @param key The key of the resource to check.
     * @return {@code true} if a resource is registered with this {@code key}, otherwise {@code false}.
     */
    boolean containsResource(@Nonnull ResourceKey<?> key);

    /**
     * Returns the resource currently registered under the given {@code key}, or {@code null} if no resource is
     * present.
     *
     * @param key The key to retrieve the resource for.
     * @param <T> The type of resource registered under the given {@code key}.
     * @return The resource currently registered under given {@code key}, or {@code null} if not present.
     */
    <T> T getResource(@Nonnull ResourceKey<T> key);

    /**
     * Constructs a copy of {@code this} {@link Context} adding the given {@code resources} under the given {@code key}
     * to the copy.
     *
     * @param key      The key under which to register the {@code resource}.
     * @param resource The resource to register.
<<<<<<< HEAD
     * @param <T>      The type of {@code resource} to register under given @code.
     * @return The previously registered {@code resource}, or {@code null} if none was present.
     */
    <T> T putResource(@Nonnull ResourceKey<T> key, @Nonnull T resource);

    /**
     * Add all the resources from the given {@code context} into {@code this} {@link Context}.
     *
     * @param context The {@link Context} for which to copy the contents over to {@code this} {@link Context}.
     */
    void putAll(@Nonnull Context context);

    /**
     * Update the resource with given {@code key} using the given {@code resourceUpdater} to describe the update. If no
     * resource is registered with the given {@code key}, the {@code resourceUpdater} is invoked with {@code null}.
     * Otherwise, the function is called with the currently registered resource under that key.
     * <p>
     * The resource is replaced with the return value of the function, or removed when the function returns
     * {@code null}.
     * <p>
     * If the function throws an exception, the exception is rethrown to the caller.
     *
     * @param key             The key to update the resource for.
     * @param resourceUpdater The function performing the update itself.
     * @param <T>             The type of resource to update.
     * @return The new value associated with the {@code key}, or {@code null} when removed.
     */
    <T> T updateResource(@Nonnull ResourceKey<T> key, @Nonnull UnaryOperator<T> resourceUpdater);

    /**
     * Register the given {@code instance} under the given {@code key} if no value is currently present.
     *
     * @param key      The key under which to register the resource.
     * @param resource The resource to register when nothing is present for the given {@code key}.
     * @param <T>      The type of {@code resource} to register under given {@code key}.
     * @return The resource previously associated with given {@code key}.
     */
    <T> T putResourceIfAbsent(@Nonnull ResourceKey<T> key, @Nonnull T resource);

    /**
     * If no resource is present for the given {@code key}, the given {@code resourceSupplier} is used to supply the
     * instance to register under this {@code key}.
     *
     * @param key              The key to register the resource for.
     * @param resourceSupplier The function to supply the resource to register.
     * @param <T>              The type of resource registered under given {@code key}.
     * @return The resource associated with the {@code key}.
     */
    <T> T computeResourceIfAbsent(@Nonnull ResourceKey<T> key, @Nonnull Supplier<T> resourceSupplier);

    /**
     * Removes the resource registered under given {@code key}.
     *
     * @param key The key to remove the registered resource for.
     * @param <T> The type of resource associated with the {@code key}.
     * @return The value previously associated with the {@code key}.
     */
    <T> T removeResource(@Nonnull ResourceKey<T> key);

    /**
     * Remove the resource associated with given {@code key} if the given {@code expectedResource} is the currently
     * associated value.
     *
     * @param key              The key to remove the registered resource for.
     * @param expectedResource The expected resource to remove.
     * @param <T>              The type of resource associated with the {@code key}.
     * @return {@code true} if the resource has been removed, otherwise {@code false}.
=======
     * @param <T>      The type of resource registered under the given {@code key}.
     * @return A copy of {@code this} {@link Context} with the added given {@code resources} under the given {@code key}
     * to the copy.
>>>>>>> 7f58bfbd
     */
    <T> Context withResource(@Nonnull ResourceKey<T> key,
                             @Nonnull T resource);

    /**
     * Return all the resources contained in this {@link Context} as a {@link Map}.
     *
     * @return All the resources contained in this {@link Context} as a {@link Map}.
     */
    Map<ResourceKey<?>, ?> asMap();

    /**
     * Object that is used as a key to retrieve and register resources of a given type in a processing context.
     * <p>
     * Implementations are encouraged to override the {@link #toString()} method to include some information useful for
     * debugging.
     * <p>
     * Instance of a {@code ResourceKey} can be created using {@link ResourceKey#create(String)}.
     *
     * @param <T> The type of resource registered under this key.
     */
    @SuppressWarnings("unused") // Suppresses the warning that the generic type is not used.
    final class ResourceKey<T> {

        private static final String RESOURCE_KEY_PREFIX = "ResourceKey@";

        private final String toString;

        private ResourceKey(String debugString) {
            String keyId = RESOURCE_KEY_PREFIX + Integer.toHexString(System.identityHashCode(this));
            if (debugString == null || debugString.isBlank()) {
                this.toString = keyId;
            } else {
                this.toString = keyId + "[" + debugString + "]";
            }
        }

        /**
         * Create a new {@link ResourceKey} for a resource of type {@code T}. The given {@code debugString} is part of
         * the {@link #toString()} (if not {@code null} or empty) of the created key instance and may be used for
         * debugging purposes.
         *
         * @param debugString A {@link String} to recognize this key during debugging.
         * @param <T>         The type of resource of this key.
         * @return A new key used to register and retrieve resources.
         */
        public static <T> ResourceKey<T> create(String debugString) {
            return new ResourceKey<>(debugString);
        }

        @Override
        public String toString() {
            return toString;
        }
    }
}<|MERGE_RESOLUTION|>--- conflicted
+++ resolved
@@ -18,13 +18,8 @@
 
 import jakarta.annotation.Nonnull;
 
-<<<<<<< HEAD
 import java.util.Map;
-import java.util.function.Supplier;
-import java.util.function.UnaryOperator;
 
-=======
->>>>>>> 7f58bfbd
 /**
  * Interface describing operations for context-specific, <b>immutable</b>, resource management.
  * <p>
@@ -66,11 +61,12 @@
      *
      * @param key      The key under which to register the {@code resource}.
      * @param resource The resource to register.
-<<<<<<< HEAD
-     * @param <T>      The type of {@code resource} to register under given @code.
-     * @return The previously registered {@code resource}, or {@code null} if none was present.
+     * @param <T>      The type of resource registered under the given {@code key}.
+     * @return A copy of {@code this} {@link Context} with the added given {@code resources} under the given {@code key}
+     * to the copy.
      */
-    <T> T putResource(@Nonnull ResourceKey<T> key, @Nonnull T resource);
+    <T> Context withResource(@Nonnull ResourceKey<T> key,
+                             @Nonnull T resource);
 
     /**
      * Add all the resources from the given {@code context} into {@code this} {@link Context}.
@@ -78,70 +74,6 @@
      * @param context The {@link Context} for which to copy the contents over to {@code this} {@link Context}.
      */
     void putAll(@Nonnull Context context);
-
-    /**
-     * Update the resource with given {@code key} using the given {@code resourceUpdater} to describe the update. If no
-     * resource is registered with the given {@code key}, the {@code resourceUpdater} is invoked with {@code null}.
-     * Otherwise, the function is called with the currently registered resource under that key.
-     * <p>
-     * The resource is replaced with the return value of the function, or removed when the function returns
-     * {@code null}.
-     * <p>
-     * If the function throws an exception, the exception is rethrown to the caller.
-     *
-     * @param key             The key to update the resource for.
-     * @param resourceUpdater The function performing the update itself.
-     * @param <T>             The type of resource to update.
-     * @return The new value associated with the {@code key}, or {@code null} when removed.
-     */
-    <T> T updateResource(@Nonnull ResourceKey<T> key, @Nonnull UnaryOperator<T> resourceUpdater);
-
-    /**
-     * Register the given {@code instance} under the given {@code key} if no value is currently present.
-     *
-     * @param key      The key under which to register the resource.
-     * @param resource The resource to register when nothing is present for the given {@code key}.
-     * @param <T>      The type of {@code resource} to register under given {@code key}.
-     * @return The resource previously associated with given {@code key}.
-     */
-    <T> T putResourceIfAbsent(@Nonnull ResourceKey<T> key, @Nonnull T resource);
-
-    /**
-     * If no resource is present for the given {@code key}, the given {@code resourceSupplier} is used to supply the
-     * instance to register under this {@code key}.
-     *
-     * @param key              The key to register the resource for.
-     * @param resourceSupplier The function to supply the resource to register.
-     * @param <T>              The type of resource registered under given {@code key}.
-     * @return The resource associated with the {@code key}.
-     */
-    <T> T computeResourceIfAbsent(@Nonnull ResourceKey<T> key, @Nonnull Supplier<T> resourceSupplier);
-
-    /**
-     * Removes the resource registered under given {@code key}.
-     *
-     * @param key The key to remove the registered resource for.
-     * @param <T> The type of resource associated with the {@code key}.
-     * @return The value previously associated with the {@code key}.
-     */
-    <T> T removeResource(@Nonnull ResourceKey<T> key);
-
-    /**
-     * Remove the resource associated with given {@code key} if the given {@code expectedResource} is the currently
-     * associated value.
-     *
-     * @param key              The key to remove the registered resource for.
-     * @param expectedResource The expected resource to remove.
-     * @param <T>              The type of resource associated with the {@code key}.
-     * @return {@code true} if the resource has been removed, otherwise {@code false}.
-=======
-     * @param <T>      The type of resource registered under the given {@code key}.
-     * @return A copy of {@code this} {@link Context} with the added given {@code resources} under the given {@code key}
-     * to the copy.
->>>>>>> 7f58bfbd
-     */
-    <T> Context withResource(@Nonnull ResourceKey<T> key,
-                             @Nonnull T resource);
 
     /**
      * Return all the resources contained in this {@link Context} as a {@link Map}.
