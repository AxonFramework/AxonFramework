/*
 * Copyright (c) 2010-2025. Axon Framework
 *
 * Licensed under the Apache License, Version 2.0 (the "License");
 * you may not use this file except in compliance with the License.
 * You may obtain a copy of the License at
 *
 *    http://www.apache.org/licenses/LICENSE-2.0
 *
 * Unless required by applicable law or agreed to in writing, software
 * distributed under the License is distributed on an "AS IS" BASIS,
 * WITHOUT WARRANTIES OR CONDITIONS OF ANY KIND, either express or implied.
 * See the License for the specific language governing permissions and
 * limitations under the License.
 */

package org.axonframework.commandhandling;

import jakarta.annotation.Nonnull;
import org.axonframework.messaging.GenericMessage;
import org.axonframework.messaging.Message;
import org.axonframework.messaging.MessageDecorator;
import org.axonframework.messaging.MessageType;
import org.axonframework.messaging.MetaData;

import java.util.Map;
import java.util.function.Function;
<<<<<<< HEAD
=======
import jakarta.annotation.Nonnull;
>>>>>>> d6c0f281

/**
 * Generic implementation of the {@link CommandMessage} interface.
 *
 * @param <P> The type of {@link #getPayload() payload} contained in this {@link CommandMessage}.
 * @author Allard Buijze
 * @author Steven van Beelen
 * @since 2.0.0
 */
public class GenericCommandMessage<P> extends MessageDecorator<P> implements CommandMessage<P> {

    /**
     * Constructs a {@code GenericCommandMessage} for the given {@code type} and {@code payload}.
     * <p>
     * The {@link MetaData} defaults to an empty instance.
     *
     * @param type    The {@link MessageType type} for this {@link CommandMessage}.
     * @param payload The payload of type {@code P} for this {@link CommandMessage}.
     */
    public GenericCommandMessage(@Nonnull MessageType type,
                                 @Nonnull P payload) {
        this(type, payload, MetaData.emptyInstance());
    }

    /**
     * Constructs a {@code GenericCommandMessage} for the given {@code type}, {@code payload}, and {@code metaData}.
     *
     * @param type     The {@link MessageType type} for this {@link CommandMessage}.
     * @param payload  The payload of type {@code P} for this {@link CommandMessage}.
     * @param metaData The metadata for this {@link CommandMessage}.
     */
    public GenericCommandMessage(@Nonnull MessageType type,
                                 @Nonnull P payload,
                                 @Nonnull Map<String, String> metaData) {
        this(new GenericMessage<>(type, payload, metaData));
    }

    /**
     * Constructs a {@code GenericCommandMessage} with given {@code delegate}.
     * <p>
     * The {@code delegate} will be used supply the {@link Message#getPayload() payload}, {@link Message#type() type},
     * {@link Message#getMetaData() metadata} and {@link Message#getIdentifier() identifier} of the resulting
     * {@code GenericCommandMessage}.
     * <p>
     * Unlike the other constructors, this constructor will not attempt to retrieve any correlation data from the Unit
     * of Work.
     *
     * @param delegate The {@link Message} containing {@link Message#getPayload() payload},
     *                 {@link Message#type() qualifiedName}, {@link Message#getIdentifier() identifier} and
     *                 {@link Message#getMetaData() metadata} for the {@link CommandMessage} to reconstruct.
     */
    public GenericCommandMessage(@Nonnull Message<P> delegate) {
        super(delegate);
    }

    @Override
    public GenericCommandMessage<P> withMetaData(@Nonnull Map<String, String> metaData) {
        return new GenericCommandMessage<>(getDelegate().withMetaData(metaData));
    }

    @Override
    public GenericCommandMessage<P> andMetaData(@Nonnull Map<String, String> metaData) {
        return new GenericCommandMessage<>(getDelegate().andMetaData(metaData));
    }

    @Override
    public <C> CommandMessage<C> withConvertedPayload(@Nonnull Function<P, C> conversion) {
        Message<P> delegate = getDelegate();
        Message<C> transformed = new GenericMessage<>(delegate.getIdentifier(),
                                                      delegate.type(),
                                                      conversion.apply(delegate.getPayload()),
                                                      delegate.getMetaData());
        return new GenericCommandMessage<>(transformed);
    }

    @Override
    protected String describeType() {
        return "GenericCommandMessage";
    }
}<|MERGE_RESOLUTION|>--- conflicted
+++ resolved
@@ -25,10 +25,7 @@
 
 import java.util.Map;
 import java.util.function.Function;
-<<<<<<< HEAD
-=======
 import jakarta.annotation.Nonnull;
->>>>>>> d6c0f281
 
 /**
  * Generic implementation of the {@link CommandMessage} interface.
