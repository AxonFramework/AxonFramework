/*
 * Copyright (c) 2010-2023. Axon Framework
 *
 * Licensed under the Apache License, Version 2.0 (the "License");
 * you may not use this file except in compliance with the License.
 * You may obtain a copy of the License at
 *
 *    http://www.apache.org/licenses/LICENSE-2.0
 *
 * Unless required by applicable law or agreed to in writing, software
 * distributed under the License is distributed on an "AS IS" BASIS,
 * WITHOUT WARRANTIES OR CONDITIONS OF ANY KIND, either express or implied.
 * See the License for the specific language governing permissions and
 * limitations under the License.
 */

package org.axonframework.commandhandling;

import org.axonframework.common.AxonNonTransientException;
import org.axonframework.messaging.MessageHandler;

/**
 * Exception indicating a duplicate Command Handler was subscribed whilst this behavior is purposefully guarded against.
 *
 * @author Steven van Beelen
 * @since 4.2
 */
public class DuplicateCommandHandlerSubscriptionException extends AxonNonTransientException {

    private static final long serialVersionUID = 7168111526309151296L;

    /**
     * Initialize a duplicate command handler subscription exception using the given {@code initialHandler} and {@code
     * duplicateHandler} to form a specific message.
     *
     * @param commandName      The name of the command for which the duplicate was detected
     * @param initialHandler   the initial {@link MessageHandler} for which a duplicate was encountered
     * @param duplicateHandler the duplicated {@link MessageHandler}
     */
    public DuplicateCommandHandlerSubscriptionException(String commandName,
<<<<<<< HEAD
                                                        MessageHandler<? super CommandMessage<?>, CommandResultMessage<?>> initialHandler,
                                                        MessageHandler<? super CommandMessage<?>, CommandResultMessage<?>> duplicateHandler) {
=======
                                                        MessageHandler<? super CommandMessage<?>, ? extends CommandResultMessage<?>> initialHandler,
                                                        MessageHandler<? super CommandMessage<?>, ? extends CommandResultMessage<?>> duplicateHandler) {
>>>>>>> f646a3ac
        this(String.format("A duplicate Command Handler for command [%s] has been subscribed residing in class [%s]"
                                   + " that would override an identical handler in class [%s].",
                           commandName,
                           duplicateHandler.getTargetType().getName(),
                           initialHandler.getTargetType().getName()
        ));
    }

    /**
     * Initializes a duplicate command handler subscription exception using the given {@code message}.
     *
     * @param message the message describing the exception
     */
    public DuplicateCommandHandlerSubscriptionException(String message) {
        super(message);
    }

}<|MERGE_RESOLUTION|>--- conflicted
+++ resolved
@@ -38,13 +38,8 @@
      * @param duplicateHandler the duplicated {@link MessageHandler}
      */
     public DuplicateCommandHandlerSubscriptionException(String commandName,
-<<<<<<< HEAD
-                                                        MessageHandler<? super CommandMessage<?>, CommandResultMessage<?>> initialHandler,
-                                                        MessageHandler<? super CommandMessage<?>, CommandResultMessage<?>> duplicateHandler) {
-=======
                                                         MessageHandler<? super CommandMessage<?>, ? extends CommandResultMessage<?>> initialHandler,
                                                         MessageHandler<? super CommandMessage<?>, ? extends CommandResultMessage<?>> duplicateHandler) {
->>>>>>> f646a3ac
         this(String.format("A duplicate Command Handler for command [%s] has been subscribed residing in class [%s]"
                                    + " that would override an identical handler in class [%s].",
                            commandName,
