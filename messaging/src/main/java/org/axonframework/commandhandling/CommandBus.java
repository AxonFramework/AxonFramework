--- conflicted
+++ resolved
@@ -16,18 +16,14 @@
 
 package org.axonframework.commandhandling;
 
-<<<<<<< HEAD
-=======
 import jakarta.annotation.Nonnull;
 import jakarta.annotation.Nullable;
->>>>>>> 834c6278
 import org.axonframework.common.infra.DescribableComponent;
 import org.axonframework.messaging.Message;
 import org.axonframework.messaging.MessageType;
 import org.axonframework.messaging.QualifiedName;
 import org.axonframework.messaging.unitofwork.ProcessingContext;
 
-import java.util.Set;
 import java.util.concurrent.CompletableFuture;
 
 /**
@@ -43,11 +39,7 @@
  * @author Allard Buijze
  * @since 0.5
  */
-<<<<<<< HEAD
 public interface CommandBus extends CommandHandlerRegistry<CommandBus>, DescribableComponent {
-=======
-public interface CommandBus extends CommandHandlerRegistry, DescribableComponent {
->>>>>>> 834c6278
 
     /**
      * Dispatch the given {@code command} to the {@link CommandHandler command handler}
@@ -63,7 +55,6 @@
      */
     CompletableFuture<? extends Message<?>> dispatch(@Nonnull CommandMessage<?> command,
                                                      @Nullable ProcessingContext processingContext);
-<<<<<<< HEAD
 
     /**
      * Subscribe the given {@code handlingComponent} with this command bus.
@@ -86,6 +77,4 @@
     default CommandBus self() {
         return this;
     }
-=======
->>>>>>> 834c6278
 }