--- conflicted
+++ resolved
@@ -16,23 +16,17 @@
 
 package org.axonframework.commandhandling.retry;
 
-import jakarta.annotation.Nonnull;
-import jakarta.annotation.Nullable;
 import org.axonframework.commandhandling.CommandBus;
-import org.axonframework.commandhandling.CommandHandler;
 import org.axonframework.commandhandling.CommandMessage;
+import org.axonframework.common.Registration;
 import org.axonframework.common.infra.ComponentDescriptor;
 import org.axonframework.messaging.Message;
+import org.axonframework.messaging.MessageHandler;
 import org.axonframework.messaging.MessageStream;
 import org.axonframework.messaging.MessageStream.Entry;
-import org.axonframework.messaging.QualifiedName;
 import org.axonframework.messaging.retry.RetryScheduler;
 import org.axonframework.messaging.unitofwork.ProcessingContext;
 
-<<<<<<< HEAD
-import java.util.Objects;
-=======
->>>>>>> 4c32f541
 import java.util.concurrent.CompletableFuture;
 import java.util.function.Function;
 import javax.annotation.Nonnull;
@@ -41,12 +35,8 @@
 import static org.axonframework.common.FutureUtils.unwrap;
 
 /**
- * A {@code CommandBus} wrapper that will retry dispatching {@link CommandMessage commands} that resulted in a failure.
- * <p>
- * A {@link RetryScheduler} is used to determine if and how retries are performed.
- *
- * @author Allard Buijze
- * @since 5.0.0
+ * CommandBus wrapper that will retry dispatching Commands that resulted in a failure. A {@link RetryScheduler} is used
+ * to determine if and how retries are performed.
  */
 public class RetryingCommandBus implements CommandBus {
 
@@ -54,23 +44,15 @@
     private final RetryScheduler retryScheduler;
 
     /**
-     * Initialize the {@code RetryingCommandBus} to dispatch commands on given {@code delegate} and perform retries
-     * using the given {@code retryScheduler}.
+     * Initialize the RetryingCommandBus to dispatch Commands on given {@code delegate} and perform retries using the
+     * given {@code retryScheduler}
      *
-     * @param delegate       The delegate {@code CommandBus} that will handle all dispatching and handling logic.
-     * @param retryScheduler The retry scheduler to use to reschedule failed commands.
+     * @param delegate       The delegate to dispatch Commands to
+     * @param retryScheduler The retry scheduler to use to reschedule failed Commands
      */
-    public RetryingCommandBus(@Nonnull CommandBus delegate,
-                              @Nonnull RetryScheduler retryScheduler) {
-        this.delegate = Objects.requireNonNull(delegate, "Given CommandBus delegate cannot be null.");
-        this.retryScheduler = Objects.requireNonNull(retryScheduler, "Given RetryScheduler cannot be null.");
-    }
-
-    @Override
-    public RetryingCommandBus subscribe(@Nonnull QualifiedName name,
-                                        @Nonnull CommandHandler handler) {
-        delegate.subscribe(name, handler);
-        return this;
+    public RetryingCommandBus(CommandBus delegate, RetryScheduler retryScheduler) {
+        this.delegate = delegate;
+        this.retryScheduler = retryScheduler;
     }
 
     @Override
@@ -98,6 +80,12 @@
     }
 
     @Override
+    public Registration subscribe(@Nonnull String commandName,
+                                  @Nonnull MessageHandler<? super CommandMessage<?>, ? extends Message<?>> handler) {
+        return delegate.subscribe(commandName, handler);
+    }
+
+    @Override
     public void describeTo(@Nonnull ComponentDescriptor descriptor) {
         descriptor.describeWrapperOf(delegate);
         descriptor.describeProperty("retryScheduler", retryScheduler);
