/*
 * Copyright (c) 2010-2025. Axon Framework
 *
 * Licensed under the Apache License, Version 2.0 (the "License");
 * you may not use this file except in compliance with the License.
 * You may obtain a copy of the License at
 *
 *    http://www.apache.org/licenses/LICENSE-2.0
 *
 * Unless required by applicable law or agreed to in writing, software
 * distributed under the License is distributed on an "AS IS" BASIS,
 * WITHOUT WARRANTIES OR CONDITIONS OF ANY KIND, either express or implied.
 * See the License for the specific language governing permissions and
 * limitations under the License.
 */

package org.axonframework.commandhandling.gateway;

import jakarta.annotation.Nonnull;
import jakarta.annotation.Nullable;
import org.axonframework.commandhandling.CommandExecutionException;
import org.axonframework.commandhandling.CommandMessage;
import org.axonframework.messaging.Message;
import org.axonframework.messaging.MetaData;
import org.axonframework.messaging.unitofwork.ProcessingContext;

import java.util.concurrent.CompletableFuture;
import java.util.concurrent.ExecutionException;

/**
 * Interface towards the Command Handling components of an application.
 * <p>
 * This interface provides a friendlier API toward the {@link org.axonframework.commandhandling.CommandBus}. The
 * {@code CommandGateway} allows for components dispatching commands to wait for the result.
 *
 * @author Allard Buijze
 * @see DefaultCommandGateway
 * @since 2.0.0
 */
public interface CommandGateway {

    /**
     * Sends the given {@code command} and returns a {@link CompletableFuture} immediately, without waiting for the
     * command to execute.
     * <p>
     * The caller will therefore not receive any immediate feedback on the {@code command's} execution. Instead, hooks
     * <em>can</em> be added to the returned {@code CompletableFuture} to react on success or failure of command
     * execution.
     * <p>
     * Note that this operation expects the {@link org.axonframework.commandhandling.CommandBus} to use new threads for
     * command execution.
     * <p/>
     * The given {@code command} is wrapped as the payload of the {@link CommandMessage} that is eventually posted on
     * the {@code CommandBus}, unless the {@code command} already implements {@link Message}. In that case, a
     * {@code CommandMessage} is constructed from that message's payload and
     * {@link org.axonframework.messaging.MetaData}.
     *
     * @param command      The command to dispatch.
     * @param context      The processing context, if any, to dispatch the given {@code command} in.
     * @param expectedType The expected result type.
     * @param <R>          The generic type of the expected response.
     * @return A {@link CompletableFuture} that will be resolved successfully or exceptionally based on the eventual
     * command execution result.
     */
    default <R> CompletableFuture<R> send(@Nonnull Object command,
                                          @Nullable ProcessingContext context,
                                          @Nonnull Class<R> expectedType) {
        return send(command, context).resultAs(expectedType);
    }

    /**
     * Sends the given {@code command} and returns a {@link CompletableFuture} immediately, without waiting for the
     * command to execute.
     * <p>
     * The caller will therefore not receive any immediate feedback on the {@code command's} execution. Instead, hooks
     * <em>can</em> be added to the returned {@code CompletableFuture} to react on success or failure of command
     * execution.
     * <p>
     * Note that this operation expects the {@link org.axonframework.commandhandling.CommandBus} to use new threads for
     * command execution.
     * <p/>
     * The given {@code command} is wrapped as the payload of the {@link CommandMessage} that is eventually posted on
     * the {@code CommandBus}, unless the {@code command} already implements {@link Message}. In that case, a
     * {@code CommandMessage} is constructed from that message's payload and
     * {@link org.axonframework.messaging.MetaData}.
     *
     * @param command The command to dispatch.
     * @param context The processing context, if any, to dispatch the given {@code command} in.
     * @return A {@link CompletableFuture} that will be resolved successfully or exceptionally based on the eventual
     * command execution result.
     */
    CommandResult send(@Nonnull Object command,
                       @Nullable ProcessingContext context);

    /**
     * Sends the given {@code command} with the given {@code metaData} and returns a {@link CompletableFuture}
     * immediately, without waiting for the command to execute.
     * <p>
     * The caller will therefore not receive any immediate feedback on the {@code command}'s execution. Instead, hooks
     * <em>can</em> be added to the returned {@code CompletableFuture} to react on success or failure of command
     * execution.
     * <p>
     * Note that this operation expects the {@link org.axonframework.commandhandling.CommandBus} to use new threads for
     * command execution.
     * <p/>
     * The given {@code command} and {@code metaData} are wrapped as the payload of the {@link CommandMessage} that is
     * eventually posted on the {@link org.axonframework.commandhandling.CommandBus}, unless the {@code command} already
     * implements {@link Message}. In that case, a {@code CommandMessage} is constructed from that message's payload and
     * {@link org.axonframework.messaging.MetaData}. The provided {@code metaData} is attached afterward in this case.
     *
     * @param command  The command to dispatch.
     * @param metaData Meta-data that must be registered with the {@code command}.
     * @param context  The processing context, if any, to dispatch the given {@code command} in.
     * @return A {@link CompletableFuture} that will be resolved successfully or exceptionally based on the eventual
     * command execution result.
     */
    CommandResult send(@Nonnull Object command,
                       @Nonnull MetaData metaData,
                       @Nullable ProcessingContext context);

    /**
     * Send the given command and waits for completion, disregarding the result. To retrieve the result, use
     * {@link #sendAndWait(Object, Class)} instead, as it allows for type conversion of the result payload.
     *
     * @param command The payload or Command Message to send
     * @throws CommandExecutionException When an exception occurs while handling the command.
     */
    default void sendAndWait(@Nonnull Object command) {
        try {
<<<<<<< HEAD
            send(command, null).getResultMessage().get();
=======
            return send(command, null).getResultMessage()
                                      .thenApply(Message::payload)
                                      .get();
>>>>>>> 3f97ec71
        } catch (InterruptedException e) {
            Thread.currentThread().interrupt();
            throw new CommandExecutionException("Thread interrupted while waiting for result", e);
        } catch (ExecutionException e) {
            throw new CommandExecutionException("Exception while handling command", e);
        }
    }

    /**
     * Send the given command and waits for the result. The result will be converted to the specified {@code returnType}
     * if possible.
     * <p>
     * The payload of the resulting message is returned, or a {@link CommandExecutionException} is thrown when the
     * command completed with an exception.
     *
     * @param command    The command to dispatch.
     * @param resultType The class representing the type of the expected command result.
     * @param <R>        The generic type of the expected response.
     * @return The payload of the result message of type {@code R}.
     * @throws CommandExecutionException When an exception occurs while handling the command.
     */
    default <R> R sendAndWait(@Nonnull Object command,
                              @Nonnull Class<R> resultType) {
        try {
            return send(command, null).resultAs(resultType).get();
        } catch (InterruptedException e) {
            Thread.currentThread().interrupt();
            throw new CommandExecutionException("Thread interrupted while waiting for result", e);
        } catch (ExecutionException e) {
            throw new CommandExecutionException("Exception while handling command", e);
        }
    }
}<|MERGE_RESOLUTION|>--- conflicted
+++ resolved
@@ -127,13 +127,7 @@
      */
     default void sendAndWait(@Nonnull Object command) {
         try {
-<<<<<<< HEAD
-            send(command, null).getResultMessage().get();
-=======
-            return send(command, null).getResultMessage()
-                                      .thenApply(Message::payload)
-                                      .get();
->>>>>>> 3f97ec71
+            return send(command, null).getResultMessage().get();
         } catch (InterruptedException e) {
             Thread.currentThread().interrupt();
             throw new CommandExecutionException("Thread interrupted while waiting for result", e);
