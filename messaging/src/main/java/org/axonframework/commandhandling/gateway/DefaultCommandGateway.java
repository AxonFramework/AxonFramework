/*
 * Copyright (c) 2010-2025. Axon Framework
 *
 * Licensed under the Apache License, Version 2.0 (the "License");
 * you may not use this file except in compliance with the License.
 * You may obtain a copy of the License at
 *
 *    http://www.apache.org/licenses/LICENSE-2.0
 *
 * Unless required by applicable law or agreed to in writing, software
 * distributed under the License is distributed on an "AS IS" BASIS,
 * WITHOUT WARRANTIES OR CONDITIONS OF ANY KIND, either express or implied.
 * See the License for the specific language governing permissions and
 * limitations under the License.
 */

package org.axonframework.commandhandling.gateway;

import jakarta.annotation.Nonnull;
import jakarta.annotation.Nullable;
import org.axonframework.commandhandling.CommandBus;
import org.axonframework.commandhandling.CommandMessage;
import org.axonframework.commandhandling.CommandPriorityCalculator;
import org.axonframework.commandhandling.GenericCommandMessage;
import org.axonframework.commandhandling.RoutingStrategy;
import org.axonframework.common.infra.ComponentDescriptor;
import org.axonframework.messaging.Message;
import org.axonframework.messaging.MessageTypeResolver;
import org.axonframework.messaging.Metadata;
import org.axonframework.messaging.ResultMessage;
import org.axonframework.messaging.unitofwork.ProcessingContext;

import java.util.Optional;
import java.util.concurrent.CompletableFuture;

import static java.util.Objects.requireNonNull;

/**
 * Default implementation of the {@link CommandGateway} interface.
 *
 * @author Allard Buijze
 * @since 2.0.0
 */
public class DefaultCommandGateway implements CommandGateway {

    private final CommandBus commandBus;
    private final MessageTypeResolver messageTypeResolver;
    private final CommandPriorityCalculator priorityCalculator;
    private final RoutingStrategy routingKeyResolver;

    /**
     * Initialize the {@code DefaultCommandGateway} to send commands through given {@code commandBus}.
     * <p>
     * The {@link org.axonframework.messaging.QualifiedName names} for
     * {@link org.axonframework.commandhandling.CommandMessage CommandMessages} are resolved through the given
     * {@code nameResolver}.
     *
     * @param commandBus          The {@link CommandBus} to send commands on.
     * @param messageTypeResolver The {@link MessageTypeResolver} resolving the
     *                            {@link org.axonframework.messaging.QualifiedName names} for
     *                            {@link org.axonframework.commandhandling.CommandMessage CommandMessages} being
     *                            dispatched on the {@code commandBus}.
     * @param priorityCalculator  The {@link CommandPriorityCalculator} determining the priority of commands.
     * @param routingKeyResolver  The {@link RoutingStrategy} determining the routing key for commands.
     */
    public DefaultCommandGateway(@Nonnull CommandBus commandBus,
                                 @Nonnull MessageTypeResolver messageTypeResolver,
                                 @Nonnull CommandPriorityCalculator priorityCalculator,
                                 @Nonnull RoutingStrategy routingKeyResolver) {
        this.commandBus = requireNonNull(commandBus, "The commandBus may not be null.");
        this.messageTypeResolver = requireNonNull(messageTypeResolver, "The messageTypeResolver may not be null.");
        this.priorityCalculator = requireNonNull(priorityCalculator, "The CommandPriorityCalculator may not be null.");
        this.routingKeyResolver = requireNonNull(routingKeyResolver, "The RoutingStrategy may not be null.");
    }

    @Override
    public CommandResult send(@Nonnull Object command,
                              @Nullable ProcessingContext context) {
        CommandMessage commandMessage = asCommandMessage(command, Metadata.emptyInstance());
        return new FutureCommandResult(
                commandBus.dispatch(commandMessage, context)
                          .thenCompose(
                                  msg -> msg instanceof ResultMessage resultMessage && resultMessage.isExceptional()
                                          ? CompletableFuture.failedFuture(resultMessage.exceptionResult())
                                          : CompletableFuture.completedFuture(msg)
                          )
        );
    }

    @Override
    public CommandResult send(@Nonnull Object command,
                              @Nonnull Metadata metadata,
                              @Nullable ProcessingContext context) {
        CommandMessage commandMessage = asCommandMessage(command, metadata);
        return new FutureCommandResult(
                commandBus.dispatch(commandMessage, context)
                          .thenCompose(
                                  msg -> msg instanceof ResultMessage resultMessage && resultMessage.isExceptional()
                                          ? CompletableFuture.failedFuture(resultMessage.exceptionResult())
                                          : CompletableFuture.completedFuture(msg)
                          )
        );
    }

    /**
     * Returns the given command as a {@link CommandMessage}.
     * <p>
     * If {@code command} already implements {@code CommandMessage}, it is returned as-is. When the {@code command} is
     * another implementation of {@link Message}, the {@link Message#payload()} and {@link Message#metadata()} are used
     * as input for a new {@link GenericCommandMessage}. Otherwise, the given {@code command} is wrapped into a
     * {@code GenericCommandMessage} as its payload.
     * <p>
     * When {@link CommandMessage#routingKey()} or {@link CommandMessage#priority()} are {@link Optional#empty() empty},
     * the configured {@link CommandPriorityCalculator} and {@link RoutingStrategy} will be invoked.
     *
     * @param command The command to wrap as {@link CommandMessage}.
     * @return A {@link CommandMessage} containing given {@code command} as payload, a {@code command} if it already
     * implements {@code CommandMessage}, or a {@code CommandMessage} based on the result of {@link Message#payload()}
     * and {@link Message#metadata()} for other {@link Message} implementations.
     */
    private CommandMessage asCommandMessage(Object command, Metadata metadata) {
        CommandMessage commandMessage;
        if (command instanceof CommandMessage) {
            commandMessage = (CommandMessage) command;
        } else {
            commandMessage = command instanceof Message message
                    ? new GenericCommandMessage(message.type(), message.payload(), message.metadata())
                    : new GenericCommandMessage(messageTypeResolver.resolveOrThrow(command), command, metadata);
        }
        return new GenericCommandMessage(
                commandMessage,
                commandMessage.routingKey().orElse(routingKeyResolver.getRoutingKey(commandMessage)),
                commandMessage.priority().orElse(priorityCalculator.determinePriority(commandMessage))
        );
    }
<<<<<<< HEAD

    private String resolveRoutingKey(CommandMessage commandMessage) {
        return routingKeyResolver == null ? null : routingKeyResolver.getRoutingKey(commandMessage);
    }

    private OptionalInt resolvePriority(CommandMessage commandMessage) {
        return priorityCalculator == null
                ? OptionalInt.empty()
                : OptionalInt.of(priorityCalculator.determinePriority(commandMessage));
    }

    @Override
    public void describeTo(@Nonnull ComponentDescriptor descriptor) {
        descriptor.describeProperty("commandBus", commandBus);
        descriptor.describeProperty("messageTypeResolver", messageTypeResolver);
        descriptor.describeProperty("priorityCalculator", priorityCalculator);
        descriptor.describeProperty("routingKeyResolver", routingKeyResolver);
    }
=======
>>>>>>> ee63597e
}<|MERGE_RESOLUTION|>--- conflicted
+++ resolved
@@ -133,17 +133,6 @@
                 commandMessage.priority().orElse(priorityCalculator.determinePriority(commandMessage))
         );
     }
-<<<<<<< HEAD
-
-    private String resolveRoutingKey(CommandMessage commandMessage) {
-        return routingKeyResolver == null ? null : routingKeyResolver.getRoutingKey(commandMessage);
-    }
-
-    private OptionalInt resolvePriority(CommandMessage commandMessage) {
-        return priorityCalculator == null
-                ? OptionalInt.empty()
-                : OptionalInt.of(priorityCalculator.determinePriority(commandMessage));
-    }
 
     @Override
     public void describeTo(@Nonnull ComponentDescriptor descriptor) {
@@ -152,6 +141,4 @@
         descriptor.describeProperty("priorityCalculator", priorityCalculator);
         descriptor.describeProperty("routingKeyResolver", routingKeyResolver);
     }
-=======
->>>>>>> ee63597e
 }