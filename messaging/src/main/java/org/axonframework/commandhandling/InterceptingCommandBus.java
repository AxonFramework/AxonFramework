--- conflicted
+++ resolved
@@ -47,15 +47,9 @@
 public class InterceptingCommandBus implements CommandBus {
 
     private final CommandBus delegate;
-<<<<<<< HEAD
-    private final List<MessageHandlerInterceptor<CommandMessage<?>>> handlerInterceptors;
-    private final List<MessageDispatchInterceptor<? super Message<?>>> dispatchInterceptors;
+    private final List<MessageHandlerInterceptor<CommandMessage>> handlerInterceptors;
+    private final List<MessageDispatchInterceptor<? super Message>> dispatchInterceptors;
 
-=======
-    private final LinkedList<MessageHandlerInterceptor<? super CommandMessage>> handlerInterceptors;
-    private final List<MessageDispatchInterceptor<? super CommandMessage>> dispatchInterceptors;
-    private final BiFunction<CommandMessage, ProcessingContext, MessageStream<CommandResultMessage<?>>> dispatcher;
->>>>>>> 9384d039
 
     /**
      * Constructs a {@code InterceptingCommandBus}, delegating dispatching and handling logic to the given
@@ -69,13 +63,8 @@
      */
     public InterceptingCommandBus(
             @Nonnull CommandBus delegate,
-<<<<<<< HEAD
-            @Nonnull List<MessageHandlerInterceptor<CommandMessage<?>>> handlerInterceptors,
-            @Nonnull List<MessageDispatchInterceptor<? super Message<?>>> dispatchInterceptors
-=======
-            @Nonnull List<MessageHandlerInterceptor<? super CommandMessage>> handlerInterceptors,
-            @Nonnull List<MessageDispatchInterceptor<? super CommandMessage>> dispatchInterceptors
->>>>>>> 9384d039
+            @Nonnull List<MessageHandlerInterceptor<CommandMessage>> handlerInterceptors,
+            @Nonnull List<MessageDispatchInterceptor<? super Message>> dispatchInterceptors
     ) {
         this.delegate = requireNonNull(delegate, "The command bus delegate must be null.");
         this.handlerInterceptors = new ArrayList<>(
@@ -84,38 +73,17 @@
         this.dispatchInterceptors = new ArrayList<>(
                 requireNonNull(dispatchInterceptors, "The dispatch interceptors must not be null.")
         );
-<<<<<<< HEAD
-=======
-
-        Iterator<MessageDispatchInterceptor<? super CommandMessage>> di =
-                new LinkedList<>(dispatchInterceptors).descendingIterator();
-        BiFunction<CommandMessage, ProcessingContext, MessageStream<CommandResultMessage<?>>> dis =
-                (c, p) -> MessageStream.fromFuture(delegate.dispatch(c, p));
-        while (di.hasNext()) {
-            dis = new Dispatcher(di.next(), dis);
-        }
-        this.dispatcher = dis;
->>>>>>> 9384d039
     }
 
     @Override
     public InterceptingCommandBus subscribe(@Nonnull QualifiedName name,
                                             @Nonnull CommandHandler commandHandler) {
         CommandHandler handler = requireNonNull(commandHandler, "The command handler cannot be null.");
-<<<<<<< HEAD
         delegate.subscribe(name, (command, context)
                 -> new CommandMessageHandlerInterceptorChain(handlerInterceptors, handler)
                 .proceed(command, context)
                 .first()
                 .cast());
-=======
-        Iterator<MessageHandlerInterceptor<? super CommandMessage>> iter = handlerInterceptors.descendingIterator();
-        CommandHandler interceptedHandler = handler;
-        while (iter.hasNext()) {
-            interceptedHandler = new InterceptedHandler(iter.next(), interceptedHandler);
-        }
-        delegate.subscribe(name, interceptedHandler);
->>>>>>> 9384d039
         return this;
     }
 
@@ -140,64 +108,4 @@
         descriptor.describeProperty("handlerInterceptors", handlerInterceptors);
         descriptor.describeProperty("dispatchInterceptors", dispatchInterceptors);
     }
-<<<<<<< HEAD
-=======
-
-    private record InterceptedHandler(
-            MessageHandlerInterceptor<? super CommandMessage> interceptor,
-            CommandHandler next
-    ) implements CommandHandler, InterceptorChain<CommandMessage, CommandResultMessage<?>> {
-
-        @Nonnull
-        @Override
-        public MessageStream.Single<CommandResultMessage<?>> handle(@Nonnull CommandMessage message,
-                                                                    @Nonnull ProcessingContext processingContext) {
-            try {
-                return interceptor.interceptOnHandle(message, processingContext, this)
-                                  .first();
-            } catch (RuntimeException e) {
-                return MessageStream.failed(e);
-            }
-        }
-
-        @Override
-        public Object proceedSync(@Nonnull ProcessingContext context) {
-            throw new UnsupportedOperationException("Sync processing not supported");
-        }
-
-        @Override
-        public MessageStream<CommandResultMessage<?>> proceed(@Nonnull CommandMessage message,
-                                                              @Nonnull ProcessingContext context) {
-            return next.handle(message, context);
-        }
-    }
-
-    private record Dispatcher(
-            MessageDispatchInterceptor<? super CommandMessage> interceptor,
-            BiFunction<CommandMessage, ProcessingContext, MessageStream<CommandResultMessage<?>>> next
-    ) implements BiFunction<CommandMessage, ProcessingContext, MessageStream<CommandResultMessage<?>>>,
-            InterceptorChain<CommandMessage, CommandResultMessage<?>> {
-
-        @Override
-        public MessageStream<CommandResultMessage<?>> apply(CommandMessage commandMessage,
-                                                            ProcessingContext processingContext) {
-            try {
-                return interceptor.interceptOnDispatch(commandMessage, processingContext, this);
-            } catch (RuntimeException e) {
-                return MessageStream.failed(e);
-            }
-        }
-
-        @Override
-        public Object proceedSync(@Nonnull ProcessingContext context) {
-            throw new UnsupportedOperationException("Sync processing not supported ");
-        }
-
-        @Override
-        public MessageStream<CommandResultMessage<?>> proceed(@Nonnull CommandMessage message,
-                                                              @Nonnull ProcessingContext context) {
-            return next.apply(message, context);
-        }
-    }
->>>>>>> 9384d039
 }