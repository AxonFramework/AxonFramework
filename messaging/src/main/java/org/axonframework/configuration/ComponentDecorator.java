--- conflicted
+++ resolved
@@ -50,11 +50,7 @@
      * @param config   The configuration of this Axon application. Provided to support retrieval of other
      *                 {@link NewConfiguration#getComponent(Class) components} for construction or mutation of the given
      *                 {@code delegate}.
-<<<<<<< HEAD
-     * @param name The name of the component being decorated
-=======
-     * @param name     The name of the component to decorate.
->>>>>>> 858559eb
+     * @param name The name of the component to decorated
      * @param delegate The delegate of type {@code C} to be decorated.
      * @return A decorated component of type {@code C}, typically based on the given {@code delegate}.
      */
