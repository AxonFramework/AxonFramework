--- conflicted
+++ resolved
@@ -51,13 +51,10 @@
     private final List<Module<?>> modules = new ArrayList<>();
 
     private final AtomicBoolean initialized = new AtomicBoolean(false);
-<<<<<<< HEAD
     private final List<RegisteredComponentDecorator<?>> componentDecorators = new ArrayList<>();
-=======
     private LifecycleSupportingConfiguration parent;
     private LifecycleSupportingConfiguration config;
     private final List<NewConfiguration> moduleConfigurations = new ArrayList<>();
->>>>>>> 74c4fe4a
 
     private OverrideBehavior overrideBehavior = OverrideBehavior.WARN;
 
