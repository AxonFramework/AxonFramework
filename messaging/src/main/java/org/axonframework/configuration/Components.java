--- conflicted
+++ resolved
@@ -123,20 +123,14 @@
      * @return {@code true} if a component is present and has been replaced, {@code false} if no component was present,
      * or has been removed by the replacement function.
      */
-<<<<<<< HEAD
-    public <C> boolean replace(Identifier<C> identifier,
-                               Function<Component<C>, Component<C>> replacement) {
-=======
     public <C> boolean replace(@Nonnull Identifier<C> identifier,
                                @Nonnull UnaryOperator<Component<? extends C>> replacement) {
->>>>>>> 858559eb
         //noinspection unchecked
         Component<?> newValue = components.computeIfPresent(identifier,
                                                             (i, c) -> replacement.apply((Component<C>) c));
         return newValue != null;
     }
 
-<<<<<<< HEAD
     /**
      * Invoke the given {@code processor} on all components that are registered in this collection.
      * <p>
@@ -146,10 +140,10 @@
      */
     public void postProcessComponents(Consumer<Component<?>> processor) {
         components.values().forEach(processor);
-=======
+    }
+
     @Override
     public void describeTo(@Nonnull ComponentDescriptor descriptor) {
         descriptor.describeProperty("components", components);
->>>>>>> 858559eb
     }
 }