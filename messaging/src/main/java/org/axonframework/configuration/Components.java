/*
 * Copyright (c) 2010-2025. Axon Framework
 *
 * Licensed under the Apache License, Version 2.0 (the "License");
 * you may not use this file except in compliance with the License.
 * You may obtain a copy of the License at
 *
 *    http://www.apache.org/licenses/LICENSE-2.0
 *
 * Unless required by applicable law or agreed to in writing, software
 * distributed under the License is distributed on an "AS IS" BASIS,
 * WITHOUT WARRANTIES OR CONDITIONS OF ANY KIND, either express or implied.
 * See the License for the specific language governing permissions and
 * limitations under the License.
 */

package org.axonframework.configuration;

import jakarta.annotation.Nonnull;
import jakarta.annotation.Nullable;
import org.axonframework.common.infra.ComponentDescriptor;
import org.axonframework.common.infra.DescribableComponent;
import org.axonframework.configuration.Component.Identifier;

import java.util.Map;
import java.util.Optional;
import java.util.Set;
import java.util.concurrent.ConcurrentHashMap;
import java.util.function.Function;
import java.util.function.UnaryOperator;

/**
 * Wrapper around a {@link Map} of {@link Component Components} stored per {@link Component.Identifier}.
 * <p>
 * Provides a cleaner interface to the {@link NewConfigurer} and {@link NewConfiguration} when interacting with the
 * configured {@code Components}.
 *
 * @author Steven van Beelen
 * @since 5.0.0
 */
public class Components implements DescribableComponent {

    private final Map<Identifier<?>, Component<?>> components = new ConcurrentHashMap<>();

    /**
     * Get an {@link Optional} on the {@link Component} registered under the given {@code identifier}.
     *
     * @param identifier The identifier to retrieve a {@link Component} for.
     * @param <C>        The type of the component to retrieve.
     * @return An {@link Optional} on the {@link Component} registered under the given {@code identifier}.
     */
    @Nonnull
    public <C> Optional<Component<C>> get(@Nonnull Identifier<C> identifier) {
        //noinspection unchecked
        return Optional.ofNullable((Component<C>) components.get(identifier));
    }

    /**
     * Get an {@link Optional} on the unwrapped {@link Component} registered under the given {@code identifier}.
     * <p>
     * This operation will invoke {@link Component#get()} as part of the retrieval.
     *
     * @param identifier The identifier to retrieve a component for.
     * @param <C>        The type of the component to retrieve.
     * @return An {@code Optional} on the component of type {@code C} registered under the given {@code identifier}.
     */
    @Nonnull
    public <C> Optional<C> getUnwrapped(@Nonnull Identifier<C> identifier) {
        return get(identifier).map(Component::get);
    }

    /**
     * Puts the given {@code component}, identified by the given {@code identifier}, in this collection.
     *
     * @param identifier The identifier for the {@code component} to put.
     * @param component  The component to put in this collection.
     * @param <C>        The type of the component to put.
     * @return A previous component registered under the given {@code identifier}, if present.
     */
    @Nullable
    public <C> Component<C> put(@Nonnull Identifier<C> identifier, @Nonnull Component<C> component) {
        //noinspection unchecked
        return (Component<C>) components.put(identifier, component);
    }

    /**
     * Computes a {@link Component} for the given {@code identifier} when absent, otherwise returns the
     * {@code Component} {@link #put(Identifier, Component)} under the {@code identifier}.
     * <p>
     * The given {@code compute} operation is <b>only</b> invoked when there is no {@code Component} present for the
     * given {@code identifier}.
     *
     * @param identifier The identifier for which to check if a {@link Component} is already present.
     * @param compute    The lambda computing the {@link Component} to put into this collection when absent.
     * @param <C>        The type of the component to get and compute if absent.
     * @return The previously {@link #put(Identifier, Component) put Component} identifier by the given
     * {@code identifier}. When absent, the outcome of the {@code compute} operation is returned
     */
    @Nonnull
    public <C> Component<C> computeIfAbsent(
            @Nonnull Identifier<C> identifier,
            @Nonnull Function<? super Identifier<?>, ? extends Component<?>> compute
    ) {
        //noinspection unchecked
        return (Component<C>) components.computeIfAbsent(identifier, compute);
    }

    /**
     * Check whether there is a {@link Component} present for the given {@code identifier}.
     *
     * @param identifier The identifier for which to check if there is a {@link Component} present.
     * @return {@code true} if this collection contains a {@link Component} identified by the given {@code identifier},
     * {@code false} otherwise.
     */
    public boolean contains(@Nonnull Identifier<?> identifier) {
        return components.containsKey(identifier);
    }

<<<<<<< HEAD
    @Override
    public void describeTo(@Nonnull ComponentDescriptor descriptor) {
        descriptor.describeProperty("components", components);
=======
    /**
     * Returns the identifiers of the components currently registered.
     *
     * @return A set with the identifiers of registered components.
     */
    public Set<Identifier<?>> identifiers() {
        return Set.copyOf(components.keySet());
    }

    /**
     * Replace the component registered under the given {@code identifier} with the instance returned by given
     * {@code replacement} function. If no component is registered under the given identifier, nothing happens.
     * <p>
     * If the given {@code replacement} function returns null, the component registration is removed.
     *
     * @param identifier  The identifier of the component to replace.
     * @param replacement The function providing the replacement value, based on the currently registered component.
     * @param <C>         The type of component registered.
     * @return {@code true} if a component is present and has been replaced, {@code false} if no component was present,
     * or has been removed by the replacement function.
     */
    public <C> boolean replace(@Nonnull Identifier<C> identifier,
                               @Nonnull UnaryOperator<Component<? extends C>> replacement) {
        //noinspection unchecked
        Component<?> newValue = components.computeIfPresent(identifier,
                                                            (i, c) -> replacement.apply((Component<? extends C>) c));
        return newValue != null;
>>>>>>> caeab58c
    }
}<|MERGE_RESOLUTION|>--- conflicted
+++ resolved
@@ -116,11 +116,6 @@
         return components.containsKey(identifier);
     }
 
-<<<<<<< HEAD
-    @Override
-    public void describeTo(@Nonnull ComponentDescriptor descriptor) {
-        descriptor.describeProperty("components", components);
-=======
     /**
      * Returns the identifiers of the components currently registered.
      *
@@ -148,6 +143,10 @@
         Component<?> newValue = components.computeIfPresent(identifier,
                                                             (i, c) -> replacement.apply((Component<? extends C>) c));
         return newValue != null;
->>>>>>> caeab58c
+    }
+
+    @Override
+    public void describeTo(@Nonnull ComponentDescriptor descriptor) {
+        descriptor.describeProperty("components", components);
     }
 }