--- conflicted
+++ resolved
@@ -168,11 +168,7 @@
     /**
      * Registers the given {@link ParameterResolverFactory} factory in this {@code Configurer}.
      * <p>
-<<<<<<< HEAD
      * The {@code parameterResolverFactoryBuilder} receives the {@link Configuration} as input and is expected to return
-=======
-     * The {@code parameterResolverFactoryFactory} receives the {@link Configuration} as input and is expected to return
->>>>>>> fc944ad8
      * a {@link ParameterResolverFactory} instance.
      *
      * @param parameterResolverFactoryBuilder The builder constructing the {@link ParameterResolverFactory}.
