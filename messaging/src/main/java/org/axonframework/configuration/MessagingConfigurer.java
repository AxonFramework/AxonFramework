--- conflicted
+++ resolved
@@ -230,7 +230,6 @@
     }
 
     /**
-<<<<<<< HEAD
      * Registers the given {@link CorrelationDataProvider} factory in this {@code providerBuilder}.
      * <p>
      * The {@code interceptorBuilder} receives the {@link Configuration} as input and is expected to return a
@@ -254,14 +253,8 @@
     }
 
     /**
-     * Registers the given {@link MessageDispatchInterceptor} factory in this {@code Configurer}.
-     * <p>
-     * The {@code interceptorBuilder} receives the {@link Configuration} as input and is expected to return a
-     * {@code MessageDispatchInterceptor} instance.
-=======
      * Registers the given generic {@link Message} {@link MessageDispatchInterceptor} factory in this
      * {@code Configurer}.
->>>>>>> 93b1f480
      * <p>
      * The {@code interceptorBuilder} receives the {@link Configuration} as input and is expected to return a generic
      * {@code Message} {@code MessageDispatchInterceptor} instance.
