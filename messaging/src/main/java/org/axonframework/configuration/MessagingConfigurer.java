--- conflicted
+++ resolved
@@ -84,17 +84,11 @@
      * @return The current instance of the {@code Configurer} for a fluent API.
      * @see #create()
      */
-<<<<<<< HEAD
-    public static MessagingConfigurer enhance(@Nonnull ApplicationConfigurer axonApplication) {
-        return new MessagingConfigurer(axonApplication)
+    public static MessagingConfigurer enhance(@Nonnull ApplicationConfigurer applicationConfigurer) {
+        return new MessagingConfigurer(applicationConfigurer)
                 .componentRegistry(cr -> cr
                         .registerEnhancer(new MessagingConfigurationDefaults())
                 );
-=======
-    public static MessagingConfigurer enhance(@Nonnull ApplicationConfigurer applicationConfigurer) {
-        return new MessagingConfigurer(applicationConfigurer)
-                .componentRegistry(cr -> cr.registerEnhancer(new MessagingConfigurationDefaults()));
->>>>>>> 7ab8fb56
     }
 
     /**
