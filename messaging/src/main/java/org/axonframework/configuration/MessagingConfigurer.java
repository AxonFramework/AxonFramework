--- conflicted
+++ resolved
@@ -25,11 +25,8 @@
 
 import java.util.function.Consumer;
 
-<<<<<<< HEAD
+import static java.util.Objects.requireNonNull;
 import static org.axonframework.messaging.configuration.reflection.ParameterResolverFactoryUtils.registerToComponentRegistry;
-=======
-import static java.util.Objects.requireNonNull;
->>>>>>> 9aeaa700
 
 /**
  * The messaging {@link ComponentRegistry} of Axon Framework's configuration API.
@@ -159,7 +156,7 @@
     public MessagingConfigurer registerParameterResolverFactory(
             @Nonnull ComponentFactory<ParameterResolverFactory> parameterResolverFactoryFactory
     ) {
-        axonApplication.componentRegistry(registry -> registerToComponentRegistry(
+        applicationConfigurer.componentRegistry(registry -> registerToComponentRegistry(
                 registry,
                 parameterResolverFactoryFactory::build
         ));
