/*
 * Copyright (c) 2010-2025. Axon Framework
 *
 * Licensed under the Apache License, Version 2.0 (the "License");
 * you may not use this file except in compliance with the License.
 * You may obtain a copy of the License at
 *
 *    http://www.apache.org/licenses/LICENSE-2.0
 *
 * Unless required by applicable law or agreed to in writing, software
 * distributed under the License is distributed on an "AS IS" BASIS,
 * WITHOUT WARRANTIES OR CONDITIONS OF ANY KIND, either express or implied.
 * See the License for the specific language governing permissions and
 * limitations under the License.
 */

package org.axonframework.configuration;

import jakarta.annotation.Nonnull;
import jakarta.annotation.Nullable;
import org.axonframework.common.TypeReference;

import java.util.Objects;
import java.util.concurrent.CompletableFuture;
import java.util.function.BiConsumer;
import java.util.function.Consumer;

/**
 * Defines the structure of a {@link Component} that is available in the {@link Configuration} of the application or one
 * of its {@link Module Modules}.
 * <p>
 * Components are identified by a combination of their declared type and a name. The declared type is generally an
 * interface that all implementations are expected to implement. The name can be any non-empty string value that
 * identifies a particular instance of a component. If the name is not relevant, for example because only a single
 * instance is expected to be present, it can be omitted in the definition, in which case it will default to the simple
 * class name of the declared {@code Component} type.
 * <p>
 * For example, to create a component of type {@code MyComponentInterface} with an implementation that has a dependency,
 * it would look as follows:
 * <pre><code>
 * ComponentDefinition.ofType(MyComponentInterface.class)
 *                    .withBuilder(config -> new MyComponentImplementation(config.getComponent(MyDependency.class)))
 *                    .onStart(0, MyComponentImplementation::start)
 *                    .onShutdown(0, MyComponentImplementation::shutdown)
 * </code></pre>
 * <p>
 * Alternatively, you can specify a name to make multiple instances of the same component in the same configuration:
 * <pre><code>
 *     ComponentDefinition.ofTypeAndName(MyComponentInterface.class, "MyName")
 *                        .withBuilder(config -> ...)
 * </code></pre>
 * <p>
 * If an instance of the component is already constructed, it is more efficient to register it directly
 * <pre><code>
 *     ComponentDefinition.ofTypeAndName(MyComponentInterface.class, "MyName")
 *                        .withInstance(myPreCreatedInstance)
 * </code></pre>
 *
 * @param <C> The declared type of the component.
 * @author Allard Buijze
 * @since 5.0.0
 */
public sealed interface ComponentDefinition<C> permits ComponentDefinition.ComponentCreator {

    /**
<<<<<<< HEAD
     * Starts defining a component with given declared {@code type}. The name will default to the simple class name of
     * that {@code type}. To distinguish between different instances of the same type, consider using
     * {@link #ofTypeAndName(Class, String)} instead. In case the component carries a generic type, consider using
     * {@link #ofTypeAndName(TypeReference, String)} instead to prevent casting errors during registration
     * of the component.
=======
     * Starts defining a component with given declared {@code type}. To distinguish between different instances of the
     * same type, consider using {@link #ofTypeAndName(Class, String)} instead. In case the component carries a generic
     * type, consider using {@link #ofType(TypeReference)} instead to prevent casting errors during registration of the
     * component.
>>>>>>> 61b149b5
     * <p>
     * Either {@link IncompleteComponentDefinition#withBuilder(ComponentBuilder) withBuilder(...)} or
     * {@link IncompleteComponentDefinition#withInstance(Object) withInstance(...)} must be called on the result of this
     * invocation to create a valid {@code ComponentDefinition} instance.
     *
     * @param type The declared type of the component.
     * @param <C>  The declared type of the component.
     * @return A builder to complete the creation of a {@code ComponentDefinition}.
     * @see #ofTypeAndName(Class, String)
     */
    static <C> IncompleteComponentDefinition<C> ofType(@Nonnull Class<C> type) {
        return ofTypeAndName(type, null);
    }

    /**
     * Starts defining a component with given declared {@code type} and {@code name}. If only a single instance of a
     * component is expected to be used, consider using {@link #ofType(Class)} instead. In case the component carries a
     * generic type, consider using {@link #ofTypeAndName(TypeReference, String)} instead to prevent casting errors
     * during registration of the component.
     *
     * @param type The declared type of this component.
     * @param name The name of this component. Use {@code null} when there is no name or use {@link #ofType(Class)}
     *             instead.
     * @param <C>  The declared type of this component.
     * @return A builder to complete the creation of a {@code ComponentDefinition}.
     */
    static <C> IncompleteComponentDefinition<C> ofTypeAndName(@Nonnull Class<C> type, @Nullable String name) {
        return new IncompleteComponentDefinition<>() {

            @Override
            public ComponentDefinition<C> withInstance(@Nonnull C instance) {
                return new InstantiatedComponentDefinition<>(new Component.Identifier<>(type, name), instance);
            }

            @Override
            public ComponentDefinition<C> withBuilder(@Nonnull ComponentBuilder<? extends C> builder) {
                return new LazyInitializedComponentDefinition<>(new Component.Identifier<>(type, name), builder);
            }
        };
    }

    /**
<<<<<<< HEAD
     * Starts defining a component with given declared {@code type}. The name will default to the simple class name of
     * that {@code type}. To distinguish between different instances of the same type, consider using
     * {@link #ofTypeAndName(TypeReference, String)} instead.
     * <p>
     * This method is a convenience overload of {@link #ofTypeAndName(Class, String)} that can accept a type
     * reference so components with generic types can be registered without casting errors. If your component does not
     * have a generic type, consider using {@link #ofTypeAndName(Class, String)} instead.
=======
     * Starts defining a component with given declared {@code type}. To distinguish between different instances of the
     * same type, consider using {@link #ofTypeAndName(TypeReference, String)} instead.
     * <p>
     * This method is a convenience overload of {@link #ofTypeAndName(Class, String)} that can accept a type reference
     * so components with generic types can be registered without casting errors. If your component does not have a
     * generic type, consider using {@link #ofTypeAndName(Class, String)} instead.
>>>>>>> 61b149b5
     * <p>
     * Either {@link IncompleteComponentDefinition#withBuilder(ComponentBuilder) withBuilder(...)} or
     * {@link IncompleteComponentDefinition#withInstance(Object) withInstance(...)} must be called on the result of this
     * invocation to create a valid {@code ComponentDefinition} instance.
     *
     * @param type The declared type of the component.
     * @param <C>  The declared type of the component.
     * @return A builder to complete the creation of a {@code ComponentDefinition}.
     * @see #ofTypeAndName(Class, String)
     */
    static <C> IncompleteComponentDefinition<C> ofType(@Nonnull TypeReference<C> type) {
<<<<<<< HEAD
        return ofTypeAndName(type, requireNonNull(type, "The type cannot be null.").getType().getSimpleName());
=======
        return ofTypeAndName(type, null);
>>>>>>> 61b149b5
    }

    /**
     * Starts defining a component with given declared {@code type} and {@code name}. If only a single instance of a
     * component is expected to be used, consider using {@link #ofType(TypeReference)} instead.
     * <p>
<<<<<<< HEAD
     * This method is a convenience overload of {@link #ofTypeAndName(Class, String)} that can accept a type
     * reference so components with generic types can be registered without casting errors. If your component does not
     * have a generic type, consider using {@link #ofTypeAndName(Class, String)} instead.
     *
=======
     * This method is a convenience overload of {@link #ofTypeAndName(Class, String)} that can accept a type reference
     * so components with generic types can be registered without casting errors. If your component does not have a
     * generic type, consider using {@link #ofTypeAndName(Class, String)} instead.
>>>>>>> 61b149b5
     *
     * @param type The declared type of this component.
     * @param name The name of this component.
     * @param <C>  The declared type of this component.
     * @return A builder to complete the creation of a {@code ComponentDefinition}.
     */
<<<<<<< HEAD
    static <C> IncompleteComponentDefinition<C> ofTypeAndName(@Nonnull TypeReference<C> type, @Nonnull String name) {
        return new IncompleteComponentDefinition<>() {
            @Override
            public ComponentDefinition<C> withInstance(@Nonnull C instance) {
                return new InstantiatedComponentDefinition<C>(new Component.Identifier<C>((Class<C>) type.getType(),
                                                                                          name), instance);
=======
    static <C> IncompleteComponentDefinition<C> ofTypeAndName(@Nonnull TypeReference<C> type, @Nullable String name) {
        return new IncompleteComponentDefinition<>() {
            private final Component.Identifier<C> identifier = new Component.Identifier<>(
                    type.getTypeAsClass(), name
            );

            @Override
            public ComponentDefinition<C> withInstance(@Nonnull C instance) {
                return new InstantiatedComponentDefinition<>(identifier, instance);
>>>>>>> 61b149b5
            }

            @Override
            public ComponentDefinition<C> withBuilder(@Nonnull ComponentBuilder<? extends C> builder) {
<<<<<<< HEAD
                return new LazyInitializedComponentDefinition<C, C>(new Component.Identifier<C>((Class<C>) type.getType(),
                                                                                                name),
                                                                    (ComponentBuilder<C>) builder);
=======
                return new LazyInitializedComponentDefinition<>(identifier, builder);
>>>>>>> 61b149b5
            }
        };
    }

    /**
     * Registers the given {@code handler} to be invoked during the startup lifecycle of the application in the given
     * {@code phase}.
     *
     * @param phase   The phase in which to invoke the given {@code handler}.
     * @param handler The start handler to execute on the component.
     * @return A {@code ComponentDefinition} with the start handler defined.
     */
    ComponentDefinition<C> onStart(int phase, @Nonnull ComponentLifecycleHandler<C> handler);

    /**
     * Registers the given {@code handler} to be invoked during the startup lifecycle of the application in the given
     * {@code phase}.
     *
     * @param phase   The phase in which to invoke the given {@code handler}.
     * @param handler The start handler to execute on the component.
     * @return A {@code ComponentDefinition} with the start handler defined.
     */
    default ComponentDefinition<C> onStart(int phase, @Nonnull Consumer<C> handler) {
        return onStart(phase, (config, component) -> {
            Objects.requireNonNull(handler, "The start handler cannot be null.")
                   .accept(component);
            return CompletableFuture.completedFuture(null);
        });
    }

    /**
     * Registers the given {@code handler} to be invoked during the startup lifecycle of the application in the given
     * {@code phase}.
     *
     * @param phase   The phase in which to invoke the given {@code handler}.
     * @param handler The start handler to execute on the component.
     * @return A {@code ComponentDefinition} with the start handler defined.
     */
    default ComponentDefinition<C> onStart(int phase, @Nonnull BiConsumer<Configuration, C> handler) {
        return onStart(phase, (config, component) -> {
            Objects.requireNonNull(handler, "The start handler cannot be null.")
                   .accept(config, component);
            return CompletableFuture.completedFuture(null);
        });
    }

    /**
     * Registers the given {@code handler} to be invoked during the shutdown lifecycle of the application in the given
     * {@code phase}.
     *
     * @param phase   The phase in which to invoke the given {@code handler}.
     * @param handler The action to execute on the component.
     * @return A {@code ComponentDefinition} with the shutdown handler defined.
     */
    ComponentDefinition<C> onShutdown(int phase, @Nonnull ComponentLifecycleHandler<C> handler);

    /**
     * Registers the given {@code handler} to be invoked during the shutdown lifecycle of the application in the given
     * {@code phase}.
     *
     * @param phase   The phase in which to invoke the given {@code handler}.
     * @param handler The action to execute on the component.
     * @return A {@code ComponentDefinition} with the shutdown handler defined.
     */
    default ComponentDefinition<C> onShutdown(int phase, @Nonnull Consumer<C> handler) {
        return onShutdown(phase, (config, component) -> {
            Objects.requireNonNull(handler, "The shutdown handler cannot be null.")
                   .accept(component);
            return CompletableFuture.completedFuture(null);
        });
    }

    /**
     * Registers the given {@code handler} to be invoked during the shutdown lifecycle of the application in the given
     * {@code phase}.
     *
     * @param phase   The phase in which to invoke this handler.
     * @param handler The action to execute on the component.
     * @return A {@code ComponentDefinition} with the shutdown handler defined.
     */
    default ComponentDefinition<C> onShutdown(int phase, @Nonnull BiConsumer<Configuration, C> handler) {
        return onShutdown(phase, (config, component) -> {
            Objects.requireNonNull(handler, "The shutdown handler cannot be null.")
                   .accept(config, component);
            return CompletableFuture.completedFuture(null);
        });
    }

    /**
     * Returns the given type of this {@code ComponentDefinition}, set on {@link #ofType(Class)} or
     * {@link #ofTypeAndName(Class, String)}.
     *
     * @return The given type of this {@code ComponentDefinition}.
     */
    Class<C> type();

    /**
     * Returns the given name of this {@code ComponentDefinition}, set on {@link #ofTypeAndName(Class, String)}.
     * <p>
     * Defaults to the {@link Class#getSimpleName()} of the {@link #type()} when not explicitely set.
     *
     * @return The given name of this {@code ComponentDefinition}.
     */
    String name();

    /**
     * Mandatory interface to be implemented by all implementations of {@code ComponentDefinition}.
     * <p>
     * This separation will hide these methods from general use of the {@code ComponentDefinition}, while enforcing that
     * all {@code ComponentDefinition} instances will declare this method.
     *
     * @param <C> The type of component defined.
     */
    non-sealed interface ComponentCreator<C> extends ComponentDefinition<C> {

        /**
         * Create a component matching the requirements configured on this definition.
         * <p>
         * Multiple invocations of this method should return the same instance.
         *
         * @return A component based on this definition.
         */
        Component<C> createComponent();
    }

    /**
     * Represents an intermediate step in the creation of a {@link ComponentDefinition}.
     * <p>
     * This step requires the call of either {@link #withInstance(Object) withInstance(...)} or
     * {@link #withBuilder(ComponentBuilder) withBuilder(...)} to create a usable {@code ComponentDefinition}.
     *
     * @param <C> The declared type of the component.
     */
    interface IncompleteComponentDefinition<C> {

        /**
         * Creates a {@code ComponentDefinition} with the given pre-instantiated {@code instance} of a component.
         * <p>
         * If you require lazy instantiation of components, consider using {@link #withBuilder(ComponentBuilder)}
         * instead.
         *
         * @param instance The instance to declare as the implementation of this component.
         * @return A {@code ComponentDefinition} for further configuration.
         */
        ComponentDefinition<C> withInstance(@Nonnull C instance);

        /**
         * Creates a {@code ComponentDefinition} that creates an instance on-demand using the given {@code builder}
         * method.
         * <p>
         * If you have already instantiated a component, consider using {@link #withInstance(Object)} instead.
         *
         * @param builder The builder used to create an instance, when required.
         * @return A {@code ComponentDefinition} for further configuration.
         */
        ComponentDefinition<C> withBuilder(@Nonnull ComponentBuilder<? extends C> builder);
    }

    /**
     * Reference to the type of a component that contains generics. This prevents casting errors during registration
     * of components that have a generic type.
     *
     * @param <E> The type of the component.
     */
    interface TypeReference<E> {

        /**
         * Returns the type of the component.
         *
         * @return The type of the component.
         */
        Class<? super E> getType();
    }
}<|MERGE_RESOLUTION|>--- conflicted
+++ resolved
@@ -63,18 +63,10 @@
 public sealed interface ComponentDefinition<C> permits ComponentDefinition.ComponentCreator {
 
     /**
-<<<<<<< HEAD
-     * Starts defining a component with given declared {@code type}. The name will default to the simple class name of
-     * that {@code type}. To distinguish between different instances of the same type, consider using
-     * {@link #ofTypeAndName(Class, String)} instead. In case the component carries a generic type, consider using
-     * {@link #ofTypeAndName(TypeReference, String)} instead to prevent casting errors during registration
-     * of the component.
-=======
      * Starts defining a component with given declared {@code type}. To distinguish between different instances of the
      * same type, consider using {@link #ofTypeAndName(Class, String)} instead. In case the component carries a generic
      * type, consider using {@link #ofType(TypeReference)} instead to prevent casting errors during registration of the
      * component.
->>>>>>> 61b149b5
      * <p>
      * Either {@link IncompleteComponentDefinition#withBuilder(ComponentBuilder) withBuilder(...)} or
      * {@link IncompleteComponentDefinition#withInstance(Object) withInstance(...)} must be called on the result of this
@@ -117,22 +109,12 @@
     }
 
     /**
-<<<<<<< HEAD
-     * Starts defining a component with given declared {@code type}. The name will default to the simple class name of
-     * that {@code type}. To distinguish between different instances of the same type, consider using
-     * {@link #ofTypeAndName(TypeReference, String)} instead.
-     * <p>
-     * This method is a convenience overload of {@link #ofTypeAndName(Class, String)} that can accept a type
-     * reference so components with generic types can be registered without casting errors. If your component does not
-     * have a generic type, consider using {@link #ofTypeAndName(Class, String)} instead.
-=======
      * Starts defining a component with given declared {@code type}. To distinguish between different instances of the
      * same type, consider using {@link #ofTypeAndName(TypeReference, String)} instead.
      * <p>
      * This method is a convenience overload of {@link #ofTypeAndName(Class, String)} that can accept a type reference
      * so components with generic types can be registered without casting errors. If your component does not have a
      * generic type, consider using {@link #ofTypeAndName(Class, String)} instead.
->>>>>>> 61b149b5
      * <p>
      * Either {@link IncompleteComponentDefinition#withBuilder(ComponentBuilder) withBuilder(...)} or
      * {@link IncompleteComponentDefinition#withInstance(Object) withInstance(...)} must be called on the result of this
@@ -144,41 +126,22 @@
      * @see #ofTypeAndName(Class, String)
      */
     static <C> IncompleteComponentDefinition<C> ofType(@Nonnull TypeReference<C> type) {
-<<<<<<< HEAD
-        return ofTypeAndName(type, requireNonNull(type, "The type cannot be null.").getType().getSimpleName());
-=======
         return ofTypeAndName(type, null);
->>>>>>> 61b149b5
     }
 
     /**
      * Starts defining a component with given declared {@code type} and {@code name}. If only a single instance of a
      * component is expected to be used, consider using {@link #ofType(TypeReference)} instead.
      * <p>
-<<<<<<< HEAD
-     * This method is a convenience overload of {@link #ofTypeAndName(Class, String)} that can accept a type
-     * reference so components with generic types can be registered without casting errors. If your component does not
-     * have a generic type, consider using {@link #ofTypeAndName(Class, String)} instead.
-     *
-=======
      * This method is a convenience overload of {@link #ofTypeAndName(Class, String)} that can accept a type reference
      * so components with generic types can be registered without casting errors. If your component does not have a
      * generic type, consider using {@link #ofTypeAndName(Class, String)} instead.
->>>>>>> 61b149b5
      *
      * @param type The declared type of this component.
      * @param name The name of this component.
      * @param <C>  The declared type of this component.
      * @return A builder to complete the creation of a {@code ComponentDefinition}.
      */
-<<<<<<< HEAD
-    static <C> IncompleteComponentDefinition<C> ofTypeAndName(@Nonnull TypeReference<C> type, @Nonnull String name) {
-        return new IncompleteComponentDefinition<>() {
-            @Override
-            public ComponentDefinition<C> withInstance(@Nonnull C instance) {
-                return new InstantiatedComponentDefinition<C>(new Component.Identifier<C>((Class<C>) type.getType(),
-                                                                                          name), instance);
-=======
     static <C> IncompleteComponentDefinition<C> ofTypeAndName(@Nonnull TypeReference<C> type, @Nullable String name) {
         return new IncompleteComponentDefinition<>() {
             private final Component.Identifier<C> identifier = new Component.Identifier<>(
@@ -188,18 +151,11 @@
             @Override
             public ComponentDefinition<C> withInstance(@Nonnull C instance) {
                 return new InstantiatedComponentDefinition<>(identifier, instance);
->>>>>>> 61b149b5
             }
 
             @Override
             public ComponentDefinition<C> withBuilder(@Nonnull ComponentBuilder<? extends C> builder) {
-<<<<<<< HEAD
-                return new LazyInitializedComponentDefinition<C, C>(new Component.Identifier<C>((Class<C>) type.getType(),
-                                                                                                name),
-                                                                    (ComponentBuilder<C>) builder);
-=======
                 return new LazyInitializedComponentDefinition<>(identifier, builder);
->>>>>>> 61b149b5
             }
         };
     }
@@ -357,20 +313,4 @@
          */
         ComponentDefinition<C> withBuilder(@Nonnull ComponentBuilder<? extends C> builder);
     }
-
-    /**
-     * Reference to the type of a component that contains generics. This prevents casting errors during registration
-     * of components that have a generic type.
-     *
-     * @param <E> The type of the component.
-     */
-    interface TypeReference<E> {
-
-        /**
-         * Returns the type of the component.
-         *
-         * @return The type of the component.
-         */
-        Class<? super E> getType();
-    }
 }