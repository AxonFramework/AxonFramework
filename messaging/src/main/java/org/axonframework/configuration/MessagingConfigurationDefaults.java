--- conflicted
+++ resolved
@@ -131,18 +131,11 @@
         };
     }
 
-<<<<<<< HEAD
     private static EventGateway defaultEventGateway(Configuration config) {
-        return DefaultEventGateway.builder()
-                                  .eventBus(config.getComponent(EventBus.class))
-                                  .build();
-=======
-    private static EventGateway defaultEventGateway(NewConfiguration config) {
         return new DefaultEventGateway(
                 config.getComponent(EventSink.class),
                 config.getComponent(MessageTypeResolver.class)
         );
->>>>>>> 703f3a5d
     }
 
     private static QueryGateway defaultQueryGateway(Configuration config) {
