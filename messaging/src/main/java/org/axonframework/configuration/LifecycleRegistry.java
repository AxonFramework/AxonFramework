--- conflicted
+++ resolved
@@ -88,13 +88,8 @@
      * @see AxonConfiguration#start()
      */
     default LifecycleRegistry onStart(int phase, @Nonnull Runnable startHandler) {
-<<<<<<< HEAD
-        Objects.requireNonNull(startHandler, "startHandler must not be null");
+        requireNonNull(startHandler, "The start handler must not be null.");
         return onStart(phase, (Consumer<NewConfiguration>) configuration -> startHandler.run());
-=======
-        requireNonNull(startHandler, "The start handler must not be null.");
-        return onStart(phase, (Consumer<AxonConfiguration>) configuration -> startHandler.run());
->>>>>>> 7ab8fb56
     }
 
     /**
@@ -128,15 +123,11 @@
      * @return The current instance of the {@code LifecycleRegistry} for a fluent API.
      * @see AxonConfiguration#start()
      */
-<<<<<<< HEAD
     default LifecycleRegistry onStart(int phase, @Nonnull Consumer<NewConfiguration> startHandler) {
-        Objects.requireNonNull(startHandler, "startHandler must not be null");
-=======
-    default LifecycleRegistry onStart(int phase, @Nonnull Consumer<AxonConfiguration> startHandler) {
->>>>>>> 7ab8fb56
+        requireNonNull(startHandler, "startHandler must not be null");
         return onStart(phase, configuration -> {
             try {
-                requireNonNull(startHandler, "The start handler must not be null.").accept(configuration);
+                startHandler.accept(configuration);
                 return FutureUtils.emptyCompletedFuture();
             } catch (Exception e) {
                 CompletableFuture<?> exceptionResult = new CompletableFuture<>();
@@ -189,13 +180,8 @@
      * @see AxonConfiguration#shutdown()
      */
     default LifecycleRegistry onShutdown(int phase, @Nonnull Runnable shutdownHandler) {
-<<<<<<< HEAD
-        Objects.requireNonNull(shutdownHandler, "shutdownHandler must not be null");
+        requireNonNull(shutdownHandler, "The shutdown handler must not be null.");
         return onShutdown(phase, (Consumer<NewConfiguration>) configuration -> shutdownHandler.run());
-=======
-        requireNonNull(shutdownHandler, "The shutdown handler must not be null.");
-        return onShutdown(phase, (Consumer<AxonConfiguration>) configuration -> shutdownHandler.run());
->>>>>>> 7ab8fb56
     }
 
     /**
@@ -229,15 +215,11 @@
      * @return The current instance of the {@code LifecycleRegistry} for a fluent API.
      * @see AxonConfiguration#shutdown()
      */
-<<<<<<< HEAD
     default LifecycleRegistry onShutdown(int phase, @Nonnull Consumer<NewConfiguration> shutdownHandler) {
-        Objects.requireNonNull(shutdownHandler, "shutdownHandler must not be null");
-=======
-    default LifecycleRegistry onShutdown(int phase, @Nonnull Consumer<AxonConfiguration> shutdownHandler) {
->>>>>>> 7ab8fb56
+        requireNonNull(shutdownHandler, "shutdownHandler must not be null");
         return onShutdown(phase, configuration -> {
             try {
-                requireNonNull(shutdownHandler, "The shutdown handler must not be null.").accept(configuration);
+                shutdownHandler.accept(configuration);
                 return FutureUtils.emptyCompletedFuture();
             } catch (Exception e) {
                 CompletableFuture<?> exceptionResult = new CompletableFuture<>();
