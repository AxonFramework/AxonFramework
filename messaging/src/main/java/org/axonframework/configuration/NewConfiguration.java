--- conflicted
+++ resolved
@@ -22,12 +22,9 @@
 import java.util.Optional;
 import java.util.function.Supplier;
 
-<<<<<<< HEAD
-=======
 import jakarta.annotation.Nonnull;
 import org.axonframework.common.infra.DescribableComponent;
 
->>>>>>> 858559eb
 /**
  * Interface providing access to all configured {@link Component components} in an Axon Framework application.
  *
