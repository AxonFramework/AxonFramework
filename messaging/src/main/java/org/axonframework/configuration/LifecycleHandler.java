--- conflicted
+++ resolved
@@ -37,9 +37,5 @@
      * @return a {@link CompletableFuture} of unknown type which enables chaining several {@code LifecycleHandler}
      * calls.
      */
-<<<<<<< HEAD
-    CompletableFuture<?> run(NewConfiguration configuration);
-=======
-    CompletableFuture<?> run(@Nonnull AxonConfiguration configuration);
->>>>>>> 7ab8fb56
+    CompletableFuture<?> run(@Nonnull NewConfiguration configuration);
 }