--- conflicted
+++ resolved
@@ -20,11 +20,8 @@
 import org.axonframework.common.infra.DescribableComponent;
 import org.axonframework.configuration.Component.Identifier;
 
-<<<<<<< HEAD
-=======
 import java.util.Objects;
 
->>>>>>> 9aeaa700
 /**
  * The starting point when configuring any Axon Framework application.
  * <p>
@@ -217,8 +214,7 @@
      * @param overridePolicy The override policy for components defined in this registry.
      * @return The current instance of the {@code Configurer} for a fluent API.
      */
-<<<<<<< HEAD
-    ComponentRegistry setOverrideBehavior(OverrideBehavior overrideBehavior);
+    ComponentRegistry setOverridePolicy(OverridePolicy overridePolicy);
 
     /**
      * Completely disables scanning for enhancers on the classpath through the {@link java.util.ServiceLoader}
@@ -240,7 +236,4 @@
      * @return The current instance of the {@code Configurer} for a fluent API.
      */
     DefaultComponentRegistry disableEnhancer(Class<? extends ConfigurationEnhancer> enhancerClass);
-=======
-    ComponentRegistry setOverridePolicy(OverridePolicy overridePolicy);
->>>>>>> 9aeaa700
 }