--- conflicted
+++ resolved
@@ -219,8 +219,7 @@
      * @param overridePolicy The override policy for components defined in this registry.
      * @return The current instance of the {@code Configurer} for a fluent API.
      */
-<<<<<<< HEAD
-    ComponentRegistry setOverridePolicy(OverridePolicy overridePolicy);
+    ComponentRegistry setOverridePolicy(@Nonnull OverridePolicy overridePolicy);
 
     /**
      * Completely disables scanning for enhancers on the classpath through the {@link java.util.ServiceLoader}
@@ -242,7 +241,4 @@
      * @return The current instance of the {@code Configurer} for a fluent API.
      */
     DefaultComponentRegistry disableEnhancer(Class<? extends ConfigurationEnhancer> enhancerClass);
-=======
-    ComponentRegistry setOverridePolicy(@Nonnull OverridePolicy overridePolicy);
->>>>>>> 7ab8fb56
 }