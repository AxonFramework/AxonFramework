/*
 * Copyright (c) 2010-2025. Axon Framework
 *
 * Licensed under the Apache License, Version 2.0 (the "License");
 * you may not use this file except in compliance with the License.
 * You may obtain a copy of the License at
 *
 *    http://www.apache.org/licenses/LICENSE-2.0
 *
 * Unless required by applicable law or agreed to in writing, software
 * distributed under the License is distributed on an "AS IS" BASIS,
 * WITHOUT WARRANTIES OR CONDITIONS OF ANY KIND, either express or implied.
 * See the License for the specific language governing permissions and
 * limitations under the License.
 */

package org.axonframework.configuration;

import jakarta.annotation.Nonnull;
import org.axonframework.common.StringUtils;
import org.axonframework.common.infra.ComponentDescriptor;
import org.axonframework.common.infra.DescribableComponent;
import org.slf4j.Logger;
import org.slf4j.LoggerFactory;

import java.lang.invoke.MethodHandles;
import java.util.Objects;
import java.util.concurrent.atomic.AtomicBoolean;
import java.util.function.BiConsumer;
import java.util.function.Supplier;

import static java.util.Objects.requireNonNull;
import static org.axonframework.common.Assert.assertThat;

/**
 * A wrapper of "components" used in the Axon Framework's configuration API.
 * <p>
 * A component describes an object that needs to be created, possibly based on other components in the
 * {@link NewConfiguration}.
 * <p>
 * Components are eagerly constructed when they are {@link #initLifecycle(NewConfiguration, LifecycleRegistry)
 * initialized} or lazily when {@link #resolve(NewConfiguration) resolved}. During
 * the initialization, they may trigger initialization of the components they depend on.
 *
 * @param <C> The type of component contained.
 * @author Allard Buijze
 * @author Steven van Beelen
 * @since 3.0.0
 */
public class Component<C> implements DescribableComponent {

    private static final Logger logger = LoggerFactory.getLogger(MethodHandles.lookup().lookupClass());

    private final Identifier<C> identifier;
    private final ComponentFactory<? extends C> factory;
    private final BiConsumer<LifecycleRegistry, Supplier<? extends C>> lifecycleInitializer;
    private final Component<C> dependent;
    private final AtomicBoolean lifecycleInitialized = new AtomicBoolean(false);
    private C instance;

    /**
     * Creates a {@code Component} for the given {@code identifier} created by the given {@code factory}. No lifecycle
     * handlers will be registered for this component.
     * <p>
     * If this component has a lifecycle, consider using {@link #Component(Identifier, ComponentFactory, BiConsumer)}
     * to register lifecycle handlers.
     *
     * @param identifier The identifier of the component.
     * @param factory    The factory building the component.
     */
    public Component(@Nonnull Identifier<C> identifier, @Nonnull ComponentFactory<? extends C> factory) {
        this.identifier = requireNonNull(identifier, "The given identifier cannot null.");
        this.factory = requireNonNull(factory, "A Component factory cannot be null.");
        this.lifecycleInitializer = noop();
        this.dependent = null;
    }

    /**
     * Creates a {@code Component} for the given {@code identifier} created by the given {@code factory}. The given
     * {@code lifecycleInitializer} is invoked when the component it initialized, allowing registration of lifecycle
     * handlers.
     *
     * @param identifier           The identifier of the component.
     * @param factory              The factory building the component.
     * @param lifecycleInitializer The function to execute when the component is initialized
     * @param <D>                  The type of component the decorator returns
     */
    public <D extends C> Component(@Nonnull Identifier<C> identifier, @Nonnull ComponentFactory<D> factory,
                                   @Nonnull BiConsumer<LifecycleRegistry, Supplier<D>> lifecycleInitializer) {
        this.identifier = requireNonNull(identifier, "The given identifier cannot null.");
        this.factory = requireNonNull(factory, "A Component factory cannot be null.");
        requireNonNull(lifecycleInitializer, "A lifecycle initializer cannot be null.");
        //noinspection unchecked
        this.lifecycleInitializer = (lifecycleRegistry, supplier) -> lifecycleInitializer.accept(lifecycleRegistry,
                                                                                                 () -> (D) supplier.get());
        this.dependent = null;
    }

    private Component(@Nonnull Component<C> dependent, @Nonnull ComponentFactory<C> factory,
                      @Nonnull BiConsumer<LifecycleRegistry, Supplier<? extends C>> lifecycleInitializer) {
        this.dependent = dependent;
        this.identifier = dependent.identifier;
        this.factory = requireNonNull(factory, "A Component factory cannot be null.");
        this.lifecycleInitializer = lifecycleInitializer;
    }

    private static <C> BiConsumer<LifecycleRegistry, Supplier<? extends C>> noop() {
        return (lifecycleRegistry, supplier) -> {
        };
    }

    /**
     * Returns the identifier of this component
     *
     * @return the identifier of this component
     */
    public Identifier<C> identifier() {
        return identifier;
    }

    /**
     * Retrieves the object contained in this {@code Component}, triggering the {@link ComponentFactory factory} and all
     * attached {@link ComponentDecorator decorators} if the component hasn't been built yet.
     * <p>
     * This operation is {@code synchronized}, allowing the configuration to be thread-safe.
     * <p>
     * Upon initiation of the instance the
     * {@link LifecycleHandlerInspector#registerLifecycleHandlers(LifecycleRegistry, Object)} methods will be called to
     * resolve and register lifecycle methods.
     *
     * @param configuration     The configuration to retrieve other components from that
     *                          {@code this Component's ComponentFactory} may require during initialization.
     * @return The initialized component contained in this instance.
     */
    public synchronized C resolve(@Nonnull NewConfiguration configuration) {
        if (instance != null) {
            return instance;
        }
        requireNonNull(configuration, "The configuration cannot be null.");

        instance = factory.build(configuration);
        logger.debug("Instantiated component [{}]: {}", identifier, instance);

        return instance;
    }

    /**
     * Initialize this component by registering its lifecycle handlers with the given {@code lifecycleRegistry}. If the
     * component needs to be constructed, it can retrieve its dependencies (which may not have been initialized) from
     * given {@code configuration}.
     * <p>
     * This method does nothing if the component has already been initialized
     *
     * @param configuration     The configuration to retrieve dependencies from
     * @param lifecycleRegistry The registry in which to register handlers
     */
    public synchronized void initLifecycle(@Nonnull NewConfiguration configuration,
                                           @Nonnull LifecycleRegistry lifecycleRegistry) {
        Objects.requireNonNull(configuration, "The configuration cannot be null.");
        Objects.requireNonNull(lifecycleRegistry, "The lifecycle registry cannot be null.");

        if (!lifecycleInitialized.getAndSet(true)) {
            if (dependent != null) {
                dependent.initLifecycle(configuration, lifecycleRegistry);
            }
            lifecycleInitializer.accept(lifecycleRegistry, () -> resolve(configuration));
        }
    }

    /**
     * Checks if this {@code Component} is already initialized.
     *
     * @return {@code true} if this {@code Component} is initialized, {@code false} otherwise.
     */
    public synchronized boolean isInitialized() {
        return lifecycleInitialized.get();
    }

    /**
     * Indicated whether the instance for this component has already been resolved. If not, calling
     * {@link #resolve(NewConfiguration)} will do so.
     *
     * @return {@code true} if the instance for this component has already been resolved. Otherwise {@code false}.
     */
    public synchronized boolean isResolved() {
        return instance != null;
    }

    @Override
    public void describeTo(@Nonnull ComponentDescriptor descriptor) {
        descriptor.describeProperty("identifier", identifier.toString());
        if (isInitialized()) {
            descriptor.describeProperty("component", instance);
            descriptor.describeProperty("initialized", true);
        } else {
            descriptor.describeProperty("factory", factory);
            descriptor.describeProperty("initialized", false);
        }
    }

    /**
     * Returns a {@code Component} that decorates this component, calling given {@code decorator} to wrap (or replace)
     * the instance created by this {@code Component}.
     *
<<<<<<< HEAD
     * @param decorator the function that decorates the instance contained in this component
     * @return a new component that represents the decorated instance
     * @param <D> The type of component the decorator returns
     */
    public <D extends C> Component<C> decorate(ComponentDecorator<C, D> decorator) {
        return new Component<>(this, c -> decorator.decorate(c, identifier.name(), resolve(c)), noop());
    }

    /**
     * Returns a Component that decorates this component, calling given {@code decorator} to wrap (or replace) the
     * instance created by this Component.
     *
     * @param decorator            the function that decorates the instance contained in this component
     * @param lifecycleInitializer The function to execute when the component is initialized
     * @param <D>                  The type of component the decorator returns
     * @return a new component that represents the decorated instance
     */
    public <D extends C> Component<C> decorate(ComponentDecorator<C, D> decorator,
                                               BiConsumer<LifecycleRegistry, Supplier<D>> lifecycleInitializer) {
        //noinspection unchecked
        return new Component<>(this,
                               cf -> decorator.decorate(cf, identifier.name(), resolve(cf)),
                               (lifecycleRegistry, supplier) -> lifecycleInitializer.accept(lifecycleRegistry,
                                                                                            () -> (D) supplier.get())

        );
=======
     * @param decorator The function that decorates the instance contained in this component.
     * @return A new component that represents the decorated instance.
     */
    public Component<C> decorate(ComponentDecorator<C> decorator) {
        return new Component<>(identifier, configSupplier,
                               config -> decorator.decorate(config, identifier.name(), get()));
>>>>>>> 858559eb
    }

    /**
     * A tuple representing a {@code Component's} uniqueness, consisting out of a {@code type} and {@code name}.
     *
     * @param type The type of the component this object identifiers, typically an interface.
     * @param name The name of the component this object identifiers.
     * @param <C>  The type of the component this object identifiers, typically an interface.
     */
    public record Identifier<C>(@Nonnull Class<C> type, @Nonnull String name) {

        /**
         * Compact constructor asserting whether the {@code type} and {@code name} are non-null and not empty.
         * @param type The type of the component
         * @param name The name of the component
         */
        public Identifier {
            requireNonNull(type, "The given type is unsupported because it is null.");
            assertThat(
                    requireNonNull(name, "The given name is unsupported because it is null."),
                    StringUtils::nonEmpty,
                    () -> new IllegalArgumentException("The given name is unsupported because it is empty.")
            );
        }
    }
}<|MERGE_RESOLUTION|>--- conflicted
+++ resolved
@@ -189,12 +189,14 @@
     @Override
     public void describeTo(@Nonnull ComponentDescriptor descriptor) {
         descriptor.describeProperty("identifier", identifier.toString());
-        if (isInitialized()) {
+        if (isResolved()) {
             descriptor.describeProperty("component", instance);
-            descriptor.describeProperty("initialized", true);
+            descriptor.describeProperty("initialized", isInitialized());
+            descriptor.describeProperty("resolved", true);
         } else {
             descriptor.describeProperty("factory", factory);
-            descriptor.describeProperty("initialized", false);
+            descriptor.describeProperty("initialized", isInitialized());
+            descriptor.describeProperty("resolved", false);
         }
     }
 
@@ -202,7 +204,6 @@
      * Returns a {@code Component} that decorates this component, calling given {@code decorator} to wrap (or replace)
      * the instance created by this {@code Component}.
      *
-<<<<<<< HEAD
      * @param decorator the function that decorates the instance contained in this component
      * @return a new component that represents the decorated instance
      * @param <D> The type of component the decorator returns
@@ -229,14 +230,6 @@
                                                                                             () -> (D) supplier.get())
 
         );
-=======
-     * @param decorator The function that decorates the instance contained in this component.
-     * @return A new component that represents the decorated instance.
-     */
-    public Component<C> decorate(ComponentDecorator<C> decorator) {
-        return new Component<>(identifier, configSupplier,
-                               config -> decorator.decorate(config, identifier.name(), get()));
->>>>>>> 858559eb
     }
 
     /**
