--- conflicted
+++ resolved
@@ -113,33 +113,24 @@
 
     /**
      * Checks if this {@code Component} is already initialized.
+     * <p>
+     * This operation is {@code synchronized}, allowing the configuration to be thread-safe.
      *
      * @return {@code true} if this {@code Component} is initialized, {@code false} otherwise.
      */
-    public boolean isInitialized() {
+    public synchronized boolean isInitialized() {
         return instance != null;
     }
 
     /**
-<<<<<<< HEAD
      * Returns a Component that decorates this component, calling given {@code decorator} to wrap (or replace) the
      * instance created by this Component.
-=======
-     * Checks if this {@code Component} is already initialized.
-     * <p>
-     * This operation is {@code synchronized}, allowing the configuration to be thread-safe.
->>>>>>> 74c4fe4a
      *
      * @param decorator the function that decorates the instance contained in this component
      * @return a new component that represents the decorated instance
      */
-<<<<<<< HEAD
     public Component<C> decorate(ComponentDecorator<C> decorator) {
         return new Component<>(identifier, configSupplier, c -> decorator.decorate(c, identifier.name(), get()));
-=======
-    public synchronized boolean isInitialized() {
-        return instance != null;
->>>>>>> 74c4fe4a
     }
 
     /**
