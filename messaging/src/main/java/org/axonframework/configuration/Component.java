--- conflicted
+++ resolved
@@ -23,12 +23,9 @@
 import org.slf4j.LoggerFactory;
 
 import java.lang.invoke.MethodHandles;
-<<<<<<< HEAD
 import java.util.function.Supplier;
-=======
 import java.util.SortedMap;
 import java.util.TreeMap;
->>>>>>> 91921247
 
 import static java.util.Objects.requireNonNull;
 import static org.axonframework.common.Assert.assertThat;
@@ -87,26 +84,16 @@
      *                          {@link Lifecycle}.
      * @return The initialized component contained in this instance.
      */
-<<<<<<< HEAD
-    public synchronized C get() {
-=======
-    public C init(@Nonnull NewConfiguration configuration,
+    public synchronized C init(@Nonnull NewConfiguration configuration,
                   @Nonnull LifecycleRegistry<?> lifecycleRegistry) {
->>>>>>> 91921247
         if (instance != null) {
             return instance;
         }
         requireNonNull(configuration, "The configuration cannot be null.");
         requireNonNull(lifecycleRegistry, "The lifecycle registry cannot be null.");
 
-<<<<<<< HEAD
         LifecycleSupportingConfiguration config = configSupplier.get();
         instance = factory.build(config);
-=======
-        instance = factory.build(configuration);
-        decorators.values()
-                  .forEach(decorator -> instance = decorator.decorate(configuration, instance));
->>>>>>> 91921247
         logger.debug("Instantiated component [{}]: {}", identifier, instance);
 
 
@@ -118,24 +105,11 @@
     }
 
     /**
-<<<<<<< HEAD
      * Checks if this {@code Component} is already initialized.
-=======
-     * Decorates the contained component upon {@link #init(NewConfiguration, LifecycleRegistry) initialization} by
-     * passing it through the given {@code decorator} at the specified {@code order}.
->>>>>>> 91921247
      * <p>
      * This operation is {@code synchronized}, allowing the configuration to be thread-safe.
      *
-<<<<<<< HEAD
      * @return {@code true} if this {@code Component} is initialized, {@code false} otherwise.
-=======
-     * @param decorator The {@code ComponentDecorator} to use on the contained component upon
-     *                  {@link #init(NewConfiguration, LifecycleRegistry) initialization}.
-     * @param order     Defines the ordering of the given {@code decorator} among all other
-     *                  {@link ComponentDecorator ComponentDecorators} that have been registered.
-     * @return This {@code Component}, for a fluent API.
->>>>>>> 91921247
      */
     public synchronized boolean isInitialized() {
         return instance != null;
