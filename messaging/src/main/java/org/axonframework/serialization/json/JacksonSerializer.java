/*
<<<<<<< HEAD
 * Copyright (c) 2010-2023. Axon Framework
=======
 * Copyright (c) 2010-2025. Axon Framework
>>>>>>> 282d802c
 *
 * Licensed under the Apache License, Version 2.0 (the "License");
 * you may not use this file except in compliance with the License.
 * You may obtain a copy of the License at
 *
 *    http://www.apache.org/licenses/LICENSE-2.0
 *
 * Unless required by applicable law or agreed to in writing, software
 * distributed under the License is distributed on an "AS IS" BASIS,
 * WITHOUT WARRANTIES OR CONDITIONS OF ANY KIND, either express or implied.
 * See the License for the specific language governing permissions and
 * limitations under the License.
 */

package org.axonframework.serialization.json;

import com.fasterxml.jackson.core.JsonProcessingException;
import com.fasterxml.jackson.databind.DeserializationFeature;
import com.fasterxml.jackson.databind.JavaType;
import com.fasterxml.jackson.databind.JsonNode;
import com.fasterxml.jackson.databind.ObjectMapper;
import com.fasterxml.jackson.databind.ObjectReader;
import com.fasterxml.jackson.databind.ObjectWriter;
import com.fasterxml.jackson.databind.module.SimpleModule;
import com.fasterxml.jackson.datatype.jsr310.JavaTimeModule;
import org.axonframework.common.AxonConfigurationException;
import org.axonframework.common.ObjectUtils;
import org.axonframework.messaging.MetaData;
import org.axonframework.serialization.AnnotationRevisionResolver;
import org.axonframework.serialization.ChainingConverter;
import org.axonframework.serialization.Converter;
import org.axonframework.serialization.RevisionResolver;
import org.axonframework.serialization.SerializationException;
import org.axonframework.serialization.SerializedObject;
import org.axonframework.serialization.SerializedType;
import org.axonframework.serialization.Serializer;
import org.axonframework.serialization.SimpleSerializedObject;
import org.axonframework.serialization.SimpleSerializedType;
import org.axonframework.serialization.UnknownSerializedType;

import java.io.IOException;
<<<<<<< HEAD
import java.lang.reflect.Type;
import jakarta.annotation.Nonnull;
import jakarta.annotation.Nullable;
=======
import java.util.Set;
import java.util.concurrent.ConcurrentSkipListSet;
import javax.annotation.Nonnull;
>>>>>>> 282d802c

import static org.axonframework.common.BuilderUtils.assertNonNull;

/**
 * Serializer implementation that uses Jackson to serialize objects into a JSON format. Although the Jackson serializer
 * requires classes to be compatible with this specific serializer, it provides much more compact serialization, while
 * still being human-readable.
 *
 * @author Allard Buijze
 * @since 2.2
 */
public class JacksonSerializer implements Serializer {

    private final RevisionResolver revisionResolver;
    private final Converter converter;
    private final ObjectMapper objectMapper;
    private final Set<String> unknownClasses = new ConcurrentSkipListSet<>();
    private final boolean cacheUnknownClasses;

    /**
     * Instantiate a Builder to be able to create a {@link JacksonSerializer}.
     * <p>
     * The {@link RevisionResolver} is defaulted to an {@link AnnotationRevisionResolver}, the {@link Converter} to a
     * {@link ChainingConverter}, the {@link ObjectMapper} defaults to a {@link ObjectMapper#ObjectMapper()} result and
     * the {@link ClassLoader} to the ClassLoader of {@code this} class.
     * <p>
     * Upon instantiation, the ObjectMapper will get two modules registered to it by default, (1) the
     * {@link MetaDataDeserializer} and the (2) {@link JavaTimeModule}. Lastly, if the provided converter is of type
     * ChainingConverter, the {@link JacksonSerializer#registerConverters} is performed to automatically add the
     * {@link JsonNodeToByteArrayConverter} and {@link ByteArrayToJsonNodeConverter}.
     *
     * @return a Builder to be able to create a {@link JacksonSerializer}
     */
    public static Builder builder() {
        return new Builder();
    }

    /**
     * Instantiate a default {@link JacksonSerializer}.
     * <p>
     * The {@link RevisionResolver} is defaulted to an {@link AnnotationRevisionResolver}, the {@link Converter} to a
     * {@link ChainingConverter}, the {@link ObjectMapper} defaults to a {@link ObjectMapper#ObjectMapper()} result and
     * the {@link ClassLoader} to the ClassLoader of {@code this} class.
     * <p>
     * Upon instantiation, the ObjectMapper will get two modules registered to it by default, (1) the
     * {@link MetaDataDeserializer} and the (2) {@link JavaTimeModule}. Lastly, if the provided converter is of type
     * ChainingConverter, the {@link JacksonSerializer#registerConverters} is performed to automatically add the
     * {@link JsonNodeToByteArrayConverter} and {@link ByteArrayToJsonNodeConverter}.
     *
     * @return a {@link JacksonSerializer}
     */
    public static JacksonSerializer defaultSerializer() {
        return builder().build();
    }

    /**
     * Instantiate a {@link JacksonSerializer} based on the fields contained in the {@link Builder}.
     * <p>
     * Upon instantiation, the ObjectMapper will get two modules registered to it by default, (1) the
     * {@link MetaDataDeserializer} and the (2) {@link JavaTimeModule}. Lastly, if the provided converter is of type
     * ChainingConverter, the {@link JacksonSerializer#registerConverters} is performed to automatically add the
     * {@link JsonNodeToByteArrayConverter} and {@link ByteArrayToJsonNodeConverter}.
     *
     * @param builder the {@link Builder} used to instantiate a {@link JacksonSerializer} instance
     */
    protected JacksonSerializer(Builder builder) {
        builder.validate();
        this.revisionResolver = builder.revisionResolver;
        this.converter = builder.converter;
        this.objectMapper = builder.objectMapper;

        this.objectMapper.registerModule(
                new SimpleModule("Axon-Jackson Module").addDeserializer(MetaData.class, new MetaDataDeserializer())
        );
        this.objectMapper.registerModule(new JavaTimeModule());
        if (converter instanceof ChainingConverter) {
            registerConverters((ChainingConverter) converter);
        }
        this.cacheUnknownClasses = builder.cacheUnknownClasses;
    }

    /**
     * Registers converters with the given {@code converter} which depend on the actual contents of the serialized form
     * to represent a JSON format.
     *
     * @param converter The ChainingConverter instance to register the converters with.
     */
    protected void registerConverters(ChainingConverter converter) {
        converter.registerConverter(new JsonNodeToByteArrayConverter(objectMapper));
        converter.registerConverter(new ByteArrayToJsonNodeConverter(objectMapper));
        converter.registerConverter(new JsonNodeToObjectNodeConverter());
        converter.registerConverter(new ObjectNodeToJsonNodeConverter());
    }

    @SuppressWarnings("unchecked")
    @Override
    public <T> T convert(@Nullable Object source, @Nonnull Type targetRepresentation) {
        if (source == null) {
            return null;
        }
        Class<?> sourceType = source.getClass();
        JavaType valueType = objectMapper.constructType(targetRepresentation);
        if (converter.canConvert(sourceType, valueType.getRawClass())) {
            return (T) converter.convert(source, valueType.getRawClass());
        } else if (converter.canConvert(sourceType, byte[].class)) {
            // must be a serialized form
            byte[] bytes = converter.convert(source, sourceType, byte[].class);
            try {
                return objectMapper.readValue(bytes, valueType);
            } catch (IOException e) {
                throw new SerializationException(
                        "Exception when trying to convert object of type '" + sourceType.getTypeName() + "' to '"
                                + targetRepresentation.getTypeName() + "'", e);
            }
        } else if (converter.canConvert(valueType.getRawClass(),
                                        byte[].class)) {
            // the target is a serialized form
            try {
                byte[] bytes = objectMapper.writeValueAsBytes(source);
                return (T) converter.convert(bytes, valueType.getRawClass());
            } catch (JsonProcessingException e) {
                throw new SerializationException(
                        "Exception when trying to convert object of type '" + sourceType.getTypeName() + "' to '"
                                + targetRepresentation.getTypeName() + "'", e);
            }
        } else {
            return objectMapper.convertValue(source, valueType);
        }
    }

    @Override
    public <T> SerializedObject<T> serialize(Object object, @Nonnull Class<T> expectedRepresentation) {
        try {
            if (String.class.equals(expectedRepresentation)) {
                //noinspection unchecked
                return new SimpleSerializedObject<>((T) getWriter().writeValueAsString(object), expectedRepresentation,
                                                    typeForClass(ObjectUtils.nullSafeTypeOf(object)));
            }

            byte[] serializedBytes = getWriter().writeValueAsBytes(object);
            T serializedContent = converter.convert(serializedBytes, expectedRepresentation);
            return new SimpleSerializedObject<>(serializedContent, expectedRepresentation,
                                                typeForClass(ObjectUtils.nullSafeTypeOf(object)));
        } catch (JsonProcessingException e) {
            throw new SerializationException("Unable to serialize object", e);
        }
    }

    /**
     * Returns the ObjectMapper used by this serializer, allowing for configuration of the serialization settings.
     *
     * @return the ObjectMapper instance used by his serializer
     */
    public final ObjectMapper getObjectMapper() {
        return objectMapper;
    }

    /**
     * Provides the ObjectWriter, with which objects are serialized to JSON form. This method may be overridden to
     * change the configuration of the writer to use.
     *
     * @return The writer to serialize objects with
     */
    protected ObjectWriter getWriter() {
        return objectMapper.writer();
    }

    /**
     * Provides the ObjectReader, with which objects are read from the JSON form. This method may be overridden to
     * change the configuration of the reader to use.
     *
     * @param type The type of object to create a reader for
     * @return The writer to serialize objects with
     */
    protected ObjectReader getReader(Class<?> type) {
        return objectMapper.readerFor(type);
    }

    @Override
    public <T> boolean canSerializeTo(@Nonnull Class<T> expectedRepresentation) {
        return JsonNode.class.equals(expectedRepresentation) || String.class.equals(expectedRepresentation) ||
                converter.canConvert(byte[].class, expectedRepresentation);
    }

    @Override
    public <S, T> T deserialize(@Nonnull SerializedObject<S> serializedObject) {
        try {
            if (SerializedType.emptyType().equals(serializedObject.getType())) {
                return null;
            }
            Class<?> type = classForType(serializedObject.getType());
            if (UnknownSerializedType.class.isAssignableFrom(type)) {
                //noinspection unchecked
                return (T) new UnknownSerializedType(this, serializedObject);
            }
            if (JsonNode.class.equals(serializedObject.getContentType())) {
                return getReader(type)
                        .readValue((JsonNode) serializedObject.getData());
            }
            SerializedObject<byte[]> byteSerialized = converter.convert(serializedObject, byte[].class);
            return getReader(type).readValue(byteSerialized.getData());
        } catch (IOException e) {
            throw new SerializationException("Error while deserializing object", e);
        }
    }

    @Override
    public Class classForType(@Nonnull SerializedType type) {
        if (SimpleSerializedType.emptyType().equals(type)) {
            return Void.class;
        }
        String className = resolveClassName(type);
        if (cacheUnknownClasses && unknownClasses.contains(className)) {
            return UnknownSerializedType.class;
        }
        try {
            return objectMapper.getTypeFactory().findClass(className);
        } catch (ClassNotFoundException e) {
            unknownClasses.add(className);
            return UnknownSerializedType.class;
        }
    }

    /**
     * Resolve the class name from the given {@code serializedType}. This method may be overridden to customize the
     * names used to denote certain classes, for example, by leaving out a certain base package for brevity.
     *
     * @param serializedType The serialized type to resolve the class name for
     * @return The fully qualified name of the class to load
     */
    protected String resolveClassName(SerializedType serializedType) {
        return serializedType.getName();
    }

    @Override
    public SerializedType typeForClass(Class type) {
        if (type == null || Void.TYPE.equals(type) || Void.class.equals(type)) {
            return SimpleSerializedType.emptyType();
        }
        return new SimpleSerializedType(type.getName(), revisionResolver.revisionOf(type));
    }

    @Override
    public Converter getConverter() {
        return converter;
    }

    /**
     * Returns the revision resolver used by this serializer.
     *
     * @return the revision resolver
     */
    protected RevisionResolver getRevisionResolver() {
        return revisionResolver;
    }

    /**
     * Builder class to instantiate a {@link JacksonSerializer}.
     * <p>
     * The {@link RevisionResolver} is defaulted to an {@link AnnotationRevisionResolver}, the {@link Converter} to a
     * {@link ChainingConverter}, the {@link ObjectMapper} defaults to a {@link ObjectMapper#ObjectMapper()} result and
     * the {@link ClassLoader} to the ClassLoader of {@code this} class.
     * <p>
     * Upon instantiation, the ObjectMapper will get two modules registered to it by default, (1) the
     * {@link MetaDataDeserializer} and the (2) {@link JavaTimeModule}. Lastly, if the provided converter is of type
     * ChainingConverter, the {@link JacksonSerializer#registerConverters} is performed to automatically add the
     * {@link JsonNodeToByteArrayConverter} and {@link ByteArrayToJsonNodeConverter}.
     */
    public static class Builder {

        private RevisionResolver revisionResolver = new AnnotationRevisionResolver();
        private Converter converter = new ChainingConverter();
        private ObjectMapper objectMapper = new ObjectMapper();
        private boolean lenientDeserialization = false;
        private boolean defaultTyping = false;
        private ClassLoader classLoader;
        private boolean cacheUnknownClasses = true;

        /**
         * Sets the {@link RevisionResolver} used to resolve the revision from an object to be serialized. Defaults to
         * an {@link AnnotationRevisionResolver} which resolves the revision based on the contents of the
         * {@link org.axonframework.serialization.Revision} annotation on the serialized classes.
         *
         * @param revisionResolver a {@link RevisionResolver} used to resolve the revision from an object to be
         *                         serialized
         * @return the current Builder instance, for fluent interfacing
         */
        public Builder revisionResolver(RevisionResolver revisionResolver) {
            assertNonNull(revisionResolver, "RevisionResolver may not be null");
            this.revisionResolver = revisionResolver;
            return this;
        }

        /**
         * Sets the {@link Converter} used as a converter factory providing converter instances utilized by upcasters to
         * convert between different content types. Defaults to a {@link ChainingConverter}.
         *
         * @param converter a {@link Converter} used as a converter factory providing converter instances utilized by
         *                  upcasters to convert between different content types
         * @return the current Builder instance, for fluent interfacing
         */
        public Builder converter(Converter converter) {
            assertNonNull(converter, "Converter may not be null");
            this.converter = converter;
            return this;
        }

        /**
         * Sets the {@link ObjectMapper} used to serialize and parse the objects to JSON. This ObjectMapper allows for
         * customization of the serialized form. Defaults to the output of {@link ObjectMapper#ObjectMapper()}.
         *
         * @param objectMapper an {@link ObjectMapper} used to serialize and parse the objects to JSON
         * @return the current Builder instance, for fluent interfacing
         */
        public Builder objectMapper(ObjectMapper objectMapper) {
            assertNonNull(objectMapper, "ObjectMapper may not be null");
            this.objectMapper = objectMapper;
            return this;
        }

        /**
         * Sets the {@link ClassLoader} used as an override for default {@code ClassLoader} used in the
         * {@link ObjectMapper}. The same solution could thus be achieved by configuring the `ObjectMapper` instance
         * directly.
         *
         * @param classLoader the {@link ClassLoader} used to load classes with when deserializing
         * @return the current Builder instance, for fluent interfacing
         * @see #objectMapper(ObjectMapper)
         * @see com.fasterxml.jackson.databind.type.TypeFactory#withClassLoader(ClassLoader)
         */
        public Builder classLoader(ClassLoader classLoader) {
            assertNonNull(classLoader, "ClassLoader may not be null");
            this.classLoader = classLoader;
            return this;
        }

        /**
         * Configures the underlying ObjectMapper to be lenient when deserializing JSON into Java objects. Specifically,
         * enables the {@link DeserializationFeature#ACCEPT_SINGLE_VALUE_AS_ARRAY} and
         * {@link DeserializationFeature#UNWRAP_SINGLE_VALUE_ARRAYS}, and disables
         * {@link DeserializationFeature#FAIL_ON_UNKNOWN_PROPERTIES}.
         *
         * @return the current Builder instance, for fluent interfacing
         */
        public Builder lenientDeserialization() {
            lenientDeserialization = true;
            return this;
        }

        /**
         * Disables the caching of the names for classes which couldn't be resolved to a class.
         * <p>
         * It is recommended to disable this in case the class loading is dynamic, and classes that are not available at
         * one point in time, may become available at any time later.
         *
         * @return the current Builder instance, for fluent interfacing
         */
        public Builder disableCachingOfUnknownClasses() {
            this.cacheUnknownClasses = false;
            return this;
        }

        /**
         * Configures the underlying {@link ObjectMapper} to include type information when serializing Java objects into
         * JSON. Specifically, it calls {@link ObjectMapper#enableDefaultTyping(ObjectMapper.DefaultTyping)} method,
         * using {@link ObjectMapper.DefaultTyping#NON_CONCRETE_AND_ARRAYS}. This can be toggled on to allow
         * {@link java.util.Collection}s of objects, for example query {@link java.util.List} responses, to
         * automatically include the types without require the use of
         * {@link com.fasterxml.jackson.annotation.JsonTypeInfo} on the objects themselves.
         *
         * @return the current Builder instance, for fluent interfacing
         */
        public Builder defaultTyping() {
            defaultTyping = true;
            return this;
        }

        /**
         * Initializes a {@link JacksonSerializer} as specified through this Builder.
         *
         * @return a {@link JacksonSerializer} as specified through this Builder
         */
        public JacksonSerializer build() {
            if (lenientDeserialization) {
                objectMapper.enable(DeserializationFeature.ACCEPT_SINGLE_VALUE_AS_ARRAY);
                objectMapper.enable(DeserializationFeature.UNWRAP_SINGLE_VALUE_ARRAYS);
                objectMapper.disable(DeserializationFeature.FAIL_ON_UNKNOWN_PROPERTIES);
            }
            if (defaultTyping) {
                objectMapper.activateDefaultTyping(objectMapper.getPolymorphicTypeValidator(),
                                                   ObjectMapper.DefaultTyping.NON_CONCRETE_AND_ARRAYS);
            }
            if (classLoader != null) {
                objectMapper.setTypeFactory(objectMapper.getTypeFactory().withClassLoader(classLoader));
            }
            return new JacksonSerializer(this);
        }

        /**
         * Validates whether the fields contained in this Builder are set accordingly.
         *
         * @throws AxonConfigurationException if one field is asserted to be incorrect according to the Builder's
         *                                    specifications
         */
        protected void validate() throws AxonConfigurationException {
            // Method kept for overriding
        }
    }
}<|MERGE_RESOLUTION|>--- conflicted
+++ resolved
@@ -1,9 +1,5 @@
 /*
-<<<<<<< HEAD
- * Copyright (c) 2010-2023. Axon Framework
-=======
  * Copyright (c) 2010-2025. Axon Framework
->>>>>>> 282d802c
  *
  * Licensed under the Apache License, Version 2.0 (the "License");
  * you may not use this file except in compliance with the License.
@@ -45,15 +41,11 @@
 import org.axonframework.serialization.UnknownSerializedType;
 
 import java.io.IOException;
-<<<<<<< HEAD
+import java.util.Set;
+import java.util.concurrent.ConcurrentSkipListSet;
 import java.lang.reflect.Type;
 import jakarta.annotation.Nonnull;
 import jakarta.annotation.Nullable;
-=======
-import java.util.Set;
-import java.util.concurrent.ConcurrentSkipListSet;
-import javax.annotation.Nonnull;
->>>>>>> 282d802c
 
 import static org.axonframework.common.BuilderUtils.assertNonNull;
 
