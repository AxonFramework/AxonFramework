/*
 * Copyright (c) 2010-2025. Axon Framework
 *
 * Licensed under the Apache License, Version 2.0 (the "License");
 * you may not use this file except in compliance with the License.
 * You may obtain a copy of the License at
 *
 *    http://www.apache.org/licenses/LICENSE-2.0
 *
 * Unless required by applicable law or agreed to in writing, software
 * distributed under the License is distributed on an "AS IS" BASIS,
 * WITHOUT WARRANTIES OR CONDITIONS OF ANY KIND, either express or implied.
 * See the License for the specific language governing permissions and
 * limitations under the License.
 */

package org.axonframework.eventhandling.processors.subscribing;

import jakarta.annotation.Nonnull;
import org.axonframework.common.AxonConfigurationException;
import org.axonframework.common.annotation.Internal;
import org.axonframework.common.infra.ComponentDescriptor;
import org.axonframework.configuration.Configuration;
import org.axonframework.eventhandling.EventBus;
import org.axonframework.eventhandling.EventMessage;
import org.axonframework.eventhandling.configuration.EventProcessorConfiguration;
import org.axonframework.eventhandling.processors.EventProcessor;
import org.axonframework.eventhandling.processors.errorhandling.ErrorHandler;
import org.axonframework.eventhandling.processors.errorhandling.PropagatingErrorHandler;
import org.axonframework.eventhandling.tracing.DefaultEventProcessorSpanFactory;
import org.axonframework.eventhandling.tracing.EventProcessorSpanFactory;
import org.axonframework.messaging.MessageHandlerInterceptor;
import org.axonframework.messaging.SubscribableMessageSource;
import org.axonframework.messaging.unitofwork.UnitOfWorkFactory;
import org.axonframework.monitoring.MessageMonitor;
import org.axonframework.monitoring.NoOpMessageMonitor;

import java.util.List;

import static org.axonframework.common.BuilderUtils.assertNonNull;

/**
 * Configuration class for a {@link SubscribingEventProcessor}.
 * <p>
 * {@link ErrorHandler} is defaulted to a {@link PropagatingErrorHandler}, the {@link MessageMonitor} defaults to a
 * {@link EventProcessorSpanFactory} is defaulted to a {@link DefaultEventProcessorSpanFactory} backed by a
 * {@link org.axonframework.tracing.NoOpSpanFactory}, the {@link MessageMonitor} defaults to a
 * {@link NoOpMessageMonitor}, the {@link EventProcessingStrategy} defaults to a {@link DirectEventProcessingStrategy}
 * and the {@link UnitOfWorkFactory} defaults to the
 * {@link org.axonframework.messaging.unitofwork.SimpleUnitOfWorkFactory}. The Event Processor
 * {@link SubscribableMessageSource} is <b>hard requirements</b> and as such should be provided.
 *
 * @author Mateusz Nowak
 * @since 5.0.0
 */
public class SubscribingEventProcessorConfiguration extends EventProcessorConfiguration {

    private SubscribableMessageSource<? extends EventMessage> messageSource;
    private EventProcessingStrategy processingStrategy = DirectEventProcessingStrategy.INSTANCE;

    /**
     * Constructs a new {@code SubscribingEventProcessorConfiguration} with default values.
     *
     * @param configuration The configuration, used to retrieve global default values, like
     *                      {@link MessageHandlerInterceptor MessageHandlerInterceptors}, from.
     */
    @Internal
    public SubscribingEventProcessorConfiguration(@Nonnull Configuration configuration) {
        super(configuration);
    }

    /**
     * Constructs a new {@code SubscribingEventProcessorConfiguration}.
     * <p>
     * This configuration will not have any of the default {@link MessageHandlerInterceptor MessageHandlerInterceptors}
     * for events. Please use {@link #SubscribingEventProcessorConfiguration(Configuration)} when those are desired.
     */
    @Internal
    public SubscribingEventProcessorConfiguration() {
        super(List.of());
    }

    /**
     * Constructs a new {@code SubscribingEventProcessorConfiguration} copying properties from the given configuration.
     *
     * @param base The {@link EventProcessorConfiguration} to copy properties from.
     */
    @Internal
    public SubscribingEventProcessorConfiguration(@Nonnull EventProcessorConfiguration base) {
        super(base);
    }

    @Override
    public SubscribingEventProcessorConfiguration errorHandler(@Nonnull ErrorHandler errorHandler) {
        super.errorHandler(errorHandler);
        return this;
    }

    @Override
    public SubscribingEventProcessorConfiguration messageMonitor(
            @Nonnull MessageMonitor<? super EventMessage> messageMonitor) {
        super.messageMonitor(messageMonitor);
        return this;
    }

    @Override
    public SubscribingEventProcessorConfiguration spanFactory(@Nonnull EventProcessorSpanFactory spanFactory) {
        super.spanFactory(spanFactory);
        return this;
    }

    /**
     * Sets the {@link SubscribableMessageSource} (e.g. the {@link EventBus}) to which this {@link EventProcessor}
     * implementation will subscribe itself to receive {@link EventMessage}s.
     *
     * @param messageSource The {@link SubscribableMessageSource} (e.g. the {@link EventBus}) to which this
     *                      {@link EventProcessor} implementation will subscribe itself to receive
     *                      {@link EventMessage}s.
     * @return The current instance, for fluent interfacing.
     */
    public SubscribingEventProcessorConfiguration messageSource(
            @Nonnull SubscribableMessageSource<? extends EventMessage> messageSource) {
        assertNonNull(messageSource, "SubscribableMessageSource may not be null");
        this.messageSource = messageSource;
        return this;
    }

    /**
     * Sets the {@link EventProcessingStrategy} determining whether events are processed directly or asynchronously.
     * Defaults to a {@link DirectEventProcessingStrategy}.
     *
     * @param processingStrategy The {@link EventProcessingStrategy} determining whether events are processed directly
     *                           or asynchronously.
     * @return The current instance, for fluent interfacing.
     */
    public SubscribingEventProcessorConfiguration processingStrategy(
            @Nonnull EventProcessingStrategy processingStrategy) {
        assertNonNull(processingStrategy, "EventProcessingStrategy may not be null");
        this.processingStrategy = processingStrategy;
        return this;
    }

    @Override
    public SubscribingEventProcessorConfiguration unitOfWorkFactory(@Nonnull UnitOfWorkFactory unitOfWorkFactory) {
        super.unitOfWorkFactory(unitOfWorkFactory);
        return this;
    }

    /**
     * Registers the given {@link EventMessage}-specific {@link MessageHandlerInterceptor} for the
     * {@link SubscribingEventProcessor} under construction.
     *
     * @param interceptor The {@link EventMessage}-specific {@link MessageHandlerInterceptor} to register for the
     *                    {@link SubscribingEventProcessor} under construction.
     * @return This {@code SubscribingEventProcessorConfiguration}, for fluent interfacing.
     */
    @Nonnull
<<<<<<< HEAD
    public SubscribingEventProcessorConfiguration addInterceptor(
            @Nonnull MessageHandlerInterceptor<? super EventMessage> interceptor
    ) {
        return addInterceptor(c -> interceptor);
    }

    /**
     * Adds the given {@link EventMessage}-specific {@link MessageHandlerInterceptor} factory for the
     * {@link SubscribingEventProcessor} under construction.
     *
     * @param interceptorBuilder The builder constructing the {@link EventMessage}-specific
     *                           {@link MessageHandlerInterceptor}.
     * @return This {@code SubscribingEventProcessorConfiguration}, for fluent interfacing.
     */
    @Nonnull
    public SubscribingEventProcessorConfiguration addInterceptor(
            @Nonnull ComponentBuilder<MessageHandlerInterceptor<? super EventMessage>> interceptorBuilder
    ) {
        interceptorRegistry.registerEventInterceptor(interceptorBuilder);
=======
    public SubscribingEventProcessorConfiguration withInterceptor(
            @Nonnull MessageHandlerInterceptor<EventMessage> interceptor
    ) {
        this.interceptors.add(interceptor);
>>>>>>> 2be6843a
        return this;
    }

    /**
     * Validates whether the fields contained in this Builder are set accordingly.
     *
     * @throws AxonConfigurationException if one field is asserted to be incorrect according to the Builder's
     *                                    specifications.
     */
    @Override
    protected void validate() throws AxonConfigurationException {
        super.validate();
        assertNonNull(messageSource, "The SubscribableMessageSource is a hard requirement and should be provided");
    }

    /**
     * Returns the {@link SubscribableMessageSource} to which this processor subscribes.
     *
     * @return The {@link SubscribableMessageSource} for receiving events.
     */
    public SubscribableMessageSource<? extends EventMessage> messageSource() {
        return messageSource;
    }

    /**
     * Returns the {@link EventProcessingStrategy} determining how events are processed.
     *
     * @return The {@link EventProcessingStrategy} for this processor.
     */
    public EventProcessingStrategy processingStrategy() {
        return processingStrategy;
    }

    @Override
    public void describeTo(@Nonnull ComponentDescriptor descriptor) {
        super.describeTo(descriptor);
        descriptor.describeProperty("messageSource", messageSource);
        descriptor.describeProperty("processingStrategy", processingStrategy);
    }
}<|MERGE_RESOLUTION|>--- conflicted
+++ resolved
@@ -155,32 +155,10 @@
      * @return This {@code SubscribingEventProcessorConfiguration}, for fluent interfacing.
      */
     @Nonnull
-<<<<<<< HEAD
-    public SubscribingEventProcessorConfiguration addInterceptor(
+    public SubscribingEventProcessorConfiguration withInterceptor(
             @Nonnull MessageHandlerInterceptor<? super EventMessage> interceptor
     ) {
-        return addInterceptor(c -> interceptor);
-    }
-
-    /**
-     * Adds the given {@link EventMessage}-specific {@link MessageHandlerInterceptor} factory for the
-     * {@link SubscribingEventProcessor} under construction.
-     *
-     * @param interceptorBuilder The builder constructing the {@link EventMessage}-specific
-     *                           {@link MessageHandlerInterceptor}.
-     * @return This {@code SubscribingEventProcessorConfiguration}, for fluent interfacing.
-     */
-    @Nonnull
-    public SubscribingEventProcessorConfiguration addInterceptor(
-            @Nonnull ComponentBuilder<MessageHandlerInterceptor<? super EventMessage>> interceptorBuilder
-    ) {
-        interceptorRegistry.registerEventInterceptor(interceptorBuilder);
-=======
-    public SubscribingEventProcessorConfiguration withInterceptor(
-            @Nonnull MessageHandlerInterceptor<EventMessage> interceptor
-    ) {
         this.interceptors.add(interceptor);
->>>>>>> 2be6843a
         return this;
     }
 
