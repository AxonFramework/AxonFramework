/*
 * Copyright (c) 2010-2025. Axon Framework
 *
 * Licensed under the Apache License, Version 2.0 (the "License");
 * you may not use this file except in compliance with the License.
 * You may obtain a copy of the License at
 *
 *    http://www.apache.org/licenses/LICENSE-2.0
 *
 * Unless required by applicable law or agreed to in writing, software
 * distributed under the License is distributed on an "AS IS" BASIS,
 * WITHOUT WARRANTIES OR CONDITIONS OF ANY KIND, either express or implied.
 * See the License for the specific language governing permissions and
 * limitations under the License.
 */

package org.axonframework.eventhandling.processors.streaming.pooled;

import jakarta.annotation.Nonnull;
import org.axonframework.common.AxonConfigurationException;
import org.axonframework.common.annotation.Internal;
import org.axonframework.common.infra.ComponentDescriptor;
import org.axonframework.configuration.Configuration;
import org.axonframework.eventhandling.EventMessage;
import org.axonframework.eventhandling.GenericEventMessage;
import org.axonframework.eventhandling.configuration.EventProcessorConfiguration;
import org.axonframework.eventhandling.processors.EventProcessor;
import org.axonframework.eventhandling.processors.errorhandling.ErrorHandler;
import org.axonframework.eventhandling.processors.errorhandling.PropagatingErrorHandler;
import org.axonframework.eventhandling.processors.streaming.StreamingEventProcessor;
import org.axonframework.eventhandling.processors.streaming.segmenting.Segment;
import org.axonframework.eventhandling.processors.streaming.token.ReplayToken;
import org.axonframework.eventhandling.processors.streaming.token.TrackingToken;
import org.axonframework.eventhandling.processors.streaming.token.store.TokenStore;
import org.axonframework.eventhandling.tracing.DefaultEventProcessorSpanFactory;
import org.axonframework.eventhandling.tracing.EventProcessorSpanFactory;
import org.axonframework.eventstreaming.EventCriteria;
import org.axonframework.eventstreaming.StreamableEventSource;
import org.axonframework.eventstreaming.TrackingTokenSource;
import org.axonframework.messaging.MessageHandlerInterceptor;
import org.axonframework.messaging.QualifiedName;
import org.axonframework.messaging.unitofwork.UnitOfWorkFactory;
import org.axonframework.monitoring.MessageMonitor;
import org.axonframework.monitoring.NoOpMessageMonitor;

import java.time.Clock;
import java.util.List;
import java.util.Set;
import java.util.concurrent.CompletableFuture;
import java.util.concurrent.ScheduledExecutorService;
import java.util.function.Consumer;
import java.util.function.Function;

import static org.axonframework.common.BuilderUtils.assertNonNull;
import static org.axonframework.common.BuilderUtils.assertStrictPositive;

/**
 * Configuration class for a {@link PooledStreamingEventProcessor}.
 * <p>
 * Upon initialization of this configuration, the following fields are defaulted:
 * <ul>
 *     <li>The {@link ErrorHandler} is defaulted to a {@link PropagatingErrorHandler}.</li>
 *     <li>The {@link MessageMonitor} defaults to a {@link NoOpMessageMonitor}.</li>
 *     <li>The {@code initialSegmentCount} defaults to {@code 16}.</li>
 *     <li>The {@code initialToken} function defaults to a {@link ReplayToken} that starts streaming
 *          from the {@link StreamableEventSource#latestToken() tail} with the replay flag enabled until the
 *          {@link StreamableEventSource#firstToken() head} at the moment of initialization is reached.</li>
 *     <li>The {@code tokenClaimInterval} defaults to {@code 5000} milliseconds.</li>
 *     <li>The {@link MaxSegmentProvider} (used by {@link PooledStreamingEventProcessor#maxCapacity()}) defaults to {@link MaxSegmentProvider#maxShort()}.</li>
 *     <li>The {@code claimExtensionThreshold} defaults to {@code 5000} milliseconds.</li>
 *     <li>The {@code batchSize} defaults to {@code 1}.</li>
 *     <li>The {@link Clock} defaults to {@link GenericEventMessage#clock}.</li>
 *     <li>The {@link EventProcessorSpanFactory} defaults to a {@link DefaultEventProcessorSpanFactory} backed by a {@link org.axonframework.tracing.NoOpSpanFactory}.</li>
 *     <li>The {@code coordinatorExtendsClaims} defaults to a {@code false}.</li>
 * </ul>
 * The following fields of this configuration are <b>hard requirements</b> and as such should be provided:
 * <ul>
 *     <li>A {@link StreamableEventSource} used to retrieve events.</li>
 *     <li>A {@link TokenStore} to store the progress of this processor in.</li>
 *     <li>A {@link ScheduledExecutorService} to coordinate events and segment operations.</li>
 *     <li>A {@link ScheduledExecutorService} to process work packages.</li>
 * </ul>
 *
 * @author Mateusz Nowak
 * @since 5.0.0
 */
public class PooledStreamingEventProcessorConfiguration extends EventProcessorConfiguration {

    private StreamableEventSource<? extends EventMessage> eventSource;
    private TokenStore tokenStore;
    private ScheduledExecutorService coordinatorExecutor;
    private ScheduledExecutorService workerExecutor;
    private int initialSegmentCount = 16;
    private Function<TrackingTokenSource, CompletableFuture<TrackingToken>> initialToken =
            es -> es.firstToken().thenApply(ReplayToken::createReplayToken);

    private long tokenClaimInterval = 5000;
    private MaxSegmentProvider maxSegmentProvider = MaxSegmentProvider.maxShort();
    private long claimExtensionThreshold = 5000;
    private int batchSize = 1;
    private Clock clock = GenericEventMessage.clock;
    private boolean coordinatorExtendsClaims = false;
    private Function<Set<QualifiedName>, EventCriteria> eventCriteriaProvider =
            (supportedEvents) -> EventCriteria.havingAnyTag().andBeingOneOfTypes(supportedEvents);
    private Consumer<? super EventMessage> ignoredMessageHandler = eventMessage -> messageMonitor.onMessageIngested(
            eventMessage).reportIgnored();

    /**
     * Constructs a new {@code PooledStreamingEventProcessorConfiguration} with default values.
     *
     * @param configuration The configuration, used to retrieve global default values, like
     *                      {@link MessageHandlerInterceptor MessageHandlerInterceptors}, from.
     */
    @Internal
    public PooledStreamingEventProcessorConfiguration(@Nonnull Configuration configuration) {
        super(configuration);
    }

    /**
     * Constructs a new {@code PooledStreamingEventProcessorConfiguration}.
     * <p>
     * This configuration will not have any of the default {@link MessageHandlerInterceptor MessageHandlerInterceptors}
     * for events. Please use {@link #PooledStreamingEventProcessorConfiguration(Configuration)} when those are desired.
     */
    @Internal
    public PooledStreamingEventProcessorConfiguration() {
        super(List.of());
    }

    /**
     * Constructs a new {@code PooledStreamingEventProcessorConfiguration} copying properties from the given
     * configuration.
     *
     * @param base The {@link EventProcessorConfiguration} to copy properties from.
     */
    @Internal
    public PooledStreamingEventProcessorConfiguration(@Nonnull EventProcessorConfiguration base) {
        super(base);
    }

    @Override
    public PooledStreamingEventProcessorConfiguration errorHandler(@Nonnull ErrorHandler errorHandler) {
        super.errorHandler(errorHandler);
        return this;
    }

    @Override
    public PooledStreamingEventProcessorConfiguration messageMonitor(
            @Nonnull MessageMonitor<? super EventMessage> messageMonitor) {
        super.messageMonitor(messageMonitor);
        return this;
    }

    @Override
    public PooledStreamingEventProcessorConfiguration spanFactory(@Nonnull EventProcessorSpanFactory spanFactory) {
        super.spanFactory(spanFactory);
        return this;
    }

    @Override
    public PooledStreamingEventProcessorConfiguration unitOfWorkFactory(
            @Nonnull UnitOfWorkFactory unitOfWorkFactory) {
        super.unitOfWorkFactory(unitOfWorkFactory);
        return this;
    }

    /**
     * Sets the {@link StreamableEventSource} (e.g. the {@code EventStore}) which this {@link EventProcessor} will
     * track.
     *
     * @param eventSource The {@link StreamableEventSource} (e.g. the {@code EventStore}) which this
     *                    {@link EventProcessor} will track.
     * @return The current instance, for fluent interfacing.
     */
    public PooledStreamingEventProcessorConfiguration eventSource(
            @Nonnull StreamableEventSource<? extends EventMessage> eventSource) {
        assertNonNull(eventSource, "StreamableEventSource may not be null");
        this.eventSource = eventSource;
        return this;
    }

    /**
     * Registers the given {@link EventMessage}-specific {@link MessageHandlerInterceptor} for the
     * {@link PooledStreamingEventProcessor} under construction.
     *
     * @param interceptor The {@link EventMessage}-specific {@link MessageHandlerInterceptor} to register for the
     *                    {@link PooledStreamingEventProcessor} under construction.
     * @return This {@code PooledStreamingEventProcessorConfiguration}, for fluent interfacing.
     */
    @Nonnull
<<<<<<< HEAD
    public PooledStreamingEventProcessorConfiguration addInterceptor(
            @Nonnull MessageHandlerInterceptor<? super EventMessage> interceptor
    ) {
        return addInterceptor(c -> interceptor);
    }

    /**
     * Registers the given {@link EventMessage}-specific {@link MessageHandlerInterceptor} factory for the
     * {@link PooledStreamingEventProcessor} under construction.
     *
     * @param interceptorBuilder The builder constructing the {@link EventMessage}-specific
     *                           {@link MessageHandlerInterceptor}.
     * @return This {@code PooledStreamingEventProcessorConfiguration}, for fluent interfacing.
     */
    @Nonnull
    public PooledStreamingEventProcessorConfiguration addInterceptor(
            @Nonnull ComponentBuilder<MessageHandlerInterceptor<? super EventMessage>> interceptorBuilder
    ) {
        interceptorRegistry.registerEventInterceptor(interceptorBuilder);
=======
    public PooledStreamingEventProcessorConfiguration withInterceptor(
            @Nonnull MessageHandlerInterceptor<EventMessage> interceptor
    ) {
        this.interceptors.add(interceptor);
>>>>>>> 2be6843a
        return this;
    }

    /**
     * Sets the {@link TokenStore} used to store and fetch event tokens that enable this {@link EventProcessor} to track
     * its progress.
     *
     * @param tokenStore The {@link TokenStore} used to store and fetch event tokens that enable this
     *                   {@link EventProcessor} to track its progress.
     * @return The current instance, for fluent interfacing.
     */
    public PooledStreamingEventProcessorConfiguration tokenStore(@Nonnull TokenStore tokenStore) {
        assertNonNull(tokenStore, "TokenStore may not be null");
        this.tokenStore = tokenStore;
        return this;
    }

    /**
     * Specifies the {@link ScheduledExecutorService} used by the coordinator of this
     * {@link PooledStreamingEventProcessor}.
     *
     * @param coordinatorExecutor The {@link ScheduledExecutorService} to be used by the coordinator of this
     *                            {@link PooledStreamingEventProcessor}.
     * @return The current instance, for fluent interfacing.
     */
    public PooledStreamingEventProcessorConfiguration coordinatorExecutor(
            @Nonnull ScheduledExecutorService coordinatorExecutor
    ) {
        assertNonNull(coordinatorExecutor, "The Coordinator's ScheduledExecutorService may not be null");
        this.coordinatorExecutor = coordinatorExecutor;
        return this;
    }

    /**
     * Specifies the {@link ScheduledExecutorService} to be provided to the {@link WorkPackage}s created by this
     * {@link PooledStreamingEventProcessor}.
     *
     * @param workerExecutor The {@link ScheduledExecutorService} to be provided to the {@link WorkPackage}s created by
     *                       this {@link PooledStreamingEventProcessor}.
     * @return The current instance, for fluent interfacing.
     */
    public PooledStreamingEventProcessorConfiguration workerExecutor(
            @Nonnull ScheduledExecutorService workerExecutor
    ) {
        assertNonNull(workerExecutor, "The Worker's ScheduledExecutorService may not be null");
        this.workerExecutor = workerExecutor;
        return this;
    }

    /**
     * Sets the initial segment count used to create segments on start up. Only used whenever there are no segments
     * stored in the configured {@link TokenStore} upon start up of this {@link StreamingEventProcessor}. The given
     * value should at least be {@code 1}. Defaults to {@code 16}.
     *
     * @param initialSegmentCount The {@code int} specifying the initial segment count used to create segments on
     *                            startup.
     * @return The current instance, for fluent interfacing.
     */
    public PooledStreamingEventProcessorConfiguration initialSegmentCount(int initialSegmentCount) {
        assertStrictPositive(initialSegmentCount, "The initial segment count should be a higher valuer than zero");
        this.initialSegmentCount = initialSegmentCount;
        return this;
    }

    /**
     * Specifies the {@link Function} used to generate the initial {@link TrackingToken}s. The function will be given
     * the configured {@link StreamableEventSource} so that its methods can be invoked for token creation.
     * <p>
     * Defaults to an automatic replay since the start of the stream.
     * <p>
     * More specifically, it defaults to a {@link ReplayToken} that starts streaming from the
     * {@link StreamableEventSource#latestToken() tail} with the replay flag enabled until the
     * {@link StreamableEventSource#firstToken() head} at the moment of initialization is reached.
     *
     * @param initialToken The {@link Function} generating the initial {@link TrackingToken} based on a given
     *                     {@link StreamableEventSource}.
     * @return The current instance, for fluent interfacing.
     */
    public PooledStreamingEventProcessorConfiguration initialToken(
            @Nonnull Function<TrackingTokenSource, CompletableFuture<TrackingToken>> initialToken
    ) {
        assertNonNull(initialToken, "The initial token builder Function may not be null");
        this.initialToken = initialToken;
        return this;
    }

    /**
     * Specifies the time in milliseconds the processor's coordinator should wait after a failed attempt to claim any
     * segments for processing. Generally, this means all segments are claimed. Defaults to {@code 5000} milliseconds.
     *
     * @param tokenClaimInterval The time in milliseconds the processor's coordinator should wait after a failed attempt
     *                           to claim any segments for processing.
     * @return The current instance, for fluent interfacing.
     */
    public PooledStreamingEventProcessorConfiguration tokenClaimInterval(long tokenClaimInterval) {
        assertStrictPositive(tokenClaimInterval, "Token claim interval should be a higher valuer than zero");
        this.tokenClaimInterval = tokenClaimInterval;
        return this;
    }

    /**
     * Sets the maximum number of segments this instance may claim.
     *
     * @param maxClaimedSegments The maximum number of segments this instance may claim.
     * @return The current instance, for fluent interfacing.
     */
    public PooledStreamingEventProcessorConfiguration maxClaimedSegments(int maxClaimedSegments) {
        this.maxSegmentProvider = n -> maxClaimedSegments;
        return this;
    }

    /**
     * Defines the maximum number of segment this {@link StreamingEventProcessor} may claim per instance. Defaults to
     * {@link MaxSegmentProvider#maxShort()}.
     *
     * @param maxSegmentProvider A {@link MaxSegmentProvider} providing the maximum number segments this
     *                           {@link StreamingEventProcessor} may claim per instance.
     * @return The current instance, for fluent interfacing.
     */
    public PooledStreamingEventProcessorConfiguration maxSegmentProvider(
            @Nonnull MaxSegmentProvider maxSegmentProvider
    ) {
        assertNonNull(maxSegmentProvider,
                      "The max segment provider may not be null. "
                              + "Provide a lambda of type (processorName: String) -> maxSegmentsToClaim");
        this.maxSegmentProvider = maxSegmentProvider;
        return this;
    }

    /**
     * Specifies a time in milliseconds the work packages of this processor should extend the claim on a
     * {@link TrackingToken}. The threshold will only be met in absence of regular event processing, since that updates
     * the {@code TrackingToken} automatically. Defaults to {@code 5000} milliseconds.
     *
     * @param claimExtensionThreshold The time in milliseconds the work packages of this processor should extend the
     *                                claim on a {@link TrackingToken}.
     * @return The current instance, for fluent interfacing
     */
    public PooledStreamingEventProcessorConfiguration claimExtensionThreshold(long claimExtensionThreshold) {
        assertStrictPositive(
                claimExtensionThreshold, "The claim extension threshold should be a higher valuer than zero"
        );
        this.claimExtensionThreshold = claimExtensionThreshold;
        return this;
    }

    /**
     * Specifies the number of events to be processed inside a single transaction. Defaults to a batch size of
     * {@code 1}.
     * <p>
     * Increasing this value with increase the processing speed dramatically, but requires certainty that the operations
     * performed during event handling can be rolled back.
     *
     * @param batchSize The number of events to be processed inside a single transaction.
     * @return The current instance, for fluent interfacing.
     */
    public PooledStreamingEventProcessorConfiguration batchSize(int batchSize) {
        assertStrictPositive(batchSize, "The batch size should be a higher valuer than zero");
        this.batchSize = batchSize;
        return this;
    }

    /**
     * Defines the {@link Clock} used for time dependent operation by this {@link EventProcessor}. Used by the
     * {@link Coordinator} and {@link WorkPackage} threads to decide when to perform certain tasks, like updating
     * {@link TrackingToken} claims or when to unmark a {@link Segment} as "unclaimable". Defaults to
     * {@link GenericEventMessage#clock}.
     *
     * @param clock The {@link Clock} used for time dependent operation by this {@link EventProcessor}.
     * @return The current instance, for fluent interfacing.
     */
    public PooledStreamingEventProcessorConfiguration clock(@Nonnull Clock clock) {
        assertNonNull(clock, "Clock may not be null");
        this.clock = clock;
        return this;
    }

    /**
     * Enables the {@link Coordinator} to {@link WorkPackage#extendClaimIfThresholdIsMet() extend the claims} of its
     * {@link WorkPackage WorkPackages}.
     * <p>
     * Enabling "coordinator claim extension" is an optimization as it relieves this effort from the
     * {@code WorkPackage}. Toggling this feature may be particularly useful whenever the event handling task of the
     * {@code WorkPackage} is <b>lengthy</b>. Either because of a hefty event handling component or because of a large
     * {@link PooledStreamingEventProcessorConfiguration#batchSize(int)}.
     * <p>
     * An example of a lengthy processing tasks is whenever handling a batch of events exceeds half the
     * {@code claimTimeout} of the {@link TokenStore}. The {@code claimTimeout} defaults to 10 seconds for all durable
     * {@code TokenStore} implementations.
     * <p>
     * In both scenarios, there's a window of opportunity that the {@code WorkPackage} is not fast enough in extending
     * the claim itself. Not being able to do so potentially causes token stealing by other instances of this
     * {@link PooledStreamingEventProcessor}, thus overburdening the overall event processing task.
     * <p>
     * Note that enabling this feature will result in more frequent invocation of the {@link TokenStore} to update the
     * tokens.
     *
     * @return The current instance, for fluent interfacing.
     */
    public PooledStreamingEventProcessorConfiguration enableCoordinatorClaimExtension() {
        this.coordinatorExtendsClaims = true;
        return this;
    }

    /**
     * Sets the handler, that is invoked when the event is ignored by all {@link WorkPackage}s this {@link Coordinator}
     * controls. Defaults to a no-op.
     *
     * @param ignoredMessageHandler The handler, that is invoked when the event is ignored by all * {@link WorkPackage}s
     *                              this {@link Coordinator} controls.
     * @return The current Builder instance, for fluent interfacing.
     */
    public PooledStreamingEventProcessorConfiguration ignoredMessageHandler(
            Consumer<? super EventMessage> ignoredMessageHandler) {
        this.ignoredMessageHandler = ignoredMessageHandler;
        return this;
    }

    /**
     * Sets the function to build the {@link EventCriteria} used to filter events when opening the event source. The
     * function receives the set of supported event types from the assigned EventHandlingComponent.
     * <p>
     * <b>Intention:</b> This function is mainly intended to allow you to specify the tags for filtering or to
     * build more complex criteria. For example, if not all supported event types share the same tag, you may use
     * {@link EventCriteria#either(EventCriteria...)} to construct a disjunction of criteria for different event types
     * and tags. See {@link EventCriteria} for advanced usage and examples.
     * <p>
     * By default, it returns {@code EventCriteria.havingAnyTag().andBeingOneOfTypes(supportedEvents)}.
     *
     * @param eventCriteriaProvider The function to build the {@link EventCriteria} from supported event types.
     * @return The current instance, for fluent interfacing.
     */
    public PooledStreamingEventProcessorConfiguration eventCriteria(
            @Nonnull Function<Set<QualifiedName>, EventCriteria> eventCriteriaProvider) {
        assertNonNull(eventCriteriaProvider, "EventCriteria builder function may not be null");
        this.eventCriteriaProvider = eventCriteriaProvider;
        return this;
    }

    @Override
    protected void validate() throws AxonConfigurationException {
        super.validate();
        assertNonNull(eventSource, "The StreamableEventSource is a hard requirement and should be provided");
        assertNonNull(tokenStore, "The TokenStore is a hard requirement and should be provided");
        assertNonNull(unitOfWorkFactory, "The UnitOfWorkFactory is a hard requirement and should be provided");
        assertNonNull(
                coordinatorExecutor,
                "The Coordinator ScheduledExecutorService is a hard requirement and should be provided"
        );
        assertNonNull(
                workerExecutor,
                "The Worker ScheduledExecutorService is a hard requirement and should be provided"
        );
    }

    @Override
    public boolean streaming() {
        return true;
    }

    /**
     * Returns the {@link StreamableEventSource} used to track events.
     *
     * @return The {@link StreamableEventSource} for this processor.
     */
    public StreamableEventSource<? extends EventMessage> eventSource() {
        return eventSource;
    }

    /**
     * Returns the {@link TokenStore} used to store and fetch event tokens.
     *
     * @return The {@link TokenStore} for tracking progress.
     */
    public TokenStore tokenStore() {
        return tokenStore;
    }

    /**
     * Returns the coordinator's {@link ScheduledExecutorService}.
     *
     * @return The coordinator executor.
     */
    public ScheduledExecutorService coordinatorExecutor() {
        return coordinatorExecutor;
    }

    /**
     * Returns the worker's {@link ScheduledExecutorService}.
     *
     * @return The worker executor.
     */
    public ScheduledExecutorService workerExecutor() {
        return workerExecutor;
    }

    /**
     * Returns the initial segment count used on startup.
     *
     * @return The initial segment count.
     */
    public int initialSegmentCount() {
        return initialSegmentCount;
    }

    /**
     * Returns the function used to generate initial {@link TrackingToken}s.
     *
     * @return The initial token generation function.
     */
    public Function<TrackingTokenSource, CompletableFuture<TrackingToken>> initialToken() {
        return initialToken;
    }

    /**
     * Returns the token claim interval in milliseconds.
     *
     * @return The token claim interval.
     */
    public long tokenClaimInterval() {
        return tokenClaimInterval;
    }

    /**
     * Returns the {@link MaxSegmentProvider} defining maximum claimable segments.
     *
     * @return The {@link MaxSegmentProvider} for this processor.
     */
    public MaxSegmentProvider maxSegmentProvider() {
        return maxSegmentProvider;
    }

    /**
     * Returns the claim extension threshold in milliseconds.
     *
     * @return The claim extension threshold.
     */
    public long claimExtensionThreshold() {
        return claimExtensionThreshold;
    }

    /**
     * Returns the number of events processed in a single transaction.
     *
     * @return The batch size.
     */
    public int batchSize() {
        return batchSize;
    }

    /**
     * Returns the {@link Clock} used for time-dependent operations.
     *
     * @return The {@link Clock} for this processor.
     */
    public Clock clock() {
        return clock;
    }

    /**
     * Returns whether the coordinator extends claims for work packages.
     *
     * @return {@code true} if coordinator extends claims, {@code false} otherwise.
     */
    public boolean coordinatorExtendsClaims() {
        return coordinatorExtendsClaims;
    }

    /**
     * Returns the function to build {@link EventCriteria} from supported event types.
     *
     * @return The event criteria provider function.
     */
    public Function<Set<QualifiedName>, EventCriteria> eventCriteriaProvider() {
        return eventCriteriaProvider;
    }

    /**
     * Returns the handler for ignored messages.
     *
     * @return The ignored message handler.
     */
    public Consumer<? super EventMessage> ignoredMessageHandler() {
        return ignoredMessageHandler;
    }

    @Override
    public void describeTo(@Nonnull ComponentDescriptor descriptor) {
        super.describeTo(descriptor);
        descriptor.describeProperty("eventSource", eventSource);
        descriptor.describeProperty("tokenStore", tokenStore);
        descriptor.describeProperty("coordinatorExecutor", coordinatorExecutor);
        descriptor.describeProperty("workerExecutor", workerExecutor);
        descriptor.describeProperty("initialSegmentCount", initialSegmentCount);
        descriptor.describeProperty("initialToken", initialToken);
        descriptor.describeProperty("tokenClaimInterval", tokenClaimInterval);
        descriptor.describeProperty("maxSegmentProvider", maxSegmentProvider);
        descriptor.describeProperty("claimExtensionThreshold", claimExtensionThreshold);
        descriptor.describeProperty("batchSize", batchSize);
        descriptor.describeProperty("clock", clock);
        descriptor.describeProperty("coordinatorExtendsClaims", coordinatorExtendsClaims);
        descriptor.describeProperty("eventCriteriaProvider", eventCriteriaProvider);
    }
}<|MERGE_RESOLUTION|>--- conflicted
+++ resolved
@@ -188,32 +188,10 @@
      * @return This {@code PooledStreamingEventProcessorConfiguration}, for fluent interfacing.
      */
     @Nonnull
-<<<<<<< HEAD
-    public PooledStreamingEventProcessorConfiguration addInterceptor(
+    public PooledStreamingEventProcessorConfiguration withInterceptor(
             @Nonnull MessageHandlerInterceptor<? super EventMessage> interceptor
     ) {
-        return addInterceptor(c -> interceptor);
-    }
-
-    /**
-     * Registers the given {@link EventMessage}-specific {@link MessageHandlerInterceptor} factory for the
-     * {@link PooledStreamingEventProcessor} under construction.
-     *
-     * @param interceptorBuilder The builder constructing the {@link EventMessage}-specific
-     *                           {@link MessageHandlerInterceptor}.
-     * @return This {@code PooledStreamingEventProcessorConfiguration}, for fluent interfacing.
-     */
-    @Nonnull
-    public PooledStreamingEventProcessorConfiguration addInterceptor(
-            @Nonnull ComponentBuilder<MessageHandlerInterceptor<? super EventMessage>> interceptorBuilder
-    ) {
-        interceptorRegistry.registerEventInterceptor(interceptorBuilder);
-=======
-    public PooledStreamingEventProcessorConfiguration withInterceptor(
-            @Nonnull MessageHandlerInterceptor<EventMessage> interceptor
-    ) {
         this.interceptors.add(interceptor);
->>>>>>> 2be6843a
         return this;
     }
 
