--- conflicted
+++ resolved
@@ -167,7 +167,7 @@
      *     <li>The {@link ErrorHandler} is defaulted to a {@link PropagatingErrorHandler}.</li>
      *     <li>The {@link MessageMonitor} defaults to a {@link NoOpMessageMonitor}.</li>
      *     <li>The {@code initialSegmentCount} defaults to {@code 16}.</li>
-     *     <li>The {@code initialToken} function defaults to a {@link org.axonframework.eventhandling.ReplayToken} that starts streaming from the {@link StreamableMessageSource#createTailToken() tail} with the replay flag enabled until the {@link StreamableMessageSource#createHeadToken() head} at the moment of initialization is reached.</li>     *     
+     *     <li>The {@code initialToken} function defaults to a {@link org.axonframework.eventhandling.ReplayToken} that starts streaming from the {@link StreamableMessageSource#createTailToken() tail} with the replay flag enabled until the {@link StreamableMessageSource#createHeadToken() head} at the moment of initialization is reached.</li>     *
      *     <li>The {@code tokenClaimInterval} defaults to {@code 5000} milliseconds.</li>
      *     <li>The {@link MaxSegmentProvider} (used by {@link #maxCapacity()}) defaults to {@link MaxSegmentProvider#maxShort()}.</li>
      *     <li>The {@code claimExtensionThreshold} defaults to {@code 5000} milliseconds.</li>
@@ -567,23 +567,6 @@
          * @param workerExecutor the {@link ScheduledExecutorService} to be provided to the {@link WorkPackage}s created
          *                       by this {@link PooledStreamingEventProcessor}
          * @return the current Builder instance, for fluent interfacing
-<<<<<<< HEAD
-=======
-         * @deprecated in favor of {@link #workerExecutor(ScheduledExecutorService)}
-         */
-        @Deprecated
-        public Builder workerExecutorService(@Nonnull ScheduledExecutorService workerExecutor) {
-            return workerExecutor(workerExecutor);
-        }
-
-        /**
-         * Specifies the {@link ScheduledExecutorService} to be provided to the {@link WorkPackage}s created by this
-         * {@link PooledStreamingEventProcessor}.
-         *
-         * @param workerExecutor the {@link ScheduledExecutorService} to be provided to the {@link WorkPackage}s created
-         *                       by this {@link PooledStreamingEventProcessor}
-         * @return the current Builder instance, for fluent interfacing
->>>>>>> a2f15030
          */
         public Builder workerExecutor(@Nonnull ScheduledExecutorService workerExecutor) {
             assertNonNull(workerExecutor, "The Worker's ScheduledExecutorService may not be null");
