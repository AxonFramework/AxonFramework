--- conflicted
+++ resolved
@@ -197,13 +197,8 @@
     }
 
     @Override
-<<<<<<< HEAD
-    public List<MessageHandlerInterceptor<EventMessage<?>>> getHandlerInterceptors() {
-        return eventProcessorOperations.handlerInterceptors();
-=======
     public String name() {
         return name;
->>>>>>> 41e78de3
     }
 
     @Override
@@ -451,408 +446,6 @@
     }
 
     @Override
-<<<<<<< HEAD
-    public Registration registerHandlerInterceptor(
-            @Nonnull MessageHandlerInterceptor<EventMessage<?>> handlerInterceptor) {
-        return eventProcessorOperations.registerHandlerInterceptor(handlerInterceptor);
-    }
-
-    /**
-     * Builder class to instantiate a {@link PooledStreamingEventProcessor}.
-     * <p>
-     * Upon initialization of this builder, the following fields are defaulted:
-     * <ul>
-     *     <li>The {@link ErrorHandler} is defaulted to a {@link PropagatingErrorHandler}.</li>
-     *     <li>The {@link MessageMonitor} defaults to a {@link NoOpMessageMonitor}.</li>
-     *     <li>The {@code initialSegmentCount} defaults to {@code 16}.</li>
-     *     <li>The {@code initialToken} function defaults to a {@link org.axonframework.eventhandling.ReplayToken} that starts streaming
-     *          from the {@link StreamableEventSource#latestToken() tail} with the replay flag enabled until the
-     *          {@link StreamableEventSource#firstToken() head} at the moment of initialization is reached.</li>
-     *     <li>The {@code tokenClaimInterval} defaults to {@code 5000} milliseconds.</li>
-     *     <li>The {@link MaxSegmentProvider} (used by {@link #maxCapacity()}) defaults to {@link MaxSegmentProvider#maxShort()}.</li>
-     *     <li>The {@code claimExtensionThreshold} defaults to {@code 5000} milliseconds.</li>
-     *     <li>The {@code batchSize} defaults to {@code 1}.</li>
-     *     <li>The {@link Clock} defaults to {@link GenericEventMessage#clock}.</li>
-     *     <li>The {@link EventProcessorSpanFactory} defaults to a {@link org.axonframework.eventhandling.DefaultEventProcessorSpanFactory} backed by a {@link org.axonframework.tracing.NoOpSpanFactory}.</li>
-     *     <li>The {@code coordinatorExtendsClaims} defaults to a {@code false}.</li>
-     * </ul>
-     * The following fields of this builder are <b>hard requirements</b> and as such should be provided:
-     * <ul>
-     *     <li>The name of this {@link EventProcessor}.</li>
-     *     <li>An {@link EventHandlerInvoker} which will be given the events handled by this processor</li>
-     *     <li>A {@link StreamableEventSource} used to retrieve events.</li>
-     *     <li>A {@link TokenStore} to store the progress of this processor in.</li>
-     *     <li>A {@link ScheduledExecutorService} to coordinate events and segment operations.</li>
-     *     <li>A {@link ScheduledExecutorService} to process work packages.</li>
-     * </ul>
-     */
-    public static class Builder extends EventProcessorBuilder {
-
-        private StreamableEventSource<? extends EventMessage<?>> eventSource;
-        private TokenStore tokenStore;
-        private TransactionManager transactionManager;
-        private Function<String, ScheduledExecutorService> coordinatorExecutorBuilder;
-        private Function<String, ScheduledExecutorService> workerExecutorBuilder;
-        private int initialSegmentCount = 16;
-        private Function<TrackingTokenSource, CompletableFuture<TrackingToken>> initialToken =
-                es -> es.firstToken().thenApply(ReplayToken::createReplayToken);
-        private long tokenClaimInterval = 5000;
-        private MaxSegmentProvider maxSegmentProvider = MaxSegmentProvider.maxShort();
-        private long claimExtensionThreshold = 5000;
-        private int batchSize = 1;
-        private Clock clock = GenericEventMessage.clock;
-        private boolean coordinatorExtendsClaims = false;
-        private Function<Set<QualifiedName>, EventCriteria> eventCriteria =
-                (supportedEvents) -> EventCriteria.havingAnyTag().andBeingOneOfTypes(supportedEvents);
-
-        protected Builder() {
-        }
-
-        @Override
-        public Builder name(@Nonnull String name) {
-            super.name(name);
-            return this;
-        }
-
-        @Override
-        public Builder eventHandlingComponent(@Nonnull EventHandlingComponent eventHandlingComponent) {
-            super.eventHandlingComponent(eventHandlingComponent);
-            return this;
-        }
-
-        @Override
-        public Builder eventHandlerInvoker(@Nonnull EventHandlerInvoker eventHandlerInvoker) {
-            super.eventHandlerInvoker(eventHandlerInvoker);
-            return this;
-        }
-
-        @Override
-        public Builder errorHandler(@Nonnull ErrorHandler errorHandler) {
-            super.errorHandler(errorHandler);
-            return this;
-        }
-
-        @Override
-        public Builder messageMonitor(@Nonnull MessageMonitor<? super EventMessage<?>> messageMonitor) {
-            super.messageMonitor(messageMonitor);
-            return this;
-        }
-
-        @Override
-        public Builder spanFactory(@Nonnull EventProcessorSpanFactory spanFactory) {
-            super.spanFactory(spanFactory);
-            return this;
-        }
-
-        /**
-         * Sets the {@link StreamableEventSource} (e.g. the {@code EventStore}) which this {@link EventProcessor} will
-         * track.
-         *
-         * @param eventSource The {@link StreamableEventSource} (e.g. the {@code EventStore}) which this
-         *                    {@link EventProcessor} will track.
-         * @return The current Builder instance, for fluent interfacing.
-         */
-        public Builder eventSource(@Nonnull StreamableEventSource<? extends EventMessage<?>> eventSource) {
-            assertNonNull(eventSource, "StreamableEventSource may not be null");
-            this.eventSource = eventSource;
-            return this;
-        }
-
-        /**
-         * Sets the {@link TokenStore} used to store and fetch event tokens that enable this {@link EventProcessor} to
-         * track its progress.
-         *
-         * @param tokenStore the {@link TokenStore} used to store and fetch event tokens that enable this
-         *                   {@link EventProcessor} to track its progress
-         * @return the current Builder instance, for fluent interfacing
-         */
-        public Builder tokenStore(@Nonnull TokenStore tokenStore) {
-            assertNonNull(tokenStore, "TokenStore may not be null");
-            this.tokenStore = tokenStore;
-            return this;
-        }
-
-        /**
-         * Sets the {@link TransactionManager} used when processing {@link EventMessage}s.
-         *
-         * @param transactionManager the {@link TransactionManager} used when processing {@link EventMessage}s
-         * @return the current Builder instance, for fluent interfacing
-         */
-        public Builder transactionManager(@Nonnull TransactionManager transactionManager) {
-            assertNonNull(transactionManager, "TransactionManager may not be null");
-            this.transactionManager = transactionManager;
-            return this;
-        }
-
-        /**
-         * Specifies the {@link ScheduledExecutorService} used by the coordinator of this
-         * {@link PooledStreamingEventProcessor}.
-         *
-         * @param coordinatorExecutor the {@link ScheduledExecutorService} to be used by the coordinator of this
-         *                            {@link PooledStreamingEventProcessor}
-         * @return the current Builder instance, for fluent interfacing
-         */
-        public Builder coordinatorExecutor(@Nonnull ScheduledExecutorService coordinatorExecutor) {
-            assertNonNull(coordinatorExecutor, "The Coordinator's ScheduledExecutorService may not be null");
-            this.coordinatorExecutorBuilder = ignored -> coordinatorExecutor;
-            return this;
-        }
-
-        /**
-         * Specifies a builder to construct a {@link ScheduledExecutorService} used by the coordinator of this
-         * {@link PooledStreamingEventProcessor}.
-         *
-         * @param coordinatorExecutorBuilder a builder function to construct a {@link ScheduledExecutorService},
-         *                                   providing the {@link PooledStreamingEventProcessor}
-         * @return the current Builder instance, for fluent interfacing
-         */
-        public Builder coordinatorExecutor(
-                @Nonnull Function<String, ScheduledExecutorService> coordinatorExecutorBuilder) {
-            assertNonNull(coordinatorExecutorBuilder,
-                          "The Coordinator's ScheduledExecutorService builder may not be null");
-            this.coordinatorExecutorBuilder = coordinatorExecutorBuilder;
-            return this;
-        }
-
-        /**
-         * Specifies the {@link ScheduledExecutorService} to be provided to the {@link WorkPackage}s created by this
-         * {@link PooledStreamingEventProcessor}.
-         *
-         * @param workerExecutor the {@link ScheduledExecutorService} to be provided to the {@link WorkPackage}s created
-         *                       by this {@link PooledStreamingEventProcessor}
-         * @return the current Builder instance, for fluent interfacing
-         */
-        public Builder workerExecutor(@Nonnull ScheduledExecutorService workerExecutor) {
-            assertNonNull(workerExecutor, "The Worker's ScheduledExecutorService may not be null");
-            this.workerExecutorBuilder = ignored -> workerExecutor;
-            return this;
-        }
-
-        /**
-         * Specifies a builder to construct a {@link ScheduledExecutorService} to be provided to the
-         * {@link WorkPackage}s created by this {@link PooledStreamingEventProcessor}.
-         *
-         * @param workerExecutorBuilder a builder function to construct a {@link ScheduledExecutorService}, providing
-         *                              the {@link PooledStreamingEventProcessor}
-         * @return the current Builder instance, for fluent interfacing
-         */
-        public Builder workerExecutor(@Nonnull Function<String, ScheduledExecutorService> workerExecutorBuilder) {
-            assertNonNull(workerExecutorBuilder, "The Worker's ScheduledExecutorService builder may not be null");
-            this.workerExecutorBuilder = workerExecutorBuilder;
-            return this;
-        }
-
-        /**
-         * Sets the initial segment count used to create segments on start up. Only used whenever there are no segments
-         * stored in the configured {@link TokenStore} upon start up of this {@link StreamingEventProcessor}. The given
-         * value should at least be {@code 1}. Defaults to {@code 16}.
-         *
-         * @param initialSegmentCount an {@code int} specifying the initial segment count used to create segments on
-         *                            start up
-         * @return the current Builder instance, for fluent interfacing
-         */
-        public Builder initialSegmentCount(int initialSegmentCount) {
-            assertStrictPositive(initialSegmentCount, "The initial segment count should be a higher valuer than zero");
-            this.initialSegmentCount = initialSegmentCount;
-            return this;
-        }
-
-        /**
-         * Specifies the {@link Function} used to generate the initial {@link TrackingToken}s. The function will be
-         * given the configured {@link StreamableEventSource} so that its methods can be invoked for token creation.
-         * <p>
-         * Defaults to an automatic replay since the start of the stream.
-         * <p>
-         * More specifically, it defaults to a {@link org.axonframework.eventhandling.ReplayToken} that starts streaming
-         * from the {@link StreamableEventSource#latestToken() tail} with the replay flag enabled until the
-         * {@link StreamableEventSource#firstToken() head} at the moment of initialization is reached.
-         *
-         * @param initialToken a {@link Function} generating the initial {@link TrackingToken} based on a given
-         *                     {@link StreamableEventSource}
-         * @return the current Builder instance, for fluent interfacing
-         */
-        public Builder initialToken(
-                @Nonnull Function<TrackingTokenSource, CompletableFuture<TrackingToken>> initialToken
-        ) {
-            assertNonNull(initialToken, "The initial token builder Function may not be null");
-            this.initialToken = initialToken;
-            return this;
-        }
-
-        /**
-         * Specifies the time in milliseconds the processor's coordinator should wait after a failed attempt to claim
-         * any segments for processing. Generally, this means all segments are claimed. Defaults to {@code 5000}
-         * milliseconds.
-         *
-         * @param tokenClaimInterval the time in milliseconds the processor's coordinator should wait after a failed
-         *                           attempt to claim any segments for processing
-         * @return the current Builder instance, for fluent interfacing
-         */
-        public Builder tokenClaimInterval(long tokenClaimInterval) {
-            assertStrictPositive(tokenClaimInterval, "Token claim interval should be a higher valuer than zero");
-            this.tokenClaimInterval = tokenClaimInterval;
-            return this;
-        }
-
-        /**
-         * Sets the maximum number of segments this instance may claim.
-         *
-         * @param maxClaimedSegments The maximum number of segments this instance may claim.
-         * @return The current Builder instance, for fluent interfacing.
-         */
-        public Builder maxClaimedSegments(int maxClaimedSegments) {
-            this.maxSegmentProvider = n -> maxClaimedSegments;
-            return this;
-        }
-
-        /**
-         * Defines the maximum number of segment this {@link StreamingEventProcessor} may claim per instance. Defaults
-         * to {@link MaxSegmentProvider#maxShort()}.
-         *
-         * @param maxSegmentProvider A {@link MaxSegmentProvider} providing the maximum number segments this
-         *                           {@link StreamingEventProcessor} may claim per instance.
-         * @return The current Builder instance, for fluent interfacing.
-         */
-        public Builder maxSegmentProvider(MaxSegmentProvider maxSegmentProvider) {
-            assertNonNull(maxSegmentProvider,
-                          "The max segment provider may not be null. "
-                                  + "Provide a lambda of type (processorName: String) -> maxSegmentsToClaim");
-            assertStrictPositive(maxSegmentProvider.getMaxSegments(name),
-                                 "Max claimed segments should be a higher valuer than zero");
-            this.maxSegmentProvider = maxSegmentProvider;
-            return this;
-        }
-
-        /**
-         * Specifies a time in milliseconds the work packages of this processor should extend the claim on a
-         * {@link TrackingToken}. The threshold will only be met in absence of regular event processing, since that
-         * updates the {@code TrackingToken} automatically. Defaults to {@code 5000} milliseconds.
-         *
-         * @param claimExtensionThreshold a time in milliseconds the work packages of this processor should extend the
-         *                                claim on a {@link TrackingToken}.
-         * @return the current Builder instance, for fluent interfacing
-         */
-        public Builder claimExtensionThreshold(long claimExtensionThreshold) {
-            assertStrictPositive(
-                    claimExtensionThreshold, "The claim extension threshold should be a higher valuer than zero"
-            );
-            this.claimExtensionThreshold = claimExtensionThreshold;
-            return this;
-        }
-
-        /**
-         * Specifies the number of events to be processed inside a single transaction. Defaults to a batch size of
-         * {@code 1}.
-         * <p>
-         * Increasing this value with increase the processing speed dramatically, but requires certainty that the
-         * operations performed during event handling can be rolled back.
-         *
-         * @param batchSize the number of events to be processed inside a single transaction
-         * @return the current Builder instance, for fluent interfacing
-         */
-        public Builder batchSize(int batchSize) {
-            assertStrictPositive(batchSize, "The batch size should be a higher valuer than zero");
-            this.batchSize = batchSize;
-            return this;
-        }
-
-        /**
-         * Defines the {@link Clock} used for time dependent operation by this {@link EventProcessor}. Used by the
-         * {@link Coordinator} and {@link WorkPackage} threads to decide when to perform certain tasks, like updating
-         * {@link TrackingToken} claims or when to unmark a {@link Segment} as "unclaimable". Defaults to
-         * {@link GenericEventMessage#clock}.
-         *
-         * @param clock the {@link Clock} used for time dependent operation by this {@link EventProcessor}
-         * @return the current Builder instance, for fluent interfacing
-         */
-        public Builder clock(@Nonnull Clock clock) {
-            assertNonNull(clock, "Clock may not be null");
-            this.clock = clock;
-            return this;
-        }
-
-        /**
-         * Enables the {@link Coordinator} to {@link WorkPackage#extendClaimIfThresholdIsMet() extend the claims} of its
-         * {@link WorkPackage WorkPackages}.
-         * <p>
-         * Enabling "coordinator claim extension" is an optimization as it relieves this effort from the
-         * {@code WorkPackage}. Toggling this feature may be particularly useful whenever the event handling task of the
-         * {@code WorkPackage} is <b>lengthy</b>. Either because of a hefty event handling component or because of a
-         * large {@link PooledStreamingEventProcessor.Builder#batchSize(int)}.
-         * <p>
-         * An example of a lengthy processing tasks is whenever handling a batch of events exceeds half the
-         * {@code claimTimeout} of the {@link TokenStore}. The {@code claimTimeout} defaults to 10 seconds for all
-         * durable {@code TokenStore} implementations.
-         * <p>
-         * In both scenarios, there's a window of opportunity that the {@code WorkPackage} is not fast enough in
-         * extending the claim itself. Not being able to do so potentially causes token stealing by other instances of
-         * this {@link PooledStreamingEventProcessor}, thus overburdening the overall event processing task.
-         * <p>
-         * Note that enabling this feature will result in more frequent invocation of the {@link TokenStore} to update
-         * the tokens.
-         *
-         * @return The current Builder instance, for fluent interfacing.
-         */
-        public Builder enableCoordinatorClaimExtension() {
-            this.coordinatorExtendsClaims = true;
-            return this;
-        }
-
-        /**
-         * Sets the function to build the {@link EventCriteria} used to filter events when opening the event source. The
-         * function receives the set of supported event types from the assigned EventHandlingComponent.
-         * <p>
-         * <b>Intention:</b> This function is mainly intended to allow you to specify the tags for filtering or to build
-         * more complex criteria.
-         * For example, if not all supported event types share the same tag, you may use
-         * {@link EventCriteria#either(EventCriteria...)} to construct a disjunction of criteria for different event
-         * types and tags. See {@link org.axonframework.eventstreaming.EventCriteria} for advanced usage and examples.
-         * <p>
-         * By default, it returns {@code EventCriteria.havingAnyTag().andBeingOneOfTypes(supportedEvents)}.
-         *
-         * @param eventCriteriaProvider The function to build the {@link EventCriteria} from supported event types.
-         * @return The current Builder instance, for fluent interfacing.
-         */
-        public Builder eventCriteria(@Nonnull Function<Set<QualifiedName>, EventCriteria> eventCriteriaProvider) {
-            assertNonNull(eventCriteriaProvider, "EventCriteria builder function may not be null");
-            this.eventCriteria = eventCriteriaProvider;
-            return this;
-        }
-
-        /**
-         * Initializes a {@link PooledStreamingEventProcessor} as specified through this Builder.
-         *
-         * @return a {@link PooledStreamingEventProcessor} as specified through this Builder
-         */
-        public PooledStreamingEventProcessor build() {
-            return new PooledStreamingEventProcessor(this);
-        }
-
-        @Override
-        protected void validate() throws AxonConfigurationException {
-            super.validate();
-            assertNonNull(eventSource, "The StreamableEventSource is a hard requirement and should be provided");
-            assertNonNull(tokenStore, "The TokenStore is a hard requirement and should be provided");
-            assertNonNull(transactionManager, "The TransactionManager is a hard requirement and should be provided");
-            assertNonNull(
-                    coordinatorExecutorBuilder,
-                    "The Coordinator ScheduledExecutorService is a hard requirement and should be provided"
-            );
-            assertNonNull(
-                    workerExecutorBuilder,
-                    "The Worker ScheduledExecutorService is a hard requirement and should be provided"
-            );
-        }
-
-        /**
-         * Returns the name of this {@link PooledStreamingEventProcessor}.
-         *
-         * @return the name of this {@link PooledStreamingEventProcessor}
-         */
-        public String name() {
-            return name;
-        }
-=======
     public void describeTo(@Nonnull ComponentDescriptor descriptor) {
         descriptor.describeProperty("name", name);
         descriptor.describeProperty("mode", "pooled");
@@ -860,6 +453,5 @@
         descriptor.describeProperty("eventCriteria", eventCriteria);
         descriptor.describeProperty("configuration", configuration);
         descriptor.describeProperty("processingStatus", processingStatus);
->>>>>>> 41e78de3
     }
 }