/*
 * Copyright (c) 2010-2025. Axon Framework
 *
 * Licensed under the Apache License, Version 2.0 (the "License");
 * you may not use this file except in compliance with the License.
 * You may obtain a copy of the License at
 *
 *    http://www.apache.org/licenses/LICENSE-2.0
 *
 * Unless required by applicable law or agreed to in writing, software
 * distributed under the License is distributed on an "AS IS" BASIS,
 * WITHOUT WARRANTIES OR CONDITIONS OF ANY KIND, either express or implied.
 * See the License for the specific language governing permissions and
 * limitations under the License.
 */

package org.axonframework.eventhandling;

import jakarta.annotation.Nonnull;
import org.axonframework.common.AxonConfigurationException;
import org.axonframework.common.infra.ComponentDescriptor;
import org.axonframework.eventhandling.configuration.EventProcessorConfiguration;
import org.axonframework.messaging.MessageHandlerInterceptor;
import org.axonframework.messaging.SubscribableMessageSource;
import org.axonframework.messaging.unitofwork.UnitOfWorkFactory;
import org.axonframework.monitoring.MessageMonitor;
import org.axonframework.monitoring.NoOpMessageMonitor;

import java.util.List;

import static org.axonframework.common.BuilderUtils.assertNonNull;

/**
 * Configuration class for a {@link SubscribingEventProcessor}.
 * <p>
 * {@link ErrorHandler} is defaulted to a {@link PropagatingErrorHandler}, the {@link MessageMonitor} defaults to a
 * {@link EventProcessorSpanFactory} is defaulted to a {@link DefaultEventProcessorSpanFactory} backed by a
 * {@link org.axonframework.tracing.NoOpSpanFactory}, the {@link MessageMonitor} defaults to a
 * {@link NoOpMessageMonitor}, the {@link EventProcessingStrategy} defaults to a {@link DirectEventProcessingStrategy}
 * and the {@link UnitOfWorkFactory} defaults to the
 * {@link org.axonframework.messaging.unitofwork.SimpleUnitOfWorkFactory}. The Event Processor
 * {@link SubscribableMessageSource} is <b>hard requirements</b> and as such should be provided.
 *
 * @author Mateusz Nowak
 * @since 5.0.0
 */
public class SubscribingEventProcessorConfiguration extends EventProcessorConfiguration {

    private SubscribableMessageSource<? extends EventMessage> messageSource;
    private EventProcessingStrategy processingStrategy = DirectEventProcessingStrategy.INSTANCE;

    /**
     * Constructs a new {@link SubscribingEventProcessorConfiguration} with default values.
     */
    public SubscribingEventProcessorConfiguration() {
        super();
    }

    /**
     * Constructs a new {@link SubscribingEventProcessorConfiguration} copying properties from the given configuration.
     *
     * @param base The {@link EventProcessorConfiguration} to copy properties from.
     */
    public SubscribingEventProcessorConfiguration(@Nonnull EventProcessorConfiguration base) {
        super(base);
    }

    @Override
    public SubscribingEventProcessorConfiguration errorHandler(@Nonnull ErrorHandler errorHandler) {
        super.errorHandler(errorHandler);
        return this;
    }

    @Override
    public SubscribingEventProcessorConfiguration messageMonitor(
            @Nonnull MessageMonitor<? super EventMessage> messageMonitor) {
        super.messageMonitor(messageMonitor);
        return this;
    }

    @Override
    public SubscribingEventProcessorConfiguration spanFactory(@Nonnull EventProcessorSpanFactory spanFactory) {
        super.spanFactory(spanFactory);
        return this;
    }

    /**
     * Sets the {@link SubscribableMessageSource} (e.g. the {@link EventBus}) to which this {@link EventProcessor}
     * implementation will subscribe itself to receive {@link EventMessage}s.
     *
     * @param messageSource The {@link SubscribableMessageSource} (e.g. the {@link EventBus}) to which this
     *                      {@link EventProcessor} implementation will subscribe itself to receive
     *                      {@link EventMessage}s.
     * @return The current instance, for fluent interfacing.
     */
    public SubscribingEventProcessorConfiguration messageSource(
            @Nonnull SubscribableMessageSource<? extends EventMessage> messageSource) {
        assertNonNull(messageSource, "SubscribableMessageSource may not be null");
        this.messageSource = messageSource;
        return this;
    }

    /**
     * Sets the {@link EventProcessingStrategy} determining whether events are processed directly or asynchronously.
     * Defaults to a {@link DirectEventProcessingStrategy}.
     *
     * @param processingStrategy The {@link EventProcessingStrategy} determining whether events are processed directly
     *                           or asynchronously.
     * @return The current instance, for fluent interfacing.
     */
    public SubscribingEventProcessorConfiguration processingStrategy(
            @Nonnull EventProcessingStrategy processingStrategy) {
        assertNonNull(processingStrategy, "EventProcessingStrategy may not be null");
        this.processingStrategy = processingStrategy;
        return this;
    }

    @Override
    public SubscribingEventProcessorConfiguration unitOfWorkFactory(@Nonnull UnitOfWorkFactory unitOfWorkFactory) {
        super.unitOfWorkFactory(unitOfWorkFactory);
        return this;
    }

    @Override
    public SubscribingEventProcessorConfiguration interceptors(
<<<<<<< HEAD
            @Nonnull List<MessageHandlerInterceptor<EventMessage<?>>> interceptors) {
=======
            @Nonnull List<MessageHandlerInterceptor<? super EventMessage>> interceptors) {
>>>>>>> 9384d039
        super.interceptors(interceptors);
        return this;
    }

    /**
     * Validates whether the fields contained in this Builder are set accordingly.
     *
     * @throws AxonConfigurationException if one field is asserted to be incorrect according to the Builder's
     *                                    specifications.
     */
    @Override
    protected void validate() throws AxonConfigurationException {
        super.validate();
        assertNonNull(messageSource, "The SubscribableMessageSource is a hard requirement and should be provided");
    }

    /**
     * Returns the {@link SubscribableMessageSource} to which this processor subscribes.
     *
     * @return The {@link SubscribableMessageSource} for receiving events.
     */
    public SubscribableMessageSource<? extends EventMessage> messageSource() {
        return messageSource;
    }

    /**
     * Returns the {@link EventProcessingStrategy} determining how events are processed.
     *
     * @return The {@link EventProcessingStrategy} for this processor.
     */
    public EventProcessingStrategy processingStrategy() {
        return processingStrategy;
    }

    @Override
    public void describeTo(@Nonnull ComponentDescriptor descriptor) {
        super.describeTo(descriptor);
        descriptor.describeProperty("messageSource", messageSource);
        descriptor.describeProperty("processingStrategy", processingStrategy);
    }
}<|MERGE_RESOLUTION|>--- conflicted
+++ resolved
@@ -123,11 +123,7 @@
 
     @Override
     public SubscribingEventProcessorConfiguration interceptors(
-<<<<<<< HEAD
-            @Nonnull List<MessageHandlerInterceptor<EventMessage<?>>> interceptors) {
-=======
-            @Nonnull List<MessageHandlerInterceptor<? super EventMessage>> interceptors) {
->>>>>>> 9384d039
+            @Nonnull List<MessageHandlerInterceptor<EventMessage>> interceptors) {
         super.interceptors(interceptors);
         return this;
     }
