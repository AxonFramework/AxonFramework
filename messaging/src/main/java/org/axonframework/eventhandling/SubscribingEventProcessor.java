--- conflicted
+++ resolved
@@ -114,13 +114,8 @@
     }
 
     @Override
-<<<<<<< HEAD
-    public List<MessageHandlerInterceptor<EventMessage<?>>> getHandlerInterceptors() {
-        return eventProcessorOperations.handlerInterceptors();
-=======
     public String name() {
         return name;
->>>>>>> 41e78de3
     }
 
     /**
@@ -213,136 +208,10 @@
     }
 
     @Override
-<<<<<<< HEAD
-    public Registration registerHandlerInterceptor(
-            @Nonnull MessageHandlerInterceptor<EventMessage<?>> handlerInterceptor) {
-        return eventProcessorOperations.registerHandlerInterceptor(handlerInterceptor);
-    }
-
-    /**
-     * Builder class to instantiate a {@link SubscribingEventProcessor}.
-     * <p>
-     * {@link ErrorHandler} is defaulted to a {@link PropagatingErrorHandler}, the {@link MessageMonitor} defaults to a
-     * {@link EventProcessorSpanFactory} is defaulted to a {@link DefaultEventProcessorSpanFactory} backed by a
-     * {@link org.axonframework.tracing.NoOpSpanFactory}, the {@link MessageMonitor} defaults to a
-     * {@link NoOpMessageMonitor}, the {@link EventProcessingStrategy} defaults to a
-     * {@link DirectEventProcessingStrategy} and the {@link TransactionManager} defaults to the
-     * {@link NoTransactionManager#INSTANCE}. The Event Processor {@code name}, {@link EventHandlerInvoker} and
-     * {@link SubscribableMessageSource} are <b>hard requirements</b> and as such should be provided.
-     */
-    public static class Builder extends EventProcessorBuilder {
-
-        private SubscribableMessageSource<? extends EventMessage<?>> messageSource;
-        private EventProcessingStrategy processingStrategy = DirectEventProcessingStrategy.INSTANCE;
-        private TransactionManager transactionManager = NoTransactionManager.INSTANCE;
-
-        public Builder() {
-            super();
-        }
-
-        @Override
-        public Builder name(@Nonnull String name) {
-            super.name(name);
-            return this;
-        }
-
-        @Override
-        public Builder eventHandlerInvoker(@Nonnull EventHandlerInvoker eventHandlerInvoker) {
-            super.eventHandlerInvoker(eventHandlerInvoker);
-            return this;
-        }
-
-        @Override
-        public Builder eventHandlingComponent(@Nonnull EventHandlingComponent eventHandlingComponent) {
-            super.eventHandlingComponent(eventHandlingComponent);
-            return this;
-        }
-
-        @Override
-        public Builder errorHandler(@Nonnull ErrorHandler errorHandler) {
-            super.errorHandler(errorHandler);
-            return this;
-        }
-
-        @Override
-        public Builder messageMonitor(@Nonnull MessageMonitor<? super EventMessage<?>> messageMonitor) {
-            super.messageMonitor(messageMonitor);
-            return this;
-        }
-
-        @Override
-        public Builder spanFactory(@Nonnull EventProcessorSpanFactory spanFactory) {
-            super.spanFactory(spanFactory);
-            return this;
-        }
-
-        /**
-         * Sets the {@link SubscribableMessageSource} (e.g. the {@link EventBus}) to which this {@link EventProcessor}
-         * implementation will subscribe itself to receive {@link EventMessage}s.
-         *
-         * @param messageSource the {@link SubscribableMessageSource} (e.g. the {@link EventBus}) to which this
-         *                      {@link EventProcessor} implementation will subscribe itself to receive
-         *                      {@link EventMessage}s
-         * @return the current Builder instance, for fluent interfacing
-         */
-        public Builder messageSource(@Nonnull SubscribableMessageSource<? extends EventMessage<?>> messageSource) {
-            assertNonNull(messageSource, "SubscribableMessageSource may not be null");
-            this.messageSource = messageSource;
-            return this;
-        }
-
-        /**
-         * Sets the {@link EventProcessingStrategy} determining whether events are processed directly or asynchronously.
-         * Defaults to a {@link DirectEventProcessingStrategy}.
-         *
-         * @param processingStrategy the {@link EventProcessingStrategy} determining whether events are processed
-         *                           directly or asynchronously
-         * @return the current Builder instance, for fluent interfacing
-         */
-        public Builder processingStrategy(@Nonnull EventProcessingStrategy processingStrategy) {
-            assertNonNull(processingStrategy, "EventProcessingStrategy may not be null");
-            this.processingStrategy = processingStrategy;
-            return this;
-        }
-
-        /**
-         * Sets the {@link TransactionManager} used when processing {@link EventMessage}s.
-         *
-         * @param transactionManager the {@link TransactionManager} used when processing {@link EventMessage}s
-         * @return the current Builder instance, for fluent interfacing
-         */
-        public Builder transactionManager(@Nonnull TransactionManager transactionManager) {
-            assertNonNull(transactionManager, "TransactionManager may not be null");
-            this.transactionManager = transactionManager;
-            return this;
-        }
-
-        /**
-         * Initializes a {@link SubscribingEventProcessor} as specified through this Builder.
-         *
-         * @return a {@link SubscribingEventProcessor} as specified through this Builder
-         */
-        public SubscribingEventProcessor build() {
-            return new SubscribingEventProcessor(this);
-        }
-
-        /**
-         * Validates whether the fields contained in this Builder are set accordingly.
-         *
-         * @throws AxonConfigurationException if one field is asserted to be incorrect according to the Builder's
-         *                                    specifications
-         */
-        @Override
-        protected void validate() throws AxonConfigurationException {
-            super.validate();
-            assertNonNull(messageSource, "The SubscribableMessageSource is a hard requirement and should be provided");
-        }
-=======
     public void describeTo(@Nonnull ComponentDescriptor descriptor) {
         descriptor.describeProperty("name", name);
         descriptor.describeProperty("mode", "subscribing");
         descriptor.describeProperty("eventHandlingComponents", eventHandlingComponents);
         descriptor.describeProperty("configuration", configuration);
->>>>>>> 41e78de3
     }
 }