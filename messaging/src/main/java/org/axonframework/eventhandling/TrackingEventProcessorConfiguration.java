--- conflicted
+++ resolved
@@ -50,11 +50,8 @@
     private Function<String, ThreadFactory> threadFactory;
     private long tokenClaimInterval;
     private int eventAvailabilityTimeout = 1000;
-<<<<<<< HEAD
+    private boolean autoStart;
     private EventTrackerStatusChangeListener eventTrackerStatusChangeListener = EventTrackerStatusChangeListener.noOp();
-=======
-    private boolean autoStart;
->>>>>>> 0084d1e3
 
     /**
      * Initialize a configuration with single threaded processing.
@@ -172,7 +169,20 @@
     }
 
     /**
-<<<<<<< HEAD
+     * Sets whether or not to automatically start the processor when event processing is initialized. If false, the
+     * application must explicitly start the processor. This can be useful if the application needs to perform its
+     * own initialization before it begins processing new events.
+     *
+     * @param autoStart {@code true} to automatically start the processor (the default), {@code false} if the
+     *                  application will start the processor itself.
+     * @return {@code this} for method chaining
+     */
+    public TrackingEventProcessorConfiguration andAutoStart(boolean autoStart) {
+        this.autoStart = autoStart;
+        return this;
+    }
+
+    /**
      * Sets the {@link EventTrackerStatusChangeListener} which will be called on {@link EventTrackerStatus} changes.
      * Defaults to {@link EventTrackerStatusChangeListener#noOp()}.
      *
@@ -184,18 +194,6 @@
     ) {
         assertNonNull(eventTrackerStatusChangeListener, "EventTrackerStatusChangeListener may not be null");
         this.eventTrackerStatusChangeListener = eventTrackerStatusChangeListener;
-=======
-     * Sets whether or not to automatically start the processor when event processing is initialized. If false, the
-     * application must explicitly start the processor. This can be useful if the application needs to perform its
-     * own initialization before it begins processing new events.
-     *
-     * @param autoStart {@code true} to automatically start the processor (the default), {@code false} if the
-     *                  application will start the processor itself.
-     * @return {@code this} for method chaining
-     */
-    public TrackingEventProcessorConfiguration andAutoStart(boolean autoStart) {
-        this.autoStart = autoStart;
->>>>>>> 0084d1e3
         return this;
     }
 
@@ -257,7 +255,13 @@
     }
 
     /**
-<<<<<<< HEAD
+     * @return {@code} true if the processor should be started automatically by the framework.
+     */
+    public boolean isAutoStart() {
+        return autoStart;
+    }
+
+    /**
      * Returns the {@link EventTrackerStatusChangeListener} defined in this configuration, to be called whenever an
      * {@link EventTrackerStatus} change occurs.
      *
@@ -265,11 +269,5 @@
      */
     public EventTrackerStatusChangeListener getEventTrackerStatusChangeListener() {
         return eventTrackerStatusChangeListener;
-=======
-     * @return {@code} true if the processor should be started automatically by the framework.
-     */
-    public boolean isAutoStart() {
-        return autoStart;
->>>>>>> 0084d1e3
     }
 }