/*
 * Copyright (c) 2010-2025. Axon Framework
 *
 * Licensed under the Apache License, Version 2.0 (the "License");
 * you may not use this file except in compliance with the License.
 * You may obtain a copy of the License at
 *
 *    http://www.apache.org/licenses/LICENSE-2.0
 *
 * Unless required by applicable law or agreed to in writing, software
 * distributed under the License is distributed on an "AS IS" BASIS,
 * WITHOUT WARRANTIES OR CONDITIONS OF ANY KIND, either express or implied.
 * See the License for the specific language governing permissions and
 * limitations under the License.
 */

package org.axonframework.eventhandling;

import java.util.concurrent.CompletableFuture;

/**
 * An Event Processor processes event messages from an event queue or event bus.
 * <p/>
 * Typically, an Event Processor is in charge of publishing the events to a group of registered handlers. This allows
 * attributes and behavior (e.g. transaction management, asynchronous processing, distribution) to be applied over
 * a whole group at once.
 *
 * @author Allard Buijze
 * @since 1.2
 */
public interface EventProcessor {

    /**
     * Returns the name of this event processor. This name is used to detect distributed instances of the
     * same event processor. Multiple instances referring to the same logical event processor (on different JVM's)
     * must have the same name.
     *
     * @return the name of this event processor
     */
<<<<<<< HEAD
    String getName();

    /**
     * Return the list of already registered {@link MessageHandlerInterceptor}s for this event processor.
     * To register a new interceptor use {@link EventProcessor#registerHandlerInterceptor(MessageHandlerInterceptor)}
     *
     * @return the list of registered interceptors of this event processor
     */
    List<MessageHandlerInterceptor<EventMessage<?>>> getHandlerInterceptors();
=======
    String name();
>>>>>>> 41e78de3

    /**
     * Start processing events.
     */
    void start();

    /**
     * Stops processing events. Blocks until the shutdown is complete.
     */
    void shutDown();

    /**
     * Indicates whether this processor is currently running (i.e. consuming events from its message source).
     *
     * @return {@code true} when running, otherwise {@code false}
     */
    boolean isRunning();

    /**
     * Indicates whether the processor has been shut down due to an error. In such case, the processor has forcefully
     * shut down, as it wasn't able to automatically recover.
     * <p>
     * Note that this method returns {@code false} when the processor was stopped using {@link #shutDown()}.
     *
     * @return {@code true} when paused due to an error, otherwise {@code false}
     */
    boolean isError();

    /**
     * Initiates a shutdown, providing a {@link CompletableFuture} that completes when the shutdown process is
     * finished.
     *
     * @return a CompletableFuture that completes when the shutdown process is finished.
     */
    default CompletableFuture<Void> shutdownAsync() {
        return CompletableFuture.runAsync(this::shutDown);
    }
}<|MERGE_RESOLUTION|>--- conflicted
+++ resolved
@@ -37,19 +37,7 @@
      *
      * @return the name of this event processor
      */
-<<<<<<< HEAD
-    String getName();
-
-    /**
-     * Return the list of already registered {@link MessageHandlerInterceptor}s for this event processor.
-     * To register a new interceptor use {@link EventProcessor#registerHandlerInterceptor(MessageHandlerInterceptor)}
-     *
-     * @return the list of registered interceptors of this event processor
-     */
-    List<MessageHandlerInterceptor<EventMessage<?>>> getHandlerInterceptors();
-=======
     String name();
->>>>>>> 41e78de3
 
     /**
      * Start processing events.
