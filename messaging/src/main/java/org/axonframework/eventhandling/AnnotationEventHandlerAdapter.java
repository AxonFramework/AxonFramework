/*
 * Copyright (c) 2010-2023. Axon Framework
 *
 * Licensed under the Apache License, Version 2.0 (the "License");
 * you may not use this file except in compliance with the License.
 * You may obtain a copy of the License at
 *
 *    http://www.apache.org/licenses/LICENSE-2.0
 *
 * Unless required by applicable law or agreed to in writing, software
 * distributed under the License is distributed on an "AS IS" BASIS,
 * WITHOUT WARRANTIES OR CONDITIONS OF ANY KIND, either express or implied.
 * See the License for the specific language governing permissions and
 * limitations under the License.
 */

package org.axonframework.eventhandling;

import org.axonframework.eventhandling.replay.GenericResetContext;
import org.axonframework.eventhandling.replay.ResetContext;
import org.axonframework.messaging.HandlerAttributes;
import org.axonframework.messaging.annotation.AnnotatedHandlerInspector;
import org.axonframework.messaging.annotation.ClasspathHandlerDefinition;
import org.axonframework.messaging.annotation.ClasspathParameterResolverFactory;
import org.axonframework.messaging.annotation.HandlerDefinition;
import org.axonframework.messaging.annotation.MessageHandlerInterceptorMemberChain;
import org.axonframework.messaging.annotation.MessageHandlingMember;
import org.axonframework.messaging.annotation.ParameterResolverFactory;
import org.axonframework.messaging.unitofwork.ProcessingContext;

import java.util.Collection;
import java.util.Optional;

/**
 * Adapter that turns any bean with {@link EventHandler} annotated methods into an {@link EventMessageHandler}.
 *
 * @author Allard Buijze
 * @see EventMessageHandler
 * @since 0.1
 */
public class AnnotationEventHandlerAdapter implements EventMessageHandler {

    private final AnnotatedHandlerInspector<Object> inspector;
    private final Class<?> listenerType;
    private final Object annotatedEventListener;

    /**
     * Wraps the given {@code annotatedEventListener}, allowing it to be subscribed to an Event Bus.
     *
     * @param annotatedEventListener the annotated event listener
     */
    public AnnotationEventHandlerAdapter(Object annotatedEventListener) {
        this(annotatedEventListener, ClasspathParameterResolverFactory.forClass(annotatedEventListener.getClass()));
    }

    /**
     * Wraps the given {@code annotatedEventListener}, allowing it to be subscribed to an Event Bus. The given
     * {@code parameterResolverFactory} is used to resolve parameter values for handler methods.
     *
     * @param annotatedEventListener   the annotated event listener
     * @param parameterResolverFactory the strategy for resolving handler method parameter values
     */
    public AnnotationEventHandlerAdapter(Object annotatedEventListener,
                                         ParameterResolverFactory parameterResolverFactory) {
        this(annotatedEventListener,
             parameterResolverFactory,
             ClasspathHandlerDefinition.forClass(annotatedEventListener.getClass()));
    }

    /**
     * Wraps the given {@code annotatedEventListener}, allowing it to be subscribed to an Event Bus. The given
     * {@code parameterResolverFactory} is used to resolve parameter values for handler methods. Handler definition is
     * used to create concrete handlers.
     *
     * @param annotatedEventListener   the annotated event listener
     * @param parameterResolverFactory the strategy for resolving handler method parameter values
     * @param handlerDefinition        the handler definition used to create concrete handlers
     */
    public AnnotationEventHandlerAdapter(Object annotatedEventListener,
                                         ParameterResolverFactory parameterResolverFactory,
                                         HandlerDefinition handlerDefinition) {
        this.annotatedEventListener = annotatedEventListener;
        this.listenerType = annotatedEventListener.getClass();
        this.inspector = AnnotatedHandlerInspector.inspectType(annotatedEventListener.getClass(),
                                                               parameterResolverFactory,
                                                               handlerDefinition);
    }

    private static boolean supportsReplay(MessageHandlingMember<? super Object> h) {
        return h.attribute(HandlerAttributes.ALLOW_REPLAY).map(Boolean.TRUE::equals).orElse(Boolean.TRUE);
    }

    @Override
    public Object handleSync(EventMessage<?> event) throws Exception {
        Optional<MessageHandlingMember<? super Object>> handler =
                inspector.getHandlers(listenerType)
                         .filter(h -> h.canHandle(event, null))
                         .findFirst();
        if (handler.isPresent()) {
            MessageHandlerInterceptorMemberChain<Object> interceptor = inspector.chainedInterceptor(listenerType);
            return interceptor.handleSync(event, annotatedEventListener, handler.get());
        }
        return null;
    }

    @Override
    public boolean canHandle(EventMessage<?> event) {
        return inspector.getHandlers(listenerType)
                        .anyMatch(h -> h.canHandle(event, null));
    }

    @Override
    public boolean canHandleType(Class<?> payloadType) {
        return inspector.getHandlers(listenerType)
                        .filter(messageHandlingMember -> messageHandlingMember.canHandleMessageType(EventMessage.class))
                        .anyMatch(handler -> handler.canHandleType(payloadType));
    }

    @Override
    public Class<?> getTargetType() {
        return listenerType;
    }

    @Override
    public void prepareReset(ProcessingContext processingContext) {
        prepareReset(null, null);
    }

    @Override
    public <R> void prepareReset(R resetContext, ProcessingContext processingContext) {
        try {
            ResetContext<?> resetMessage = GenericResetContext.asResetContext(resetContext);
<<<<<<< HEAD
            Optional<MessageHandlingMember<? super Object>> handler =
                    inspector.getHandlers(listenerType)
                             .filter(h -> h.canHandle(resetMessage))
                             .findFirst();
            if (handler.isPresent()) {
                handler.get().handleSync(resetMessage, annotatedEventListener);
            }
=======
            inspector.getHandlers(listenerType)
                     .filter(h -> h.canHandle(resetMessage, processingContext))
                     .findFirst()
                     .ifPresent(messageHandlingMember -> messageHandlingMember.handle(resetMessage,
                                                                                      processingContext,
                                                                                      annotatedEventListener)
                                                                              .join());
>>>>>>> d9b712f1
        } catch (Exception e) {
            throw new ResetNotSupportedException("An Error occurred while notifying handlers of the reset", e);
        }
    }

    /**
     * {@inheritDoc}
     *
     * @implNote This implementation will consider any class that has a single handler that accepts a replay, to support
     * reset. If no handlers explicitly indicate whether replay is supported, the method returns {@code true}.
     */
    @Override
    public boolean supportsReset() {
        return inspector.getAllHandlers()
                        .values()
                        .stream()
                        .flatMap(Collection::stream)
                        .anyMatch(AnnotationEventHandlerAdapter::supportsReplay);
    }
}<|MERGE_RESOLUTION|>--- conflicted
+++ resolved
@@ -130,15 +130,6 @@
     public <R> void prepareReset(R resetContext, ProcessingContext processingContext) {
         try {
             ResetContext<?> resetMessage = GenericResetContext.asResetContext(resetContext);
-<<<<<<< HEAD
-            Optional<MessageHandlingMember<? super Object>> handler =
-                    inspector.getHandlers(listenerType)
-                             .filter(h -> h.canHandle(resetMessage))
-                             .findFirst();
-            if (handler.isPresent()) {
-                handler.get().handleSync(resetMessage, annotatedEventListener);
-            }
-=======
             inspector.getHandlers(listenerType)
                      .filter(h -> h.canHandle(resetMessage, processingContext))
                      .findFirst()
@@ -146,7 +137,6 @@
                                                                                       processingContext,
                                                                                       annotatedEventListener)
                                                                               .join());
->>>>>>> d9b712f1
         } catch (Exception e) {
             throw new ResetNotSupportedException("An Error occurred while notifying handlers of the reset", e);
         }
