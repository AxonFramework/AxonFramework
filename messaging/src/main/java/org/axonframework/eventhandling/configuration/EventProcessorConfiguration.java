--- conflicted
+++ resolved
@@ -59,11 +59,7 @@
     protected EventProcessorSpanFactory spanFactory = DefaultEventProcessorSpanFactory.builder()
                                                                                       .spanFactory(NoOpSpanFactory.INSTANCE)
                                                                                       .build();
-<<<<<<< HEAD
-    private List<MessageHandlerInterceptor<EventMessage<?>>> interceptors = new ArrayList<>();
-=======
-    private List<MessageHandlerInterceptor<? super EventMessage>> interceptors = new ArrayList<>();
->>>>>>> 9384d039
+    private List<MessageHandlerInterceptor<EventMessage>> interceptors = new ArrayList<>();
     protected UnitOfWorkFactory unitOfWorkFactory = new SimpleUnitOfWorkFactory(EmptyApplicationContext.INSTANCE);
 
     /**
@@ -133,11 +129,7 @@
 
     @Deprecated(since = "5.0.0", forRemoval = true)
     public EventProcessorConfiguration interceptors(
-<<<<<<< HEAD
-            @Nonnull List<MessageHandlerInterceptor<EventMessage<?>>> interceptors) {
-=======
-            @Nonnull List<MessageHandlerInterceptor<? super EventMessage>> interceptors) {
->>>>>>> 9384d039
+            @Nonnull List<MessageHandlerInterceptor<EventMessage>> interceptors) {
         assertNonNull(spanFactory, "interceptors may not be null");
         this.interceptors = interceptors;
         return this;
@@ -199,11 +191,7 @@
      *
      * @return The list of interceptors for this {@link EventProcessor} implementation.
      */
-<<<<<<< HEAD
-    public List<MessageHandlerInterceptor<EventMessage<?>>> interceptors() {
-=======
-    public List<MessageHandlerInterceptor<? super EventMessage>> interceptors() {
->>>>>>> 9384d039
+    public List<MessageHandlerInterceptor<EventMessage>> interceptors() {
         return interceptors;
     }
 
