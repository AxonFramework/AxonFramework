/*
 * Copyright (c) 2010-2022. Axon Framework
 *
 * Licensed under the Apache License, Version 2.0 (the "License");
 * you may not use this file except in compliance with the License.
 * You may obtain a copy of the License at
 *
 *    http://www.apache.org/licenses/LICENSE-2.0
 *
 * Unless required by applicable law or agreed to in writing, software
 * distributed under the License is distributed on an "AS IS" BASIS,
 * WITHOUT WARRANTIES OR CONDITIONS OF ANY KIND, either express or implied.
 * See the License for the specific language governing permissions and
 * limitations under the License.
 */

package org.axonframework.eventhandling;

import org.axonframework.common.Assert;
import org.axonframework.common.AxonConfigurationException;
import org.axonframework.common.AxonNonTransientException;
import org.axonframework.common.ExceptionUtils;
import org.axonframework.common.stream.BlockingStream;
import org.axonframework.common.transaction.NoTransactionManager;
import org.axonframework.common.transaction.TransactionManager;
import org.axonframework.eventhandling.tokenstore.TokenStore;
import org.axonframework.eventhandling.tokenstore.UnableToClaimTokenException;
import org.axonframework.lifecycle.Lifecycle;
import org.axonframework.lifecycle.Phase;
import org.axonframework.messaging.StreamableMessageSource;
import org.axonframework.messaging.unitofwork.BatchingUnitOfWork;
import org.axonframework.messaging.unitofwork.RollbackConfiguration;
import org.axonframework.messaging.unitofwork.RollbackConfigurationType;
import org.axonframework.messaging.unitofwork.UnitOfWork;
import org.axonframework.monitoring.MessageMonitor;
import org.axonframework.monitoring.NoOpMessageMonitor;
import org.slf4j.Logger;
import org.slf4j.LoggerFactory;

import java.time.Instant;
import java.util.ArrayList;
import java.util.Collection;
import java.util.Collections;
import java.util.List;
import java.util.Map;
import java.util.Objects;
import java.util.Optional;
import java.util.Set;
import java.util.TreeSet;
import java.util.concurrent.CompletableFuture;
import java.util.concurrent.ConcurrentHashMap;
import java.util.concurrent.ConcurrentMap;
import java.util.concurrent.ConcurrentSkipListMap;
import java.util.concurrent.CopyOnWriteArrayList;
import java.util.concurrent.ThreadFactory;
import java.util.concurrent.TimeUnit;
import java.util.concurrent.atomic.AtomicBoolean;
import java.util.concurrent.atomic.AtomicInteger;
import java.util.concurrent.atomic.AtomicReference;
import java.util.function.Function;
import javax.annotation.Nonnull;

import static java.util.Collections.singleton;
import static java.util.Collections.singletonMap;
import static java.util.Objects.nonNull;
import static java.util.concurrent.TimeUnit.MILLISECONDS;
import static java.util.concurrent.TimeUnit.SECONDS;
import static org.axonframework.common.BuilderUtils.assertNonNull;
import static org.axonframework.common.ProcessUtils.executeWithRetry;
import static org.axonframework.common.io.IOUtils.closeQuietly;

/**
 * EventProcessor implementation that tracks events from a {@link StreamableMessageSource}.
 * <p>
 * A supplied {@link TokenStore} allows the EventProcessor to keep track of its position in the event log. After
 * processing an event batch the EventProcessor updates its tracking token in the TokenStore.
 * <p>
 * A TrackingEventProcessor is able to continue processing from the last stored token when it is restarted. It is also
 * capable of replaying events from any starting token. To replay the entire event log, simply invoke {@link
 * #resetTokens()} on this processor to adjust the positions of the {@link TrackingToken}(s) within the {@link
 * TokenStore}. To replay from a specific point, {@link #resetTokens(Function)} can be utilized to define the new point
 * to start at.
 * <p>
 * Note, the {@link #getName()} of this {@link StreamingEventProcessor} is used to obtain the tracking token from the
 * {@code TokenStore}, so take care when renaming a {@link TrackingEventProcessor}.
 *
 * @author Rene de Waele
 * @author Christophe Bouhier
 * @since 3.0
 */
public class TrackingEventProcessor extends AbstractEventProcessor implements StreamingEventProcessor, Lifecycle {

    private static final Logger logger = LoggerFactory.getLogger(TrackingEventProcessor.class);

    private final StreamableMessageSource<TrackedEventMessage<?>> messageSource;
    private final TokenStore tokenStore;
    private final Function<StreamableMessageSource<TrackedEventMessage<?>>, TrackingToken> initialTrackingTokenBuilder;
    private final TransactionManager transactionManager;
    private final int batchSize;
    private final int segmentsSize;
    private final boolean autoStart;

    private final ThreadFactory threadFactory;
    private final Map<String, Thread> workerThreads = new ConcurrentSkipListMap<>();
    private final long workerTerminationTimeout;
    private final AtomicReference<State> state = new AtomicReference<>(State.NOT_STARTED);
    private final AtomicBoolean workLauncherRunning = new AtomicBoolean(false);
    private final ConcurrentMap<Integer, TrackerStatus> activeSegments = new ConcurrentSkipListMap<>();
    private final ConcurrentMap<Integer, Long> segmentReleaseDeadlines = new ConcurrentSkipListMap<>();
    private final String segmentIdResourceKey;
    private final String lastTokenResourceKey;
    private final AtomicInteger availableThreads;
    private final long tokenClaimInterval;
    private final AtomicReference<String> tokenStoreIdentifier = new AtomicReference<>();
    private final int maxThreadCount;

    private final ConcurrentMap<Integer, List<Instruction>> instructions = new ConcurrentHashMap<>();
    private final boolean storeTokenBeforeProcessing;
    private final int eventAvailabilityTimeout;
    private final EventTrackerStatusChangeListener trackerStatusChangeListener;

    /**
     * Instantiate a {@link TrackingEventProcessor} based on the fields contained in the {@link Builder}.
     * <p>
     * Will assert that the Event Processor {@code name}, {@link EventHandlerInvoker}, {@link StreamableMessageSource},
     * {@link TokenStore} and {@link TransactionManager} are not {@code null}, and will throw an {@link
     * AxonConfigurationException} if any of them is {@code null}.
     *
     * @param builder the {@link Builder} used to instantiate a {@link TrackingEventProcessor} instance
     */
    protected TrackingEventProcessor(Builder builder) {
        super(builder);
        TrackingEventProcessorConfiguration config = builder.trackingEventProcessorConfiguration;
        this.tokenClaimInterval = config.getTokenClaimInterval();
        this.eventAvailabilityTimeout = config.getEventAvailabilityTimeout();
        this.storeTokenBeforeProcessing = builder.storeTokenBeforeProcessing;
        this.batchSize = config.getBatchSize();
        this.autoStart = config.isAutoStart();

        this.messageSource = builder.messageSource;
        this.tokenStore = builder.tokenStore;

        this.segmentsSize = config.getInitialSegmentsCount();
        this.transactionManager = builder.transactionManager;

        this.availableThreads = new AtomicInteger(config.getMaxThreadCount());
        this.maxThreadCount = config.getMaxThreadCount();
        this.threadFactory = config.getThreadFactory(builder.name);
        this.workerTerminationTimeout = config.getWorkerTerminationTimeout();
        this.segmentIdResourceKey = "Processor[" + builder.name + "]/SegmentId";
        this.lastTokenResourceKey = "Processor[" + builder.name + "]/Token";
        this.initialTrackingTokenBuilder = config.getInitialTrackingToken();
        this.trackerStatusChangeListener = config.getEventTrackerStatusChangeListener();

        registerHandlerInterceptor((unitOfWork, interceptorChain) -> {
            if (!(unitOfWork instanceof BatchingUnitOfWork) || ((BatchingUnitOfWork<?>) unitOfWork).isFirstMessage()) {
                Instant startTime = now();
                TrackingToken lastToken = unitOfWork.getResource(lastTokenResourceKey);
                if (storeTokenBeforeProcessing) {
                    tokenStore.storeToken(lastToken,
                                          builder.name,
                                          unitOfWork.getResource(segmentIdResourceKey));
                } else {
                    tokenStore.extendClaim(getName(), unitOfWork.getResource(segmentIdResourceKey));
                }
                unitOfWork.onPrepareCommit(uow -> {
                    if (!storeTokenBeforeProcessing) {
                        tokenStore.storeToken(lastToken,
                                              builder.name,
                                              unitOfWork.getResource(segmentIdResourceKey));
                    } else if (now().isAfter(startTime.plusMillis(eventAvailabilityTimeout))) {
                        tokenStore.extendClaim(getName(), unitOfWork.getResource(segmentIdResourceKey));
                    }
                });
            }
            return interceptorChain.proceed();
        });
    }

    /**
     * Instantiate a Builder to be able to create a {@link TrackingEventProcessor}.
     * <p>
     * The {@link RollbackConfigurationType} defaults to a {@link RollbackConfigurationType#ANY_THROWABLE}, the {@link
     * ErrorHandler} is defaulted to a {@link PropagatingErrorHandler}, the {@link MessageMonitor} defaults to a {@link
     * NoOpMessageMonitor} and the {@link TrackingEventProcessorConfiguration} to a {@link
     * TrackingEventProcessorConfiguration#forSingleThreadedProcessing()} call. The Event Processor {@code name}, {@link
     * EventHandlerInvoker}, {@link StreamableMessageSource}, {@link TokenStore} and {@link TransactionManager} are
     * <b>hard requirements</b> and as such should be provided.
     *
     * @return a Builder to be able to create a {@link TrackingEventProcessor}
     */
    public static Builder builder() {
        return new Builder();
    }

    private Instant now() {
        return GenericEventMessage.clock.instant();
    }

    @Override
    public void registerLifecycleHandlers(@Nonnull LifecycleRegistry handle) {
        if (autoStart) {
            handle.onStart(Phase.INBOUND_EVENT_CONNECTORS, this::start);
        }
        handle.onShutdown(Phase.INBOUND_EVENT_CONNECTORS, this::shutdownAsync);
    }

    /**
     * Start this processor. The processor will open an event stream on its message source in a new thread using {@link
     * StreamableMessageSource#openStream(TrackingToken)}. The {@link TrackingToken} used to open the stream will be
     * fetched from the {@link TokenStore}.
     * <p>
     * Upon start up of an application, this method will be invoked in the {@link Phase#INBOUND_EVENT_CONNECTORS}
     * phase.
     */
    @Override
    public void start() {
        if (activeProcessorThreads() > 0 || workLauncherRunning.get()) {
            if (state.get().isRunning()) {
                // then it's ok. It's already running
                return;
            } else {
                // this is problematic. There are still active threads pending a shutdown.
                throw new IllegalStateException("Cannot start this processor. It is pending shutdown...");
            }
        }
        State previousState = state.getAndSet(State.STARTED);
        if (!previousState.isRunning()) {
            startSegmentWorkers();
        }
    }

    @Override
    public CompletableFuture<Boolean> splitSegment(int segmentId) {
        CompletableFuture<Boolean> result = new CompletableFuture<>();
        if (!tokenStore.requiresExplicitSegmentInitialization()) {
            result.completeExceptionally(new UnsupportedOperationException(
                    "TokenStore must require explicit initialization to safely split tokens"
            ));
            return result;
        }

        if (!this.activeSegments.containsKey(segmentId)) {
            return CompletableFuture.completedFuture(false);
        }

        this.instructions.computeIfAbsent(segmentId, i -> new CopyOnWriteArrayList<>())
                         .add(new SplitSegmentInstruction(result, segmentId));
        return result;
    }

    @Override
    public String getTokenStoreIdentifier() {
        return tokenStoreIdentifier.updateAndGet(i -> i != null ? i : calculateIdentifier());
    }

    private String calculateIdentifier() {
        return transactionManager.fetchInTransaction(
                () -> tokenStore.retrieveStorageIdentifier().orElse("--unknown--")
        );
    }

    @Override
    public CompletableFuture<Boolean> mergeSegment(int segmentId) {
        CompletableFuture<Boolean> result = new CompletableFuture<>();
        if (!tokenStore.requiresExplicitSegmentInitialization()) {
            result.completeExceptionally(new UnsupportedOperationException(
                    "TokenStore must require explicit initialization to safely merge tokens"
            ));
            return result;
        }

        TrackerStatus segmentStatus = this.activeSegments.get(segmentId);
        if (segmentStatus == null) {
            return CompletableFuture.completedFuture(false);
        }

        if (segmentId == segmentStatus.getSegment().mergeableSegmentId()) {
            logger.info("A merge request can only be fulfilled if there is more than one segment");
            return CompletableFuture.completedFuture(false);
        }

        int segmentToMerge = segmentStatus.getSegment().mergeableSegmentId();
        this.instructions.computeIfAbsent(segmentId, i -> new CopyOnWriteArrayList<>())
                         .add(new MergeSegmentInstruction(result, segmentId, segmentToMerge));
        return result;
    }

    /**
     * Fetch and process event batches continuously for as long as the processor is not shutting down. The processor
     * will process events in batches. The maximum size of size of each event batch is configurable.
     * <p>
     * Events with the same tracking token (which is possible as result of upcasting) should always be processed in the
     * same batch. In those cases the batch size may be larger than the one configured.
     *
     * @param segment The {@link Segment} of the Stream that should be processed.
     */
    protected void processingLoop(Segment segment) {
        BlockingStream<TrackedEventMessage<?>> eventStream = null;
        long errorWaitTime = 1;
        try {
            // only execute the loop when in running state, no processing instructions have been executed, and the
            // segment is not ignored for release
            while (state.get().isRunning() && !processInstructions(segment.getSegmentId())
                    && canClaimSegment(segment.getSegmentId())) {
                try {
                    eventStream = ensureEventStreamOpened(eventStream, segment);
                    processBatch(segment, eventStream);
                    errorWaitTime = 1;
                    TrackerStatus trackerStatus = activeSegments.get(segment.getSegmentId());
                    if (trackerStatus.isErrorState()) {
                        TrackerStatus validStatus =
                                activeSegments.computeIfPresent(segment.getSegmentId(), (k, v) -> v.unmarkError());
                        trackerStatusChangeListener.onEventTrackerStatusChange(
                                singletonMap(segment.getSegmentId(), validStatus)
                        );
                    }
                } catch (UnableToClaimTokenException e) {
                    logger.info("Segment is owned by another node. Releasing thread to process another segment...");
                    releaseSegment(segment.getSegmentId());
                } catch (Exception e) {
                    // Make sure to start with a clean event stream. The exception may have caused an illegal state
                    if (errorWaitTime == 1) {
                        logger.warn("Error occurred. Starting retry mode.", e);
                    }
                    logger.warn("Releasing claim on token and preparing for retry in {}s", errorWaitTime);
                    TrackerStatus trackerStatus = activeSegments.get(segment.getSegmentId());
                    if (!trackerStatus.isErrorState()) {
                        TrackerStatus errorStatus =
                                activeSegments.computeIfPresent(segment.getSegmentId(), (k, v) -> v.markError(e));
                        trackerStatusChangeListener.onEventTrackerStatusChange(
                                singletonMap(segment.getSegmentId(), errorStatus)
                        );
                    }
                    releaseToken(segment);
                    closeQuietly(eventStream);
                    eventStream = null;
                    doSleepFor(SECONDS.toMillis(errorWaitTime));
                    errorWaitTime = Math.min(errorWaitTime * 2, 60);
                }
            }
        } finally {
            closeQuietly(eventStream);
            releaseToken(segment);
        }
    }

    private boolean processInstructions(int segmentId) {
        List<Instruction> toExecute = instructions.getOrDefault(segmentId, Collections.emptyList());
        boolean instructionsPresent = !toExecute.isEmpty();
        for (Instruction instruction : toExecute) {
            toExecute.remove(instruction);

            instruction.run();
        }

        return instructionsPresent;
    }

    private void releaseToken(Segment segment) {
        try {
            transactionManager.executeInTransaction(() -> tokenStore.releaseClaim(getName(), segment.getSegmentId()));
            logger.info("Released claim");
        } catch (Exception e) {
            logger.info("Release claim failed", e);
            // Ignore exception
        }
    }

    /**
     * Indicates whether the {@code eventMessage} identified with given {@code token} should be processed as part of the
     * given {@code segment}. This implementation is away of merge tokens and will recursively detect the (sub)segment
     * in which an event should be handled.
     *
     * @param token   The token to check segment validity for
     * @param segment The segment to process the event in
     *
     * @return {@code true} if this event should be handled, otherwise {@code false}
     */
    protected Set<Segment> processingSegments(TrackingToken token, Segment segment) {
        Optional<MergedTrackingToken> mergedToken = WrappedToken.unwrap(token, MergedTrackingToken.class);
        if (mergedToken.isPresent()) {
            Segment[] splitSegments = segment.split();
            Set<Segment> segments = new TreeSet<>();
            if (mergedToken.get().isLowerSegmentAdvanced()) {
                segments.addAll(processingSegments(mergedToken.get().lowerSegmentToken(), splitSegments[0]));
            }

            if (mergedToken.get().isUpperSegmentAdvanced()) {
                segments.addAll(processingSegments(mergedToken.get().upperSegmentToken(), splitSegments[1]));
            }
            return segments;
        }
        return singleton(segment);
    }

    private void processBatch(Segment segment, BlockingStream<TrackedEventMessage<?>> eventStream) throws Exception {
        List<TrackedEventMessage<?>> batch = new ArrayList<>();
        try {
            TrackingToken lastToken = null;
            Collection<Segment> processingSegments = Collections.emptySet();

            long processingDeadline = now().toEpochMilli() + eventAvailabilityTimeout;
            long processingTime = eventAvailabilityTimeout;
            while (batch.isEmpty() && processingTime > 0 && eventStream.hasNextAvailable((int) processingTime, MILLISECONDS)) {
                processingTime = processingDeadline - now().toEpochMilli();

                final TrackedEventMessage<?> firstMessage = eventStream.nextAvailable();
                lastToken = firstMessage.trackingToken();
                processingSegments = processingSegments(lastToken, segment);
                if (canHandle(firstMessage, processingSegments)) {
                    batch.add(firstMessage);
                } else {
                    ignoreEvent(eventStream, firstMessage);
                }
                // Next to checking batch sizes, we must also ensure that both the current message in the batch
                // and the next (if present) allow for processing with a batch.
                for (int i = 0; isRegularProcessing(segment, processingSegments)
                        && i < batchSize * 10 && batch.size() < batchSize
                        && eventStream.peek().map(m -> isRegularProcessing(segment, m)).orElse(false); i++) {
                    final TrackedEventMessage<?> trackedEventMessage = eventStream.nextAvailable();
                    lastToken = trackedEventMessage.trackingToken();
                    if (canHandle(trackedEventMessage, processingSegments)) {
                        batch.add(trackedEventMessage);
                    } else {
                        ignoreEvent(eventStream, trackedEventMessage);
                    }
                }

                if (batch.isEmpty()) {
                    // The batch is empty because none of the events can be handled by this segment. Update the status.
                    TrackingToken finalLastToken = lastToken;
                    TrackerStatus previousStatus = activeSegments.get(segment.getSegmentId());
                    TrackerStatus updatedStatus = activeSegments.computeIfPresent(
                            segment.getSegmentId(), (k, v) -> v.advancedTo(finalLastToken)
                    );
                    if (previousStatus.isDifferent(updatedStatus, trackerStatusChangeListener.validatePositions())) {
                        trackerStatusChangeListener.onEventTrackerStatusChange(
                                singletonMap(segment.getSegmentId(), updatedStatus)
                        );
                    }
                }
            }

            if (lastToken == null) {
                // The token is never updated, so we extend the token claim.
                checkSegmentCaughtUp(segment, eventStream);
                transactionManager.executeInTransaction(
                        () -> tokenStore.extendClaim(getName(), segment.getSegmentId())
                );
                return;
            } else if (batch.isEmpty()) {
                // The token is updated but didn't contain events for this segment. So, we update the token position.
                TrackingToken finalLastToken = lastToken;
                transactionManager.executeInTransaction(
                        () -> tokenStore.storeToken(finalLastToken, getName(), segment.getSegmentId())
                );
                return;
            }

            TrackingToken finalLastToken = lastToken;
            // Make sure all subsequent events with the same token (if non-null) as the last are added as well.
            // These are the result of upcasting and should always be processed in the same batch.
            while (eventStream.peek().filter(event -> finalLastToken.equals(event.trackingToken())).isPresent()) {
                final TrackedEventMessage<?> trackedEventMessage = eventStream.nextAvailable();
                if (canHandle(trackedEventMessage, processingSegments)) {
                    batch.add(trackedEventMessage);
                } else {
                    ignoreEvent(eventStream, trackedEventMessage);
                }
            }

            UnitOfWork<? extends EventMessage<?>> unitOfWork = new BatchingUnitOfWork<>(batch);
            unitOfWork.attachTransaction(transactionManager);
            unitOfWork.resources().put(segmentIdResourceKey, segment.getSegmentId());
            unitOfWork.resources().put(lastTokenResourceKey, finalLastToken);
            processInUnitOfWork(batch, unitOfWork, processingSegments);

            TrackerStatus previousStatus = activeSegments.get(segment.getSegmentId());
            TrackerStatus updatedStatus =
                    activeSegments.computeIfPresent(segment.getSegmentId(), (k, v) -> v.advancedTo(finalLastToken));
            if (previousStatus.isDifferent(updatedStatus, trackerStatusChangeListener.validatePositions())) {
                trackerStatusChangeListener.onEventTrackerStatusChange(
                        singletonMap(segment.getSegmentId(), updatedStatus)
                );
            }
            checkSegmentCaughtUp(segment, eventStream);
        } catch (InterruptedException e) {
            if (isRunning()) {
                logger.error(String.format("Event processor [%s] was interrupted. Shutting down.", getName()), e);
                setShutdownState();
            }
            Thread.currentThread().interrupt();
        }
    }

    private void ignoreEvent(BlockingStream<TrackedEventMessage<?>> eventStream,
                             TrackedEventMessage<?> trackedEventMessage) {
        if (!canHandleType(trackedEventMessage.getPayloadType())) {
            eventStream.skipMessagesWithPayloadTypeOf(trackedEventMessage);
        }
        reportIgnored(trackedEventMessage);
    }

    /**
     * Indicates whether any of the components handling events for this Processor are able to handle the given {@code
     * eventMessage} for any of the given {@code segments}.
     *
     * @param eventMessage The message to handle
     * @param segments     The segments to handle the message in
     *
     * @return whether the given message should be handled as part of anyof the give segments
     * @throws Exception when an exception occurs evaluating the message
     */
    protected boolean canHandle(EventMessage<?> eventMessage, Collection<Segment> segments) throws Exception {
        for (Segment segment : segments) {
            if (canHandle(eventMessage, segment)) {
                return true;
            }
        }
        return false;
    }

    private boolean isRegularProcessing(Segment segment, TrackedEventMessage<?> nextMessage) {
        return nextMessage != null
                && isRegularProcessing(segment, processingSegments(nextMessage.trackingToken(), segment));
    }

    /**
     * Indicates if the given {@code processingSegments} should be considered normal processing for the given {@code
     * segment}. This is the case if only given {@code segment} is included in the {@code processingSegments}.
     *
     * @param segment            The segment assigned to this thread for processing
     * @param processingSegments The segments for which a received event should be processed
     *
     * @return {@code true} if this is considered regular processor, {@code false} if this event should be treated
     * specially (in its own batch)
     */
    private boolean isRegularProcessing(Segment segment, Collection<Segment> processingSegments) {
        return processingSegments.size() == 1 && Objects.equals(processingSegments.iterator().next(), segment);
    }

    private void checkSegmentCaughtUp(Segment segment, BlockingStream<TrackedEventMessage<?>> eventStream) {
        if (!eventStream.hasNextAvailable()) {
            TrackerStatus previousStatus = activeSegments.get(segment.getSegmentId());
            if (!previousStatus.isCaughtUp()) {
                TrackerStatus updatedStates =
                        activeSegments.computeIfPresent(segment.getSegmentId(), (k, v) -> v.caughtUp());
                trackerStatusChangeListener.onEventTrackerStatusChange(singletonMap(segment.getSegmentId(), updatedStates));
            }
        }
    }

    private BlockingStream<TrackedEventMessage<?>> ensureEventStreamOpened(
            BlockingStream<TrackedEventMessage<?>> eventStreamIn, Segment segment) {
        BlockingStream<TrackedEventMessage<?>> eventStream = eventStreamIn;
        if (eventStream == null && state.get().isRunning()) {
            final TrackingToken trackingToken = transactionManager.fetchInTransaction(
                    () -> tokenStore.fetchToken(getName(), segment.getSegmentId())
            );
            logger.info("Fetched token: {} for segment: {}", trackingToken, segment);
            eventStream = transactionManager.fetchInTransaction(
                    () -> doOpenStream(trackingToken));
        }
        return eventStream;
    }

    private BlockingStream<TrackedEventMessage<?>> doOpenStream(TrackingToken trackingToken) {
        if (trackingToken instanceof WrappedToken) {
            return new WrappedMessageStream(
                    (WrappedToken) trackingToken,
                    messageSource.openStream(WrappedToken.unwrapLowerBound(trackingToken))
            );
        }
        return messageSource.openStream(WrappedToken.unwrapLowerBound(trackingToken));
    }

    /**
     * {@inheritDoc}
     * <p>
     * This will also ignore the specified this segment for "re-claiming" for twice the {@link
     * TrackingEventProcessorConfiguration#getTokenClaimInterval()} token claim interval.
     */
    @Override
    public void releaseSegment(int segmentId) {
        releaseSegment(segmentId, tokenClaimInterval * 2, MILLISECONDS);
    }

    @Override
    public void releaseSegment(int segmentId, long releaseDuration, TimeUnit unit) {
        segmentReleaseDeadlines.put(segmentId, System.currentTimeMillis() + unit.toMillis(releaseDuration));
    }

    private boolean canClaimSegment(int segmentId) {
        return segmentReleaseDeadlines.getOrDefault(segmentId, Long.MIN_VALUE) < System.currentTimeMillis();
    }

    @Override
    public void resetTokens() {
        resetTokens(initialTrackingTokenBuilder);
    }

    @Override
    public <R> void resetTokens(R resetContext) {
        resetTokens(initialTrackingTokenBuilder, resetContext);
    }

    @Override
    public void resetTokens(
            @Nonnull Function<StreamableMessageSource<TrackedEventMessage<?>>, TrackingToken> initialTrackingTokenSupplier) {
        resetTokens(initialTrackingTokenSupplier.apply(messageSource));
    }

    @Override
    public <R> void resetTokens(
            @Nonnull Function<StreamableMessageSource<TrackedEventMessage<?>>, TrackingToken> initialTrackingTokenSupplier,
            R resetContext
    ) {
        resetTokens(initialTrackingTokenSupplier.apply(messageSource), resetContext);
    }

    @Override
    public void resetTokens(@Nonnull TrackingToken startPosition) {
        resetTokens(startPosition, null);
    }

    @Override
    public <R> void resetTokens(@Nonnull TrackingToken startPosition, R resetContext) {
        Assert.state(supportsReset(), () -> "The handlers assigned to this Processor do not support a reset");
        Assert.state(!isRunning() && activeProcessorThreads() == 0 && !workLauncherRunning.get(),
                     () -> "TrackingProcessor must be shut down before triggering a reset");
        transactionManager.executeInTransaction(() -> {
            int[] segments = tokenStore.fetchSegments(getName());
            TrackingToken[] tokens = new TrackingToken[segments.length];
            for (int i = 0; i < segments.length; i++) {
                tokens[i] = tokenStore.fetchToken(getName(), segments[i]);
            }
            // we now have all tokens, hurray
            eventHandlerInvoker().performReset(resetContext);

            for (int i = 0; i < tokens.length; i++) {
                tokenStore.storeToken(ReplayToken.createReplayToken(tokens[i], startPosition), getName(), segments[i]);
            }
        });
    }

    @Override
    public boolean supportsReset() {
        return eventHandlerInvoker().supportsReset();
    }

    @Override
    public boolean isRunning() {
        return state.get().isRunning();
    }

    @Override
    public boolean isError() {
        return state.get() == State.PAUSED_ERROR;
    }

    /**
     * Returns the {@link StreamableMessageSource} this processor is using
     *
     * @return {@link StreamableMessageSource}
     */
    public StreamableMessageSource<? extends TrackedEventMessage<?>> getMessageSource() {
        return messageSource;
    }

    /**
     * Shuts down the processor. Blocks until shutdown is complete.
     */
    @Override
    public void shutDown() {
        setShutdownState();
        awaitTermination().join();
    }

    /**
     * {@inheritDoc}
     * <p>
     * Will be shutdown on the {@link Phase#INBOUND_EVENT_CONNECTORS} phase.
     */
    @Override
    public CompletableFuture<Void> shutdownAsync() {
        setShutdownState();
        return awaitTermination();
    }

    private void setShutdownState() {
        if (state.getAndSet(State.SHUT_DOWN).isRunning()) {
            logger.info("Shutdown state set for Processor '{}'.", getName());
        }
    }

    private CompletableFuture<Void> awaitTermination() {
        if (activeProcessorThreads() <= 0 && !workLauncherRunning.get()) {
            return CompletableFuture.completedFuture(null);
        }

        logger.info("Processor '{}' awaiting termination...", getName());
        return workerThreads.entrySet()
                            .stream()
                            .map(worker -> CompletableFuture.runAsync(() -> {
                                try {
                                    Thread workerThread = worker.getValue();
                                    workerThread.join(workerTerminationTimeout);
                                    if (workerThread.isAlive()) {
                                        workerThread.interrupt();
                                        workerThread.join(workerTerminationTimeout);
                                    }
                                } catch (InterruptedException e) {
                                    logger.info(
                                            "Thread was interrupted waiting for TrackingProcessor Worker '{}' shutdown.",
                                            worker.getKey()
                                    );
                                    Thread.currentThread().interrupt();
                                }
                            }))
                            .reduce(CompletableFuture::allOf)
                            .orElse(CompletableFuture.completedFuture(null));
    }

    /**
     * Returns the number of threads this processor has available to assign segments. These threads may or may not
     * already be active.
     *
     * @return the number of threads this processor has available to assign segments.
     */
    public int availableProcessorThreads() {
        return availableThreads.get();
    }

    @Override
    public int maxCapacity() {
        return maxThreadCount;
    }

    /**
     * Returns an approximation of the number of threads currently processing events.
     *
     * @return an approximation of the number of threads currently processing events
     */
    public int activeProcessorThreads() {
        return this.activeSegments.size();
    }

    @Override
    public Map<Integer, EventTrackerStatus> processingStatus() {
        return Collections.unmodifiableMap(activeSegments);
    }

    /**
     * Get the state of the event processor. This will indicate whether or not the processor has started or is shutting
     * down.
     *
     * @return the processor state
     */
    protected State getState() {
        return state.get();
    }

    /**
     * Starts workers for a number of segments. When only the {@link Segment#ROOT_SEGMENT root } segment {@link
     * TokenStore#fetchSegments(String) exists} in the  TokenStore, it will be split in multiple segments as configured
     * by the {@link TrackingEventProcessorConfiguration#andInitialSegmentsCount(int)}, otherwise the existing segments
     * in the TokenStore will be used.
     * <p/>
     * An attempt will be made to instantiate a worker for each segment. This will succeed when the number of threads
     * matches the requested segments. The number of active threads can be configured with {@link
     * TrackingEventProcessorConfiguration#forParallelProcessing(int)}. When insufficient threads are available to serve
     * the number of segments, it will result in some segments not being processed.
     */
    protected void startSegmentWorkers() {
        spawnWorkerThread(new WorkerLauncher()).start();
    }

    private Thread spawnWorkerThread(Worker worker) {
        Thread workerThread = threadFactory.newThread(worker);
        workerThreads.put(worker.name(), workerThread);
        return workerThread;
    }

    /**
     * Instructs the current Thread to sleep until the given deadline. This method may be overridden to check for flags
     * that have been set to return earlier than the given deadline.
     * <p>
     * The default implementation will sleep in blocks of 100ms, intermittently checking for the processor's state. Once
     * the processor stops running, this method will return immediately (after detecting the state change).
     *
     * @param millisToSleep The number of milliseconds to sleep
     */
    protected void doSleepFor(long millisToSleep) {
        long deadline = System.currentTimeMillis() + millisToSleep;
        try {
            long timeLeft;
            while (getState().isRunning() && (timeLeft = deadline - System.currentTimeMillis()) > 0) {
                Thread.sleep(Math.min(timeLeft, 100));
            }
        } catch (InterruptedException e) {
            logger.warn("Thread interrupted. Preparing to shut down event processor");
            shutDown();
            Thread.currentThread().interrupt();
        }
    }

    /**
     * Enum representing the possible states of the Processor
     */
    protected enum State {

        /**
         * Indicates the processor has not been started yet.
         */
        NOT_STARTED(false),
        /**
         * Indicates that the processor has started and is (getting ready to) processing events
         */
        STARTED(true),
        /**
         * Indicates that the processor has been paused. It can be restarted to continue processing.
         */
        PAUSED(false),
        /**
         * Indicates that the processor has been shut down. It can be restarted to continue processing.
         */
        SHUT_DOWN(false),
        /**
         * Indicates that the processor has been paused due to an error that it was unable to recover from. Restarting
         * is possible once the error has been resolved.
         */
        PAUSED_ERROR(false);

        private final boolean allowProcessing;

        State(boolean allowProcessing) {
            this.allowProcessing = allowProcessing;
        }

        boolean isRunning() {
            return allowProcessing;
        }
    }

    /**
     * Builder class to instantiate a {@link TrackingEventProcessor}.
     * <p>
     * The {@link RollbackConfigurationType} defaults to a {@link RollbackConfigurationType#ANY_THROWABLE}, the {@link
     * ErrorHandler} is defaulted to a {@link PropagatingErrorHandler}, the {@link MessageMonitor} defaults to a {@link
     * NoOpMessageMonitor} and the {@link TrackingEventProcessorConfiguration} to a {@link
     * TrackingEventProcessorConfiguration#forSingleThreadedProcessing()} call. The Event Processor {@code name}, {@link
     * EventHandlerInvoker}, {@link StreamableMessageSource}, {@link TokenStore} and {@link TransactionManager} are
     * <b>hard requirements</b> and as such should be provided.
     */
    public static class Builder extends AbstractEventProcessor.Builder {

        private StreamableMessageSource<TrackedEventMessage<?>> messageSource;
        private TokenStore tokenStore;
        private TransactionManager transactionManager;
        private TrackingEventProcessorConfiguration trackingEventProcessorConfiguration =
                TrackingEventProcessorConfiguration.forSingleThreadedProcessing();
        private Boolean storeTokenBeforeProcessing;

        public Builder() {
            super.rollbackConfiguration(RollbackConfigurationType.ANY_THROWABLE);
        }

        @Override
        public Builder name(@Nonnull String name) {
            super.name(name);
            return this;
        }

        @Override
        public Builder eventHandlerInvoker(@Nonnull EventHandlerInvoker eventHandlerInvoker) {
            super.eventHandlerInvoker(eventHandlerInvoker);
            return this;
        }

        /**
         * {@inheritDoc}. Defaults to a {@link RollbackConfigurationType#ANY_THROWABLE})
         */
        @Override
        public Builder rollbackConfiguration(@Nonnull RollbackConfiguration rollbackConfiguration) {
            super.rollbackConfiguration(rollbackConfiguration);
            return this;
        }

        @Override
        public Builder errorHandler(@Nonnull ErrorHandler errorHandler) {
            super.errorHandler(errorHandler);
            return this;
        }

        @Override
        public Builder messageMonitor(@Nonnull MessageMonitor<? super EventMessage<?>> messageMonitor) {
            super.messageMonitor(messageMonitor);
            return this;
        }

        /**
         * Sets the {@link StreamableMessageSource} (e.g. the {@link EventBus}) which this {@link EventProcessor} will
         * track.
         *
         * @param messageSource the {@link StreamableMessageSource} (e.g. the {@link EventBus}) which this {@link
         *                      EventProcessor} will track
         *
         * @return the current Builder instance, for fluent interfacing
         */
        public Builder messageSource(StreamableMessageSource<TrackedEventMessage<?>> messageSource) {
            assertNonNull(messageSource, "StreamableMessageSource may not be null");
            this.messageSource = messageSource;
            return this;
        }

        /**
         * Sets the {@link TokenStore} used to store and fetch event tokens that enable this {@link EventProcessor} to
         * track its progress.
         *
         * @param tokenStore the {@link TokenStore} used to store and fetch event tokens that enable this {@link
         *                   EventProcessor} to track its progress
         *
         * @return the current Builder instance, for fluent interfacing
         */
        public Builder tokenStore(TokenStore tokenStore) {
            assertNonNull(tokenStore, "TokenStore may not be null");
            this.tokenStore = tokenStore;
            return this;
        }

        /**
         * Sets the {@link TransactionManager} used when processing {@link EventMessage}s.
         * <p/>
         * Note that setting this value influences the behavior for storing tokens either at the start or at the end of
         * a batch. If a TransactionManager other than a {@link NoTransactionManager} is configured, the default
         * behavior is to store the last token of the Batch to the Token Store before processing of events begins. If
         * the {@link NoTransactionManager} is provided, the default is to extend the claim at the start of the unit of
         * work, and update the token after processing Events. When tokens are stored at the start of a batch, a claim
         * extension will be sent at the end of the batch if processing that batch took longer than the {@link
         * TrackingEventProcessorConfiguration#andEventAvailabilityTimeout(long, TimeUnit) tokenClaimUpdateInterval}.
         * <p>
         * Use {@link #storingTokensAfterProcessing()} to force storage of tokens at the end of a batch.
         *
         * @param transactionManager the {@link TransactionManager} used when processing {@link EventMessage}s
         *
         * @return the current Builder instance, for fluent interfacing
         * @see #storingTokensAfterProcessing()
         */
        public Builder transactionManager(TransactionManager transactionManager) {
            assertNonNull(transactionManager, "TransactionManager may not be null");
            this.transactionManager = transactionManager;
            if (storeTokenBeforeProcessing == null) {
                storeTokenBeforeProcessing = transactionManager != NoTransactionManager.instance();
            }
            return this;
        }

        /**
         * Sets the {@link TrackingEventProcessorConfiguration} containing the fine grained configuration options for a
         * {@link TrackingEventProcessor}. Defaults to a {@link TrackingEventProcessorConfiguration#forSingleThreadedProcessing()}
         * call.
         *
         * @param trackingEventProcessorConfiguration the {@link TrackingEventProcessorConfiguration} containing the
         *                                            fine grained configuration options for a {@link
         *                                            TrackingEventProcessor}
         *
         * @return the current Builder instance, for fluent interfacing
         */
        public Builder trackingEventProcessorConfiguration(
                TrackingEventProcessorConfiguration trackingEventProcessorConfiguration) {
            assertNonNull(trackingEventProcessorConfiguration, "TrackingEventProcessorConfiguration may not be null");
            this.trackingEventProcessorConfiguration = trackingEventProcessorConfiguration;
            return this;
        }

        /**
         * Set this processor to store Tracking Tokens only at the end of processing. This has an impact on
         * performance,
         * as the processor will need to extend the claim at the start of the process, and then update the token at the
         * end. This causes 2 round-trips to the Token Store per batch of events.
         * <p>
         * Enable this when a Token Store cannot participate in a transaction, or when at-most-once-delivery semantics
         * are desired.
         * <p>
         * The default behavior is to store the last token of the Batch to the Token Store before processing of events
         * begins, if a TransactionManager is configured. If the {@link NoTransactionManager} is provided, the default
         * is to extend the claim at the start of the unit of work, and update the token after processing Events. When
         * tokens are stored at the start of a batch, a claim extension will be sent at the end of the batch if
         * processing that batch took longer than the {@link TrackingEventProcessorConfiguration#andEventAvailabilityTimeout(long,
         * TimeUnit) tokenClaimUpdateInterval}.
         *
         * @return the current Builder instance, for fluent interfacing
         */
        public Builder storingTokensAfterProcessing() {
            this.storeTokenBeforeProcessing = false;
            return this;
        }

        /**
         * Initializes a {@link TrackingEventProcessor} as specified through this Builder.
         *
         * @return a {@link TrackingEventProcessor} as specified through this Builder
         */
        public TrackingEventProcessor build() {
            return new TrackingEventProcessor(this);
        }

        /**
         * Validates whether the fields contained in this Builder are set accordingly.
         *
         * @throws AxonConfigurationException if one field is asserted to be incorrect according to the Builder's
         *                                    specifications
         */
        @Override
        protected void validate() throws AxonConfigurationException {
            super.validate();
            if (storeTokenBeforeProcessing == null) {
                storeTokenBeforeProcessing = false;
            }
            assertNonNull(messageSource, "The StreamableMessageSource is a hard requirement and should be provided");
            assertNonNull(tokenStore, "The TokenStore is a hard requirement and should be provided");
            assertNonNull(transactionManager, "The TransactionManager is a hard requirement and should be provided");
        }
    }

    private static class WrappedMessageStream implements BlockingStream<TrackedEventMessage<?>> {

        private final BlockingStream<TrackedEventMessage<?>> delegate;
        private WrappedToken lastToken;

        public WrappedMessageStream(WrappedToken token, BlockingStream<TrackedEventMessage<?>> delegate) {
            this.delegate = delegate;
            this.lastToken = token;
        }

        @Override
        public Optional<TrackedEventMessage<?>> peek() {
            return delegate.peek();
        }

        @Override
        public boolean hasNextAvailable(int timeout, TimeUnit unit) throws InterruptedException {
            return delegate.hasNextAvailable(timeout, unit);
        }

        @Override
        public TrackedEventMessage<?> nextAvailable() throws InterruptedException {
            TrackedEventMessage<?> trackedEventMessage = alterToken(delegate.nextAvailable());
            this.lastToken = trackedEventMessage.trackingToken() instanceof WrappedToken
                             ? (WrappedToken) trackedEventMessage.trackingToken()
                             : null;
            return trackedEventMessage;
        }

        @Override
        public void close() {
            delegate.close();
        }

        @Override
        public boolean hasNextAvailable() {
            return delegate.hasNextAvailable();
        }

        public <T> TrackedEventMessage<T> alterToken(TrackedEventMessage<T> message) {
            if (lastToken == null) {
                return message;
            }
            return message.withTrackingToken(lastToken.advancedTo(message.trackingToken()));
        }
    }

    private abstract class Instruction implements Runnable {

        private final CompletableFuture<Boolean> result;

        public Instruction(CompletableFuture<Boolean> result) {
            this.result = result;
        }

        public void run() {
            try {
                executeWithRetry(() -> transactionManager.executeInTransaction(() -> result.complete(runSafe())),
                                 re -> ExceptionUtils.findException(re, UnableToClaimTokenException.class).isPresent(),
                                 tokenClaimInterval, MILLISECONDS, 10);
            } catch (Exception e) {
                result.completeExceptionally(e);
            }
        }

        protected abstract boolean runSafe();
    }

    private class TrackingSegmentWorker implements Worker {

        private final Segment segment;

        public TrackingSegmentWorker(Segment segment) {
            this.segment = segment;
        }

        @Override
        public void run() {
            try {
                processingLoop(segment);
            } catch (Throwable e) {
                logger.error("Processing loop ended due to uncaught exception. Pausing processor in Error State.", e);
                state.set(State.PAUSED_ERROR);
                throw e;
            } finally {
<<<<<<< HEAD
                cleanUp();
=======
                TrackerStatus removedStatus = activeSegments.remove(segment.getSegmentId());
                if (removedStatus != null) {
                    trackerStatusChangeListener.onEventTrackerStatusChange(
                            singletonMap(segment.getSegmentId(), new RemovedTrackerStatus(removedStatus))
                    );
                }
                logger.info("Worker for segment {} stopped.", segment);
                if (availableThreads.getAndIncrement() == 0 && !workLauncherRunning.get() && getState().isRunning()) {
                    logger.info("No Worker Launcher active. Using current thread to assign segments.");
                    new WorkerLauncher().run();
                }
>>>>>>> caf0d1cf
            }
        }

        @Override
        public String toString() {
            return "TrackingSegmentWorker{" +
                    "processor=" + getName() +
                    ", segment=" + segment +
                    '}';
        }

        @Override
        public String name() {
            return TrackingSegmentWorker.class.getSimpleName() + segment.getSegmentId();
        }

        @Override
        public void cleanUp() {
            TrackerStatus removedStatus = activeSegments.remove(segment.getSegmentId());
            if (removedStatus != null) {
                trackerStatusChangeListener.onEventTrackerStatusChange(
                        singletonMap(segment.getSegmentId(), new RemovedTrackerStatus(removedStatus))
                );
            }
            workerThreads.remove(name());
            logger.info("Worker for segment {} stopped.", segment);

            if (availableThreads.getAndIncrement() == 0 && getState().isRunning()) {
                logger.info("No Worker Launcher active. Using current thread to assign segments.");
                new WorkerLauncher().run();
            }
        }
    }

    private class WorkerLauncher implements Worker {

        @Override
        public void run() {
            try {
                int waitTime = 1;
                String processorName = TrackingEventProcessor.this.getName();
                while (getState().isRunning()) {
                    List<Segment> segmentsToClaim;
                    workLauncherRunning.set(true);
                    try {
                        int[] tokenStoreCurrentSegments = transactionManager.fetchInTransaction(
                                () -> tokenStore.fetchSegments(processorName)
                        );

                        // When in an initial stage, split segments to the requested number.
                        if (tokenStoreCurrentSegments.length == 0 && segmentsSize > 0) {
                            transactionManager.executeInTransaction(
                                    () -> {
                                        TrackingToken initialToken = initialTrackingTokenBuilder.apply(messageSource);
                                        tokenStore.initializeTokenSegments(processorName, segmentsSize, initialToken);
                                    }
                            );
                        }
                        segmentsToClaim = transactionManager.fetchInTransaction(() -> tokenStore.fetchAvailableSegments(processorName));
                        waitTime = 1;
                    } catch (Exception e) {
                        if (waitTime == 1) {
                            logger.warn("Fetch Segments for Processor '{}' failed: {}. Preparing for retry in {}s",
                                        processorName, e.getMessage(), waitTime, e);
                        } else {
                            logger.info(
                                    "Fetching Segments for Processor '{}' still failing: {}. Preparing for retry in {}s",
                                    processorName, e.getMessage(), waitTime
                            );
                        }
                        doSleepFor(SECONDS.toMillis(waitTime));
                        waitTime = Math.min(waitTime * 2, 60);

                        continue;
                    }

                    // Submit segmentation workers matching the size of our thread pool (-1 for the current dispatcher).
                    // Keep track of the last processed segments...
                    TrackingSegmentWorker workingInCurrentThread = null;
                    for (int i = 0; i < segmentsToClaim.size() && availableThreads.get() > 0; i++) {
                        Segment segment = segmentsToClaim.get(i);
                        int segmentId = segment.getSegmentId();

                        if (!activeSegments.containsKey(segmentId) && canClaimSegment(segmentId)) {
                            try {
                                transactionManager.executeInTransaction(() -> {
                                    TrackingToken token = tokenStore.fetchToken(processorName, segment);
                                    logger.info("Worker assigned to segment {} for processing", segment);
                                    TrackerStatus newStatus = new TrackerStatus(segment, token);
                                    TrackerStatus previousStatus = activeSegments.putIfAbsent(segmentId, newStatus);

                                    if (previousStatus == null) {
                                        trackerStatusChangeListener.onEventTrackerStatusChange(
                                                singletonMap(segmentId, new AddedTrackerStatus(newStatus))
                                        );
                                    }
                                });
                            } catch (UnableToClaimTokenException ucte) {
                                // When not able to claim a token for a given segment, we skip the
                                logger.debug("Unable to claim the token for segment: {}. It is owned by another process or has been split/merged concurrently",
                                             segmentId);

                                TrackerStatus removedStatus = activeSegments.remove(segmentId);
                                if (removedStatus != null) {
                                    trackerStatusChangeListener.onEventTrackerStatusChange(
                                            singletonMap(segmentId, new RemovedTrackerStatus(removedStatus))
                                    );
                                }

                                continue;
                            } catch (Exception e) {
                                TrackerStatus removedStatus = activeSegments.remove(segmentId);
                                if (removedStatus != null) {
                                    trackerStatusChangeListener.onEventTrackerStatusChange(
                                            singletonMap(segmentId, new RemovedTrackerStatus(removedStatus))
                                    );
                                }
                                if (AxonNonTransientException.isCauseOf(e)) {
                                    logger.error(
                                            "An unrecoverable error has occurred wile attempting to claim a token "
                                                    + "for segment: {}. Shutting down processor [{}].",
                                            segmentId, getName(), e
                                    );
                                    state.set(State.PAUSED_ERROR);
                                    break;
                                }
                                logger.info(
                                        "An error occurred while attempting to claim a token for segment: {}. "
                                                + "Will retry later...",
                                        segmentId, e
                                );
                                break;
                            }

                            TrackingSegmentWorker trackingSegmentWorker =
                                    new TrackingSegmentWorker(activeSegments.get(segmentId).getSegment());
                            if (availableThreads.decrementAndGet() > 0) {
                                logger.info("Dispatching new tracking segment worker: {}", trackingSegmentWorker);
                                spawnWorkerThread(trackingSegmentWorker).start();
                            } else {
                                workingInCurrentThread = trackingSegmentWorker;
                                break;
                            }
                        }
                    }

                    // We're not able to spawn new threads, so this thread should also start processing.
                    if (nonNull(workingInCurrentThread)) {
                        logger.info("Using current Thread for last segment worker: {}", workingInCurrentThread);
                        workLauncherRunning.set(false);
                        workingInCurrentThread.run();
                        return;
                    }
                    doSleepFor(tokenClaimInterval);
                }
                workLauncherRunning.set(false);
            } finally {
                cleanUp();
            }
        }

        @Override
        public String name() {
            return WorkerLauncher.class.getSimpleName();
        }

        @Override
        public void cleanUp() {
            workerThreads.remove(name());
        }
    }

    private class SplitSegmentInstruction extends Instruction {

        private final int segmentId;

        public SplitSegmentInstruction(CompletableFuture<Boolean> result, int segmentId) {
            super(result);
            this.segmentId = segmentId;
        }

        @Override
        protected boolean runSafe() {
            logger.info("Processing split instruction for segment [{}] in processor [{}]", segmentId, getName());
            TrackerStatus status = activeSegments.get(segmentId);
            TrackerStatus[] newStatus = status.split();
            int newSegmentId = newStatus[1].getSegment().getSegmentId();
            tokenStore.initializeSegment(newStatus[1].getTrackingToken(), getName(), newSegmentId);
            activeSegments.put(segmentId, newStatus[0]);
            // We don't invoke the trackerStatusChangeListener because the segment's size changes
            //  are not taken into account, which is the sole thing changing when doing a split.
            return true;
        }
    }

    private class MergeSegmentInstruction extends Instruction {

        private final int segmentId;
        private final int otherSegment;

        public MergeSegmentInstruction(CompletableFuture<Boolean> result, int ownedSegment, int otherSegment) {
            super(result);
            this.segmentId = ownedSegment;
            this.otherSegment = otherSegment;
        }

        @Override
        protected boolean runSafe() {
            logger.info("Processing merge instruction for segments [{}] and [{}] in processor [{}]",
                        segmentId, otherSegment, getName());
            releaseSegment(otherSegment);
            while (activeSegments.containsKey(otherSegment)) {
                Thread.yield();
            }
            TrackerStatus status = activeSegments.get(segmentId);
            TrackingToken otherToken = tokenStore.fetchToken(getName(), otherSegment);
            Segment segmentToMergeWith = Segment.computeSegment(otherSegment, tokenStore.fetchSegments(getName()));
            if (!status.getSegment().isMergeableWith(segmentToMergeWith)) {
                tokenStore.releaseClaim(getName(), otherSegment);
                return false;
            }
            Segment newSegment = status.getSegment().mergedWith(segmentToMergeWith);
            //we want to keep the token with the segmentId obtained by the merge operation, and to delete the other
            int tokenToDelete = (newSegment.getSegmentId() == segmentId) ? otherSegment : segmentId;
            tokenStore.deleteToken(getName(), tokenToDelete);

            TrackingToken mergedToken = otherSegment < segmentId
                                        ? new MergedTrackingToken(otherToken, status.getInternalTrackingToken())
                                        : new MergedTrackingToken(status.getInternalTrackingToken(), otherToken);

            tokenStore.storeToken(mergedToken, getName(), newSegment.getSegmentId());
            return true;
        }
    }

    /**
     * Wrapper around {@link Runnable} to introduce Tracking Processor specific management methods.
     */
    private interface Worker extends Runnable {

        /**
         * The name of this worker instance.
         *
         * @return name of this worker instance
         */
        String name();

        /**
         * Clean-up this worker instance.
         */
        void cleanUp();
    }
}<|MERGE_RESOLUTION|>--- conflicted
+++ resolved
@@ -1109,21 +1109,7 @@
                 state.set(State.PAUSED_ERROR);
                 throw e;
             } finally {
-<<<<<<< HEAD
                 cleanUp();
-=======
-                TrackerStatus removedStatus = activeSegments.remove(segment.getSegmentId());
-                if (removedStatus != null) {
-                    trackerStatusChangeListener.onEventTrackerStatusChange(
-                            singletonMap(segment.getSegmentId(), new RemovedTrackerStatus(removedStatus))
-                    );
-                }
-                logger.info("Worker for segment {} stopped.", segment);
-                if (availableThreads.getAndIncrement() == 0 && !workLauncherRunning.get() && getState().isRunning()) {
-                    logger.info("No Worker Launcher active. Using current thread to assign segments.");
-                    new WorkerLauncher().run();
-                }
->>>>>>> caf0d1cf
             }
         }
 
@@ -1151,7 +1137,7 @@
             workerThreads.remove(name());
             logger.info("Worker for segment {} stopped.", segment);
 
-            if (availableThreads.getAndIncrement() == 0 && getState().isRunning()) {
+            if (!workLauncherRunning.get() && availableThreads.getAndIncrement() == 0 && getState().isRunning()) {
                 logger.info("No Worker Launcher active. Using current thread to assign segments.");
                 new WorkerLauncher().run();
             }
