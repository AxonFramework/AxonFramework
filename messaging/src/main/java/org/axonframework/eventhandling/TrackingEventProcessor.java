/*
 * Copyright (c) 2010-2025. Axon Framework
 *
 * Licensed under the Apache License, Version 2.0 (the "License");
 * you may not use this file except in compliance with the License.
 * You may obtain a copy of the License at
 *
 *    http://www.apache.org/licenses/LICENSE-2.0
 *
 * Unless required by applicable law or agreed to in writing, software
 * distributed under the License is distributed on an "AS IS" BASIS,
 * WITHOUT WARRANTIES OR CONDITIONS OF ANY KIND, either express or implied.
 * See the License for the specific language governing permissions and
 * limitations under the License.
 */

package org.axonframework.eventhandling;

import jakarta.annotation.Nonnull;
import org.axonframework.common.Assert;
import org.axonframework.common.AxonConfigurationException;
import org.axonframework.common.AxonNonTransientException;
import org.axonframework.common.ExceptionUtils;
import org.axonframework.common.FutureUtils;
import org.axonframework.common.ProcessUtils;
import org.axonframework.common.stream.BlockingStream;
import org.axonframework.common.transaction.NoTransactionManager;
import org.axonframework.common.transaction.TransactionManager;
import org.axonframework.configuration.LifecycleRegistry;
import org.axonframework.eventhandling.tokenstore.TokenStore;
import org.axonframework.eventhandling.tokenstore.UnableToClaimTokenException;
import org.axonframework.lifecycle.Lifecycle;
import org.axonframework.lifecycle.Phase;
import org.axonframework.messaging.StreamableMessageSource;
<<<<<<< HEAD
import org.axonframework.messaging.unitofwork.LegacyBatchingUnitOfWork;
import org.axonframework.messaging.unitofwork.LegacyMessageSupportingContext;
import org.axonframework.messaging.unitofwork.ProcessingContext;
import org.axonframework.messaging.unitofwork.RollbackConfiguration;
import org.axonframework.messaging.unitofwork.RollbackConfigurationType;
import org.axonframework.messaging.unitofwork.LegacyUnitOfWork;
=======
import org.axonframework.messaging.unitofwork.TransactionalUnitOfWorkFactory;
import org.axonframework.messaging.unitofwork.UnitOfWork;
>>>>>>> d6c0f281
import org.axonframework.monitoring.MessageMonitor;
import org.axonframework.monitoring.NoOpMessageMonitor;
import org.slf4j.Logger;
import org.slf4j.LoggerFactory;

import java.time.Instant;
import java.util.ArrayList;
import java.util.Collection;
import java.util.Collections;
import java.util.List;
import java.util.Map;
import java.util.Objects;
import java.util.Optional;
import java.util.Set;
import java.util.TreeSet;
import java.util.concurrent.CompletableFuture;
import java.util.concurrent.CompletionException;
import java.util.concurrent.ConcurrentHashMap;
import java.util.concurrent.ConcurrentMap;
import java.util.concurrent.ConcurrentSkipListMap;
import java.util.concurrent.CopyOnWriteArrayList;
import java.util.concurrent.ThreadFactory;
import java.util.concurrent.TimeUnit;
import java.util.concurrent.atomic.AtomicBoolean;
import java.util.concurrent.atomic.AtomicInteger;
import java.util.concurrent.atomic.AtomicReference;
import java.util.function.Function;

import static java.util.Collections.singleton;
import static java.util.Collections.singletonMap;
import static java.util.Objects.isNull;
import static java.util.Objects.nonNull;
import static java.util.concurrent.TimeUnit.MILLISECONDS;
import static java.util.concurrent.TimeUnit.SECONDS;
import static org.axonframework.common.BuilderUtils.assertNonNull;
import static org.axonframework.common.ProcessUtils.executeWithRetry;
import static org.axonframework.common.io.IOUtils.closeQuietly;

/**
 * EventProcessor implementation that tracks events from a {@link StreamableMessageSource}.
 * <p>
 * A supplied {@link TokenStore} allows the EventProcessor to keep track of its position in the event log. After
 * processing an event batch the EventProcessor updates its tracking token in the TokenStore.
 * <p>
 * A TrackingEventProcessor is able to continue processing from the last stored token when it is restarted. It is also
 * capable of replaying events from any starting token. To replay the entire event log, simply invoke
 * {@link #resetTokens()} on this processor to adjust the positions of the {@link TrackingToken}(s) within the
 * {@link TokenStore}. To replay from a specific point, {@link #resetTokens(Function)} can be utilized to define the new
 * point to start at.
 * <p>
 * Note, the {@link #getName()} of this {@link StreamingEventProcessor} is used to obtain the tracking token from the
 * {@code TokenStore}, so take care when renaming a {@link TrackingEventProcessor}.
 *
 * @author Rene de Waele
 * @author Christophe Bouhier
 * @since 3.0
 */
public class TrackingEventProcessor extends AbstractEventProcessor implements StreamingEventProcessor, Lifecycle {

    private static final Logger logger = LoggerFactory.getLogger(TrackingEventProcessor.class);

    private final StreamableMessageSource<TrackedEventMessage<?>> messageSource;
    private final TokenStore tokenStore;
    private final Function<StreamableMessageSource<TrackedEventMessage<?>>, TrackingToken> initialTrackingTokenBuilder;
    private final TransactionManager transactionManager;
    private final TransactionalUnitOfWorkFactory transactionalUnitOfWorkFactory;
    private final int batchSize;
    private final int segmentsSize;
    private final boolean autoStart;

    private final ThreadFactory threadFactory;
    private final Map<String, Thread> workerThreads = new ConcurrentSkipListMap<>();
    private final long workerTerminationTimeout;
    private final AtomicReference<State> state = new AtomicReference<>(State.NOT_STARTED);
    private final AtomicBoolean workLauncherRunning = new AtomicBoolean(false);
    private final ConcurrentMap<Integer, TrackerStatus> activeSegments = new ConcurrentSkipListMap<>();
    private final ConcurrentMap<Integer, Long> segmentReleaseDeadlines = new ConcurrentSkipListMap<>();
    private final AtomicInteger availableThreads;
    private final long tokenClaimInterval;
    private final AtomicReference<String> tokenStoreIdentifier = new AtomicReference<>();
    private final int maxThreadCount;

    private final ConcurrentMap<Integer, List<Instruction>> instructions = new ConcurrentHashMap<>();
    private final List<Instruction> launcherInstructions = new CopyOnWriteArrayList<>();
    private final AtomicBoolean shouldRunLauncherImmediately = new AtomicBoolean(false);
    private final boolean storeTokenBeforeProcessing;
    private final int eventAvailabilityTimeout;
    private final EventTrackerStatusChangeListener trackerStatusChangeListener;

    /**
     * Instantiate a {@link TrackingEventProcessor} based on the fields contained in the {@link Builder}.
     * <p>
     * Will assert that the Event Processor {@code name}, {@link EventHandlerInvoker}, {@link StreamableMessageSource},
     * {@link TokenStore} and {@link TransactionManager} are not {@code null}, and will throw an
     * {@link AxonConfigurationException} if any of them is {@code null}.
     *
     * @param builder the {@link Builder} used to instantiate a {@link TrackingEventProcessor} instance
     */
    protected TrackingEventProcessor(Builder builder) {
        super(builder);
        TrackingEventProcessorConfiguration config = builder.trackingEventProcessorConfiguration;
        this.tokenClaimInterval = config.getTokenClaimInterval();
        this.eventAvailabilityTimeout = config.getEventAvailabilityTimeout();
        this.storeTokenBeforeProcessing = builder.storeTokenBeforeProcessing;
        this.batchSize = config.getBatchSize();
        this.autoStart = config.isAutoStart();

        this.messageSource = builder.messageSource;
        this.tokenStore = builder.tokenStore;

        this.segmentsSize = config.getInitialSegmentsCount();
        this.transactionManager = builder.transactionManager;
        this.transactionalUnitOfWorkFactory = new TransactionalUnitOfWorkFactory(transactionManager);

        this.availableThreads = new AtomicInteger(config.getMaxThreadCount());
        this.maxThreadCount = config.getMaxThreadCount();
        this.threadFactory = config.getThreadFactory(builder.name);
        this.workerTerminationTimeout = config.getWorkerTerminationTimeout();
        this.initialTrackingTokenBuilder = config.getInitialTrackingToken();
        this.trackerStatusChangeListener = config.getEventTrackerStatusChangeListener();
<<<<<<< HEAD

        registerHandlerInterceptor((unitOfWork, context, interceptorChain) -> {
            if (!(unitOfWork instanceof LegacyBatchingUnitOfWork)
                    || ((LegacyBatchingUnitOfWork<?>) unitOfWork).isFirstMessage()) {
                Instant startTime = now();
                TrackingToken lastToken = unitOfWork.getResource(lastTokenResourceKey);
                if (storeTokenBeforeProcessing) {
                    tokenStore.storeToken(lastToken,
                                          builder.name,
                                          unitOfWork.getResource(segmentIdResourceKey));
                } else {
                    tokenStore.extendClaim(getName(), unitOfWork.getResource(segmentIdResourceKey));
                }
                unitOfWork.onPrepareCommit(uow -> {
                    if (!storeTokenBeforeProcessing) {
                        tokenStore.storeToken(lastToken,
                                              builder.name,
                                              unitOfWork.getResource(segmentIdResourceKey));
                    } else if (now().isAfter(startTime.plusMillis(eventAvailabilityTimeout))) {
                        tokenStore.extendClaim(getName(), unitOfWork.getResource(segmentIdResourceKey));
                    }
                });
            }
            return interceptorChain.proceedSync(context);
        });
=======
>>>>>>> d6c0f281
    }

    /**
     * Instantiate a Builder to be able to create a {@link TrackingEventProcessor}.
     * <p>
     * {@link ErrorHandler} is defaulted to a {@link PropagatingErrorHandler}, the {@link MessageMonitor} defaults to a
     * {@link NoOpMessageMonitor}, the {@link TrackingEventProcessorConfiguration} to a
     * {@link TrackingEventProcessorConfiguration#forSingleThreadedProcessing()} call, and the
     * {@link EventProcessorSpanFactory} to a {@link DefaultEventProcessorSpanFactory} backed by a
     * {@link org.axonframework.tracing.NoOpSpanFactory}. The Event Processor {@code name}, {@link EventHandlerInvoker},
     * {@link StreamableMessageSource}, {@link TokenStore} and {@link TransactionManager} are
     * <b>hard requirements</b> and as such should be provided.
     *
     * @return a Builder to be able to create a {@link TrackingEventProcessor}
     */
    public static Builder builder() {
        return new Builder();
    }

    private Instant now() {
        return GenericEventMessage.clock.instant();
    }

    @Override
    public void registerLifecycleHandlers(@Nonnull LifecycleRegistry handle) {
        if (autoStart) {
            handle.onStart(Phase.INBOUND_EVENT_CONNECTORS, this::start);
        }
        handle.onShutdown(Phase.INBOUND_EVENT_CONNECTORS, this::shutdownAsync);
    }

    /**
     * Start this processor. The processor will open an event stream on its message source in a new thread using
     * {@link StreamableMessageSource#openStream(TrackingToken)}. The {@link TrackingToken} used to open the stream will
     * be fetched from the {@link TokenStore}.
     * <p>
     * Upon start up of an application, this method will be invoked in the {@link Phase#INBOUND_EVENT_CONNECTORS}
     * phase.
     */
    @Override
    public void start() {
        if (activeProcessorThreads() > 0 || workLauncherRunning.get()) {
            if (state.get().isRunning()) {
                // then it's ok. It's already running
                return;
            } else {
                // this is problematic. There are still active threads pending a shutdown.
                throw new IllegalStateException("Cannot start this processor. It is pending shutdown...");
            }
        }
        State previousState = state.getAndSet(State.STARTED);
        if (!previousState.isRunning()) {
            workLauncherRunning.set(true);
            startSegmentWorkers();
        }
    }

    @Override
    public CompletableFuture<Boolean> splitSegment(int segmentId) {
        CompletableFuture<Boolean> result = new CompletableFuture<>();
        if (!tokenStore.requiresExplicitSegmentInitialization()) {
            result.completeExceptionally(new UnsupportedOperationException(
                    "TokenStore must require explicit initialization to safely split tokens"
            ));
            return result;
        }

        if (!this.activeSegments.containsKey(segmentId)) {
            return CompletableFuture.completedFuture(false);
        }

        this.instructions.computeIfAbsent(segmentId, i -> new CopyOnWriteArrayList<>())
                         .add(new SplitSegmentInstruction(result, segmentId));
        return result;
    }

    @Override
    public String getTokenStoreIdentifier() {
        return tokenStoreIdentifier.updateAndGet(i -> i != null ? i : calculateIdentifier());
    }

    private String calculateIdentifier() {
        return transactionManager.fetchInTransaction(
                () -> tokenStore.retrieveStorageIdentifier().orElse("--unknown--")
        );
    }

    @Override
    public CompletableFuture<Boolean> mergeSegment(int segmentId) {
        CompletableFuture<Boolean> result = new CompletableFuture<>();
        if (!tokenStore.requiresExplicitSegmentInitialization()) {
            result.completeExceptionally(new UnsupportedOperationException(
                    "TokenStore must require explicit initialization to safely merge tokens"
            ));
            return result;
        }

        TrackerStatus segmentStatus = this.activeSegments.get(segmentId);
        if (segmentStatus == null) {
            return CompletableFuture.completedFuture(false);
        }

        if (segmentId == segmentStatus.getSegment().mergeableSegmentId()) {
            logger.info("A merge request can only be fulfilled if there is more than one segment");
            return CompletableFuture.completedFuture(false);
        }

        int segmentToMerge = segmentStatus.getSegment().mergeableSegmentId();
        this.instructions.computeIfAbsent(segmentId, i -> new CopyOnWriteArrayList<>())
                         .add(new MergeSegmentInstruction(result, segmentId, segmentToMerge));
        return result;
    }

    /**
     * Fetch and process event batches continuously for as long as the processor is not shutting down. The processor
     * will process events in batches. The maximum size of size of each event batch is configurable.
     * <p>
     * Events with the same tracking token (which is possible as result of upcasting) should always be processed in the
     * same batch. In those cases the batch size may be larger than the one configured.
     *
     * @param segment The {@link Segment} of the Stream that should be processed.
     */
    protected void processingLoop(Segment segment) {
        BlockingStream<TrackedEventMessage<?>> eventStream = null;
        long errorWaitTime = 1;
        try {
            // only execute the loop when in running state, no processing instructions have been executed, and the
            // segment is not ignored for release
            while (state.get().isRunning() && !processInstructions(segment.getSegmentId())
                    && canClaimSegment(segment.getSegmentId())) {
                try {
                    eventStream = ensureEventStreamOpened(eventStream, segment);
                    processBatch(segment, eventStream);
                    errorWaitTime = 1;
                    TrackerStatus trackerStatus = activeSegments.get(segment.getSegmentId());
                    if (trackerStatus.isErrorState()) {
                        TrackerStatus validStatus =
                                activeSegments.computeIfPresent(segment.getSegmentId(), (k, v) -> v.unmarkError());
                        trackerStatusChangeListener.onEventTrackerStatusChange(
                                singletonMap(segment.getSegmentId(), validStatus)
                        );
                    }
                } catch (UnableToClaimTokenException e) {
                    logger.info("Segment is owned by another node. Releasing thread to process another segment...");
                    releaseSegment(segment.getSegmentId());
                } catch (Exception e) {
                    var cause = e instanceof CompletionException ? e.getCause() : e;
                    // Make sure to start with a clean event stream. The exception may have caused an illegal state
                    if (errorWaitTime == 1) {
                        logger.warn("Error occurred. Starting retry mode.", cause);
                    }
                    logger.warn("Releasing claim on token and preparing for retry in {}s", errorWaitTime);
                    TrackerStatus trackerStatus = activeSegments.get(segment.getSegmentId());
                    if (!trackerStatus.isErrorState()) {
                        TrackerStatus errorStatus =
                                activeSegments.computeIfPresent(segment.getSegmentId(), (k, v) -> v.markError(cause));
                        trackerStatusChangeListener.onEventTrackerStatusChange(
                                singletonMap(segment.getSegmentId(), errorStatus)
                        );
                    }
                    releaseToken(segment);
                    closeQuietly(eventStream);
                    eventStream = null;
                    doSleepFor(SECONDS.toMillis(errorWaitTime));
                    errorWaitTime = Math.min(errorWaitTime * 2, 60);
                }
            }
        } finally {
            closeQuietly(eventStream);
            releaseToken(segment);
        }
    }

    private boolean processInstructions(int segmentId) {
        List<Instruction> toExecute = instructions.getOrDefault(segmentId, Collections.emptyList());
        boolean instructionsPresent = !toExecute.isEmpty();
        for (Instruction instruction : toExecute) {
            toExecute.remove(instruction);

            instruction.run();
        }

        return instructionsPresent;
    }

    private void releaseToken(Segment segment) {
        try {
            transactionManager.executeInTransaction(() -> {
                tokenStore.releaseClaim(getName(), segment.getSegmentId());
                eventHandlerInvoker().segmentReleased(segment);
            });
            logger.info("Released claim");
        } catch (Exception e) {
            // Ignore exception
            if (logger.isDebugEnabled()) {
                logger.debug("Release claim failed", e);
            } else if (logger.isInfoEnabled()) {
                logger.info("Release claim failed");
            }
        }
    }

    /**
     * Indicates whether the {@code eventMessage} identified with given {@code token} should be processed as part of the
     * given {@code segment}. This implementation is away of merge tokens and will recursively detect the (sub)segment
     * in which an event should be handled.
     *
     * @param token   The token to check segment validity for
     * @param segment The segment to process the event in
     * @return {@code true} if this event should be handled, otherwise {@code false}
     */
    protected Set<Segment> processingSegments(TrackingToken token, Segment segment) {
        Optional<MergedTrackingToken> mergedToken = WrappedToken.unwrap(token, MergedTrackingToken.class);
        if (mergedToken.isPresent()) {
            Segment[] splitSegments = segment.split();
            Set<Segment> segments = new TreeSet<>();
            if (mergedToken.get().isLowerSegmentAdvanced()) {
                segments.addAll(processingSegments(mergedToken.get().lowerSegmentToken(), splitSegments[0]));
            }

            if (mergedToken.get().isUpperSegmentAdvanced()) {
                segments.addAll(processingSegments(mergedToken.get().upperSegmentToken(), splitSegments[1]));
            }
            return segments;
        }
        return singleton(segment);
    }

    private void processBatch(Segment segment, BlockingStream<TrackedEventMessage<?>> eventStream) throws Exception {
        List<TrackedEventMessage<?>> batch = new ArrayList<>();
        try {
            TrackingToken lastToken = null;
            Collection<Segment> processingSegments = Collections.emptySet();

            long processingDeadline = now().toEpochMilli() + eventAvailabilityTimeout;
            long processingTime = eventAvailabilityTimeout;
            while (batch.isEmpty() && processingTime > 0 && eventStream.hasNextAvailable((int) processingTime,
                                                                                         MILLISECONDS)) {
                processingTime = processingDeadline - now().toEpochMilli();

                final TrackedEventMessage<?> firstMessage = eventStream.nextAvailable();
                lastToken = firstMessage.trackingToken();
                processingSegments = processingSegments(lastToken, segment);
                ProcessingContext firstMessageContext = new LegacyMessageSupportingContext(firstMessage);
                if (canHandle(firstMessage, firstMessageContext, processingSegments)) {
                    batch.add(firstMessage);
                } else {
                    ignoreEvent(eventStream, firstMessage);
                }
                // Next to checking batch sizes, we must also ensure that both the current message in the batch
                // and the next (if present) allow for processing with a batch.
                for (int i = 0; isRegularProcessing(segment, processingSegments)
                        && i < batchSize * 10 && batch.size() < batchSize
                        && eventStream.peek().map(m -> isRegularProcessing(segment, m)).orElse(false); i++) {
                    final TrackedEventMessage<?> trackedEventMessage = eventStream.nextAvailable();
                    ProcessingContext messageContext = new LegacyMessageSupportingContext(trackedEventMessage);
                    lastToken = trackedEventMessage.trackingToken();
                    if (canHandle(trackedEventMessage, messageContext, processingSegments)) {
                        batch.add(trackedEventMessage);
                    } else {
                        ignoreEvent(eventStream, trackedEventMessage);
                    }
                }

                if (batch.isEmpty()) {
                    // The batch is empty because none of the events can be handled by this segment. Update the status.
                    TrackingToken finalLastToken = lastToken;
                    TrackerStatus previousStatus = activeSegments.get(segment.getSegmentId());
                    TrackerStatus updatedStatus = activeSegments.computeIfPresent(
                            segment.getSegmentId(), (k, v) -> v.advancedTo(finalLastToken)
                    );
                    if (previousStatus.isDifferent(updatedStatus, trackerStatusChangeListener.validatePositions())) {
                        trackerStatusChangeListener.onEventTrackerStatusChange(
                                singletonMap(segment.getSegmentId(), updatedStatus)
                        );
                    }
                }
            }

            if (lastToken == null) {
                // The token is never updated, so we extend the token claim.
                checkSegmentCaughtUp(segment, eventStream);
                transactionManager.executeInTransaction(
                        () -> tokenStore.extendClaim(getName(), segment.getSegmentId())
                );
                return;
            } else if (batch.isEmpty()) {
                // The token is updated but didn't contain events for this segment. So, we update the token position.
                TrackingToken finalLastToken = lastToken;
                transactionManager.executeInTransaction(
                        () -> tokenStore.storeToken(finalLastToken, getName(), segment.getSegmentId())
                );
                return;
            }

            TrackingToken finalLastToken = lastToken;
            // Make sure all subsequent events with the same token (if non-null) as the last are added as well.
            // These are the result of upcasting and should always be processed in the same batch.
            while (eventStream.peek().filter(event -> finalLastToken.equals(event.trackingToken())).isPresent()) {
                final TrackedEventMessage<?> trackedEventMessage = eventStream.nextAvailable();
                ProcessingContext messageContext = new LegacyMessageSupportingContext(trackedEventMessage);
                if (canHandle(trackedEventMessage, messageContext, processingSegments)) {
                    batch.add(trackedEventMessage);
                } else {
                    ignoreEvent(eventStream, trackedEventMessage);
                }
            }

            var unitOfWork = transactionalUnitOfWorkFactory.create();
            instructTokenClaim(segment, unitOfWork, finalLastToken);
            processInUnitOfWork(batch, unitOfWork, processingSegments).join();

            TrackerStatus previousStatus = activeSegments.get(segment.getSegmentId());
            TrackerStatus updatedStatus =
                    activeSegments.computeIfPresent(segment.getSegmentId(), (k, v) -> v.advancedTo(finalLastToken));
            if (previousStatus.isDifferent(updatedStatus, trackerStatusChangeListener.validatePositions())) {
                trackerStatusChangeListener.onEventTrackerStatusChange(
                        singletonMap(segment.getSegmentId(), updatedStatus)
                );
            }
            checkSegmentCaughtUp(segment, eventStream);
        } catch (InterruptedException e) {
            if (isRunning()) {
                logger.error("Event processor [{}] was interrupted. Shutting down.", getName(), e);
                setShutdownState();
            }
            Thread.currentThread().interrupt();
        }
    }

    private void instructTokenClaim(Segment segment, UnitOfWork unitOfWork, TrackingToken finalLastToken) {
        unitOfWork.runOnPreInvocation(ctx -> {
            ctx.putResource(Segment.RESOURCE_KEY, segment);
            ctx.putResource(TrackingToken.RESOURCE_KEY, finalLastToken);
            if (storeTokenBeforeProcessing) {
                tokenStore.storeToken(finalLastToken, getName(), segment.getSegmentId());
            } else {
                tokenStore.extendClaim(getName(), segment.getSegmentId());
            }
        });
        var startTime = now();
        unitOfWork.runOnPrepareCommit(ctx -> {
            if (!storeTokenBeforeProcessing) {
                tokenStore.storeToken(
                        ctx.getResource(TrackingToken.RESOURCE_KEY),
                        getName(),
                        ctx.getResource(Segment.RESOURCE_KEY).getSegmentId()
                );
            } else if (now().isAfter(startTime.plusMillis(eventAvailabilityTimeout))) {
                tokenStore.extendClaim(getName(), ctx.getResource(Segment.RESOURCE_KEY).getSegmentId());
            }
        });
    }

    private void ignoreEvent(BlockingStream<TrackedEventMessage<?>> eventStream,
                             TrackedEventMessage<?> trackedEventMessage) {
        if (!canHandleType(trackedEventMessage.getPayloadType())) {
            eventStream.skipMessagesWithPayloadTypeOf(trackedEventMessage);
        }
        reportIgnored(trackedEventMessage);
    }

    /**
     * Will remove a thread and log at warn in case the named thread wasn't actually removed.
     *
     * @param name the expected name of the thread
     */
    private void removeThread(String name) {
        Thread removed = workerThreads.remove(name);
        if (isNull(removed)) {
            logger.warn(
                    "Expected to remove thread with name: '{}' from workerThreads, but it was not part of the map.",
                    name
            );
        }
    }

    /**
     * Indicates whether any of the components handling events for this Processor are able to handle the given
     * {@code eventMessage} for any of the given {@code segments}.
     *
     * @param eventMessage The message to handle
     * @param segments     The segments to handle the message in
     * @return whether the given message should be handled as part of anyof the give segments
     * @throws Exception when an exception occurs evaluating the message
     */
    protected boolean canHandle(EventMessage<?> eventMessage, ProcessingContext context, Collection<Segment> segments) throws Exception {
        for (Segment segment : segments) {
            if (canHandle(eventMessage, context, segment)) {
                return true;
            }
        }
        return false;
    }

    private boolean isRegularProcessing(Segment segment, TrackedEventMessage<?> nextMessage) {
        return nextMessage != null
                && isRegularProcessing(segment, processingSegments(nextMessage.trackingToken(), segment));
    }

    /**
     * Indicates if the given {@code processingSegments} should be considered normal processing for the given
     * {@code segment}. This is the case if only given {@code segment} is included in the {@code processingSegments}.
     *
     * @param segment            The segment assigned to this thread for processing
     * @param processingSegments The segments for which a received event should be processed
     * @return {@code true} if this is considered regular processor, {@code false} if this event should be treated
     * specially (in its own batch)
     */
    private boolean isRegularProcessing(Segment segment, Collection<Segment> processingSegments) {
        return processingSegments.size() == 1 && Objects.equals(processingSegments.iterator().next(), segment);
    }

    private void checkSegmentCaughtUp(Segment segment, BlockingStream<TrackedEventMessage<?>> eventStream) {
        if (!eventStream.hasNextAvailable()) {
            TrackerStatus previousStatus = activeSegments.get(segment.getSegmentId());
            if (!previousStatus.isCaughtUp()) {
                TrackerStatus updatedStates =
                        activeSegments.computeIfPresent(segment.getSegmentId(), (k, v) -> v.caughtUp());
                trackerStatusChangeListener.onEventTrackerStatusChange(singletonMap(segment.getSegmentId(),
                                                                                    updatedStates));
            }
        }
    }

    private BlockingStream<TrackedEventMessage<?>> ensureEventStreamOpened(
            BlockingStream<TrackedEventMessage<?>> eventStreamIn, Segment segment) {
        BlockingStream<TrackedEventMessage<?>> eventStream = eventStreamIn;
        if (eventStream == null && state.get().isRunning()) {
            final TrackingToken trackingToken = transactionManager.fetchInTransaction(
                    () -> tokenStore.fetchToken(getName(), segment.getSegmentId())
            );
            logger.info("Fetched token: {} for segment: {}", trackingToken, segment);
            eventStream = transactionManager.fetchInTransaction(
                    () -> doOpenStream(trackingToken));
        }
        return eventStream;
    }

    private BlockingStream<TrackedEventMessage<?>> doOpenStream(TrackingToken trackingToken) {
        if (trackingToken instanceof WrappedToken) {
            return new WrappedMessageStream(
                    (WrappedToken) trackingToken,
                    messageSource.openStream(WrappedToken.unwrapLowerBound(trackingToken))
            );
        }
        return messageSource.openStream(WrappedToken.unwrapLowerBound(trackingToken));
    }

    /**
     * {@inheritDoc}
     * <p>
     * This will also ignore the specified this segment for "re-claiming" for twice the
     * {@link TrackingEventProcessorConfiguration#getTokenClaimInterval()} token claim interval.
     */
    @Override
    public void releaseSegment(int segmentId) {
        releaseSegment(segmentId, tokenClaimInterval * 2, MILLISECONDS);
    }

    /**
     * {@inheritDoc}
     * <p>
     * This method will put the segment on a non-claim map. During the next iteration of the
     * {@link #processingLoop(Segment)} the segments will be unclaimed and the worker stopped if it is found to be in
     * this map. This means it can take up to the batch processing time, or up to the {@link #eventAvailabilityTimeout}
     * if there are no events in the stream for the segment to be unclaimed.
     */
    @Override
    public void releaseSegment(int segmentId, long releaseDuration, TimeUnit unit) {
        segmentReleaseDeadlines.put(segmentId, System.currentTimeMillis() + unit.toMillis(releaseDuration));
    }

    /**
     * {@inheritDoc}
     * <p>
     * This method will add an instruction for the {@link WorkerLauncher} and set a flag that interrupts its sleep to
     * reduce the time it takes for the processor to claim the segment. Note that a thread has to be available for a
     * segment to start processing. The result will be {@code false} if there is none available.
     */
    @Override
    public CompletableFuture<Boolean> claimSegment(int segmentId) {
        CompletableFuture<Boolean> result = new CompletableFuture<>();
        if (this.activeSegments.containsKey(segmentId)) {
            return CompletableFuture.completedFuture(true);
        }

        this.launcherInstructions.add(new ClaimSegmentInstruction(result, segmentId));
        shouldRunLauncherImmediately.set(true);
        return result;
    }

    private boolean canClaimSegment(int segmentId) {
        return segmentReleaseDeadlines.getOrDefault(segmentId, Long.MIN_VALUE) < System.currentTimeMillis();
    }

    @Override
    public void resetTokens() {
        resetTokens(initialTrackingTokenBuilder);
    }

    @Override
    public <R> void resetTokens(R resetContext) {
        resetTokens(initialTrackingTokenBuilder, resetContext);
    }

    @Override
    public void resetTokens(
            @Nonnull Function<StreamableMessageSource<TrackedEventMessage<?>>, TrackingToken> initialTrackingTokenSupplier) {
        resetTokens(initialTrackingTokenSupplier.apply(messageSource));
    }

    @Override
    public <R> void resetTokens(
            @Nonnull Function<StreamableMessageSource<TrackedEventMessage<?>>, TrackingToken> initialTrackingTokenSupplier,
            R resetContext
    ) {
        resetTokens(initialTrackingTokenSupplier.apply(messageSource), resetContext);
    }

    @Override
    public void resetTokens(@Nonnull TrackingToken startPosition) {
        resetTokens(startPosition, null);
    }

    @Override
    public <R> void resetTokens(@Nonnull TrackingToken startPosition, R resetContext) {
        Assert.state(supportsReset(), () -> "The handlers assigned to this Processor do not support a reset");
        Assert.state(!isRunning() && activeProcessorThreads() == 0 && !workLauncherRunning.get(),
                     () -> "TrackingProcessor must be shut down before triggering a reset");
        // TODO - Create a ProcessingContext instead of just a transactionManager
        transactionManager.executeInTransaction(() -> {
            int[] segments = tokenStore.fetchSegments(getName());
            TrackingToken[] tokens = new TrackingToken[segments.length];
            for (int i = 0; i < segments.length; i++) {
                tokens[i] = tokenStore.fetchToken(getName(), segments[i]);
            }
            // we now have all tokens, hurray
            eventHandlerInvoker().performReset(resetContext, null);

            for (int i = 0; i < tokens.length; i++) {
                tokenStore.storeToken(ReplayToken.createReplayToken(tokens[i], startPosition, resetContext),
                                      getName(),
                                      segments[i]);
            }
        });
    }

    @Override
    public boolean supportsReset() {
        return eventHandlerInvoker().supportsReset();
    }

    @Override
    public boolean isRunning() {
        return state.get().isRunning();
    }

    @Override
    public boolean isError() {
        return state.get() == State.PAUSED_ERROR;
    }

    /**
     * Returns the {@link StreamableMessageSource} this processor is using
     *
     * @return {@link StreamableMessageSource}
     */
    public StreamableMessageSource<? extends TrackedEventMessage<?>> getMessageSource() {
        return messageSource;
    }

    /**
     * Shuts down the processor. Blocks until shutdown is complete.
     */
    @Override
    public void shutDown() {
        setShutdownState();
        awaitTermination().join();
    }

    /**
     * {@inheritDoc}
     * <p>
     * Will be shutdown on the {@link Phase#INBOUND_EVENT_CONNECTORS} phase.
     */
    @Override
    public CompletableFuture<Void> shutdownAsync() {
        setShutdownState();
        return awaitTermination();
    }

    private void setShutdownState() {
        if (state.getAndSet(State.SHUT_DOWN).isRunning()) {
            logger.info("Shutdown state set for Processor '{}'.", getName());
        }
    }

    private CompletableFuture<Void> awaitTermination() {
        if (activeProcessorThreads() <= 0 && !workLauncherRunning.get()) {
            return FutureUtils.emptyCompletedFuture();
        }

        logger.info("Processor '{}' awaiting termination...", getName());
        ProcessUtils.executeUntilTrue(() -> !workLauncherRunning.get(), 10L, 100L);
        return workerThreads.entrySet()
                            .stream()
                            .map(worker -> CompletableFuture.runAsync(() -> {
                                try {
                                    Thread workerThread = worker.getValue();
                                    workerThread.join(workerTerminationTimeout);
                                    if (workerThread.isAlive()) {
                                        workerThread.interrupt();
                                        workerThread.join(workerTerminationTimeout);
                                        if (workerThread.isAlive()) {
                                            logger.warn(
                                                    "Forced shutdown of Tracking Processor Worker '{}' was unsuccessful. Consider increasing workerTerminationTimeout.",
                                                    worker.getKey()
                                            );
                                        }
                                    }
                                } catch (InterruptedException e) {
                                    logger.info(
                                            "Thread was interrupted waiting for TrackingProcessor Worker '{}' shutdown.",
                                            worker.getKey()
                                    );
                                    Thread.currentThread().interrupt();
                                }
                            }))
                            .reduce(CompletableFuture::allOf)
                            .orElse(FutureUtils.emptyCompletedFuture());
    }

    /**
     * Returns the number of threads this processor has available to assign segments. These threads may or may not
     * already be active.
     *
     * @return the number of threads this processor has available to assign segments.
     */
    public int availableProcessorThreads() {
        return availableThreads.get();
    }

    @Override
    public int maxCapacity() {
        return maxThreadCount;
    }

    /**
     * Returns an approximation of the number of threads currently processing events.
     *
     * @return an approximation of the number of threads currently processing events
     */
    public int activeProcessorThreads() {
        return this.activeSegments.size();
    }

    @Override
    public Map<Integer, EventTrackerStatus> processingStatus() {
        return Collections.unmodifiableMap(activeSegments);
    }

    /**
     * Get the state of the event processor. This will indicate whether or not the processor has started or is shutting
     * down.
     *
     * @return the processor state
     */
    protected State getState() {
        return state.get();
    }

    /**
     * Starts workers for a number of segments. When only the {@link Segment#ROOT_SEGMENT root } segment
     * {@link TokenStore#fetchSegments(String) exists} in the  TokenStore, it will be split in multiple segments as
     * configured by the {@link TrackingEventProcessorConfiguration#andInitialSegmentsCount(int)}, otherwise the
     * existing segments in the TokenStore will be used.
     * <p/>
     * An attempt will be made to instantiate a worker for each segment. This will succeed when the number of threads
     * matches the requested segments. The number of active threads can be configured with
     * {@link TrackingEventProcessorConfiguration#forParallelProcessing(int)}. When insufficient threads are available
     * to serve the number of segments, it will result in some segments not being processed.
     */
    protected void startSegmentWorkers() {
        spawnWorkerThread(new WorkerLauncher()).start();
    }

    private Thread spawnWorkerThread(Worker worker) {
        Thread workerThread = threadFactory.newThread(worker);
        workerThreads.put(worker.name(), workerThread);
        return workerThread;
    }

    /**
     * Instructs the current Thread to sleep until the given deadline. This method may be overridden to check for flags
     * that have been set to return earlier than the given deadline.
     * <p>
     * The default implementation will sleep in blocks of 100ms, intermittently checking for the processor's state. Once
     * the processor stops running, this method will return immediately (after detecting the state change).
     *
     * @param millisToSleep The number of milliseconds to sleep
     */
    protected void doSleepFor(long millisToSleep) {
        doSleepFor(millisToSleep, new AtomicBoolean(false));
    }

    /**
     * Instructs the current Thread to sleep until the given deadline. This method may be overridden to check for flags
     * that have been set to return earlier than the given deadline.
     * <p>
     * The default implementation will sleep in blocks of 100ms, intermittently checking for the processor's state. Once
     * the processor stops running, this method will return immediately (after detecting the state change).
     * <p>
     * This method will also return when the given interruptFlag is set to {@code true}. This can facilitate immediately
     * needed actions for the sleeping thread.
     *
     * @param millisToSleep The number of milliseconds to sleep
     * @param interruptFlag A flag that is set when the thread should stop sleeping
     */
    protected void doSleepFor(long millisToSleep, AtomicBoolean interruptFlag) {
        long deadline = System.currentTimeMillis() + millisToSleep;
        try {
            long timeLeft;
            while (!interruptFlag.get()
                    && getState().isRunning()
                    && (timeLeft = deadline - System.currentTimeMillis()) > 0) {
                Thread.sleep(Math.min(timeLeft, 100));
            }
        } catch (InterruptedException e) {
            logger.warn("Thread interrupted. Preparing to shut down event processor");
            shutDown();
            Thread.currentThread().interrupt();
        }
    }

    /**
     * Enum representing the possible states of the Processor
     */
    protected enum State {

        /**
         * Indicates the processor has not been started yet.
         */
        NOT_STARTED(false),
        /**
         * Indicates that the processor has started and is (getting ready to) processing events
         */
        STARTED(true),
        /**
         * Indicates that the processor has been paused. It can be restarted to continue processing.
         */
        PAUSED(false),
        /**
         * Indicates that the processor has been shut down. It can be restarted to continue processing.
         */
        SHUT_DOWN(false),
        /**
         * Indicates that the processor has been paused due to an error that it was unable to recover from. Restarting
         * is possible once the error has been resolved.
         */
        PAUSED_ERROR(false);

        private final boolean allowProcessing;

        State(boolean allowProcessing) {
            this.allowProcessing = allowProcessing;
        }

        boolean isRunning() {
            return allowProcessing;
        }
    }

    /**
     * Builder class to instantiate a {@link TrackingEventProcessor}.
     * <p>
     * {@link ErrorHandler} is defaulted to a {@link PropagatingErrorHandler}, the {@link MessageMonitor} defaults to a
     * {@link NoOpMessageMonitor}, the {@link EventProcessorSpanFactory} defaults to a
     * {@link DefaultEventProcessorSpanFactory} backed by a {@link org.axonframework.tracing.NoOpSpanFactory} and the
     * {@link TrackingEventProcessorConfiguration} to a
     * {@link TrackingEventProcessorConfiguration#forSingleThreadedProcessing()} call. The Event Processor {@code name},
     * {@link EventHandlerInvoker}, {@link StreamableMessageSource}, {@link TokenStore} and {@link TransactionManager}
     * are
     * <b>hard requirements</b> and as such should be provided.
     */
    public static class Builder extends AbstractEventProcessor.Builder {

        private StreamableMessageSource<TrackedEventMessage<?>> messageSource;
        private TokenStore tokenStore;
        private TransactionManager transactionManager;
        private TrackingEventProcessorConfiguration trackingEventProcessorConfiguration =
                TrackingEventProcessorConfiguration.forSingleThreadedProcessing();
        private Boolean storeTokenBeforeProcessing;

        public Builder() {
            super();
        }

        @Override
        public Builder name(@Nonnull String name) {
            super.name(name);
            return this;
        }

        @Override
        public Builder eventHandlerInvoker(@Nonnull EventHandlerInvoker eventHandlerInvoker) {
            super.eventHandlerInvoker(eventHandlerInvoker);
            return this;
        }

        @Override
        public Builder errorHandler(@Nonnull ErrorHandler errorHandler) {
            super.errorHandler(errorHandler);
            return this;
        }

        @Override
        public Builder messageMonitor(@Nonnull MessageMonitor<? super EventMessage<?>> messageMonitor) {
            super.messageMonitor(messageMonitor);
            return this;
        }

        @Override
        public Builder spanFactory(@Nonnull EventProcessorSpanFactory spanFactory) {
            super.spanFactory(spanFactory);
            return this;
        }

        /**
         * Sets the {@link StreamableMessageSource} (e.g. the {@link EventBus}) which this {@link EventProcessor} will
         * track.
         *
         * @param messageSource the {@link StreamableMessageSource} (e.g. the {@link EventBus}) which this
         *                      {@link EventProcessor} will track
         * @return the current Builder instance, for fluent interfacing
         */
        public Builder messageSource(StreamableMessageSource<TrackedEventMessage<?>> messageSource) {
            assertNonNull(messageSource, "StreamableMessageSource may not be null");
            this.messageSource = messageSource;
            return this;
        }

        /**
         * Sets the {@link TokenStore} used to store and fetch event tokens that enable this {@link EventProcessor} to
         * track its progress.
         *
         * @param tokenStore the {@link TokenStore} used to store and fetch event tokens that enable this
         *                   {@link EventProcessor} to track its progress
         * @return the current Builder instance, for fluent interfacing
         */
        public Builder tokenStore(TokenStore tokenStore) {
            assertNonNull(tokenStore, "TokenStore may not be null");
            this.tokenStore = tokenStore;
            return this;
        }

        /**
         * Sets the {@link TransactionManager} used when processing {@link EventMessage}s.
         * <p/>
         * Note that setting this value influences the behavior for storing tokens either at the start or at the end of
         * a batch. If a TransactionManager other than a {@link NoTransactionManager} is configured, the default
         * behavior is to store the last token of the Batch to the Token Store before processing of events begins. If
         * the {@link NoTransactionManager} is provided, the default is to extend the claim at the start of the unit of
         * work, and update the token after processing Events. When tokens are stored at the start of a batch, a claim
         * extension will be sent at the end of the batch if processing that batch took longer than the
         * {@link TrackingEventProcessorConfiguration#andEventAvailabilityTimeout(long, TimeUnit)
         * tokenClaimUpdateInterval}.
         * <p>
         * Use {@link #storingTokensAfterProcessing()} to force storage of tokens at the end of a batch.
         *
         * @param transactionManager the {@link TransactionManager} used when processing {@link EventMessage}s
         * @return the current Builder instance, for fluent interfacing
         * @see #storingTokensAfterProcessing()
         */
        public Builder transactionManager(TransactionManager transactionManager) {
            assertNonNull(transactionManager, "TransactionManager may not be null");
            this.transactionManager = transactionManager;
            if (storeTokenBeforeProcessing == null) {
                storeTokenBeforeProcessing = transactionManager != NoTransactionManager.instance();
            }
            return this;
        }

        /**
         * Sets the {@link TrackingEventProcessorConfiguration} containing the fine grained configuration options for a
         * {@link TrackingEventProcessor}. Defaults to a
         * {@link TrackingEventProcessorConfiguration#forSingleThreadedProcessing()} call.
         *
         * @param trackingEventProcessorConfiguration the {@link TrackingEventProcessorConfiguration} containing the
         *                                            fine grained configuration options for a
         *                                            {@link TrackingEventProcessor}
         * @return the current Builder instance, for fluent interfacing
         */
        public Builder trackingEventProcessorConfiguration(
                TrackingEventProcessorConfiguration trackingEventProcessorConfiguration) {
            assertNonNull(trackingEventProcessorConfiguration, "TrackingEventProcessorConfiguration may not be null");
            this.trackingEventProcessorConfiguration = trackingEventProcessorConfiguration;
            return this;
        }

        /**
         * Set this processor to store Tracking Tokens only at the end of processing. This has an impact on performance,
         * as the processor will need to extend the claim at the start of the process, and then update the token at the
         * end. This causes 2 round-trips to the Token Store per batch of events.
         * <p>
         * Enable this when a Token Store cannot participate in a transaction, or when at-most-once-delivery semantics
         * are desired.
         * <p>
         * The default behavior is to store the last token of the Batch to the Token Store before processing of events
         * begins, if a TransactionManager is configured. If the {@link NoTransactionManager} is provided, the default
         * is to extend the claim at the start of the unit of work, and update the token after processing Events. When
         * tokens are stored at the start of a batch, a claim extension will be sent at the end of the batch if
         * processing that batch took longer than the
         * {@link TrackingEventProcessorConfiguration#andEventAvailabilityTimeout(long, TimeUnit)
         * tokenClaimUpdateInterval}.
         *
         * @return the current Builder instance, for fluent interfacing
         */
        public Builder storingTokensAfterProcessing() {
            this.storeTokenBeforeProcessing = false;
            return this;
        }

        /**
         * Initializes a {@link TrackingEventProcessor} as specified through this Builder.
         *
         * @return a {@link TrackingEventProcessor} as specified through this Builder
         */
        public TrackingEventProcessor build() {
            return new TrackingEventProcessor(this);
        }

        /**
         * Validates whether the fields contained in this Builder are set accordingly.
         *
         * @throws AxonConfigurationException if one field is asserted to be incorrect according to the Builder's
         *                                    specifications
         */
        @Override
        protected void validate() throws AxonConfigurationException {
            super.validate();
            if (storeTokenBeforeProcessing == null) {
                storeTokenBeforeProcessing = false;
            }
            assertNonNull(messageSource, "The StreamableMessageSource is a hard requirement and should be provided");
            assertNonNull(tokenStore, "The TokenStore is a hard requirement and should be provided");
            assertNonNull(transactionManager, "The TransactionManager is a hard requirement and should be provided");
        }
    }

    private static class WrappedMessageStream implements BlockingStream<TrackedEventMessage<?>> {

        private final BlockingStream<TrackedEventMessage<?>> delegate;
        private WrappedToken lastToken;

        public WrappedMessageStream(WrappedToken token, BlockingStream<TrackedEventMessage<?>> delegate) {
            this.delegate = delegate;
            this.lastToken = token;
        }

        @Override
        public Optional<TrackedEventMessage<?>> peek() {
            return delegate.peek();
        }

        @Override
        public boolean hasNextAvailable(int timeout, TimeUnit unit) throws InterruptedException {
            return delegate.hasNextAvailable(timeout, unit);
        }

        @Override
        public TrackedEventMessage<?> nextAvailable() throws InterruptedException {
            TrackedEventMessage<?> trackedEventMessage = alterToken(delegate.nextAvailable());
            this.lastToken = trackedEventMessage.trackingToken() instanceof WrappedToken
                    ? (WrappedToken) trackedEventMessage.trackingToken()
                    : null;
            return trackedEventMessage;
        }

        @Override
        public void close() {
            delegate.close();
        }

        @Override
        public boolean hasNextAvailable() {
            return delegate.hasNextAvailable();
        }

        public <T> TrackedEventMessage<T> alterToken(TrackedEventMessage<T> message) {
            if (lastToken == null) {
                return message;
            }
            return message.withTrackingToken(lastToken.advancedTo(message.trackingToken()));
        }
    }

    private abstract class Instruction implements Runnable {

        private final CompletableFuture<Boolean> result;

        public Instruction(CompletableFuture<Boolean> result) {
            this.result = result;
        }

        public void run() {
            try {
                executeWithRetry(() -> transactionManager.executeInTransaction(() -> result.complete(runSafe())),
                                 re -> ExceptionUtils.findException(re, UnableToClaimTokenException.class).isPresent(),
                                 tokenClaimInterval, MILLISECONDS, 10);
            } catch (Exception e) {
                result.completeExceptionally(e);
            }
        }

        protected abstract boolean runSafe();
    }

    private class TrackingSegmentWorker implements Worker {

        private final Segment segment;

        public TrackingSegmentWorker(Segment segment) {
            this.segment = segment;
        }

        @Override
        public void run() {
            try {
                processingLoop(segment);
            } catch (Throwable e) {
                logger.error("Processing loop ended due to uncaught exception. Pausing processor in Error State.", e);
                state.set(State.PAUSED_ERROR);
                throw e;
            } finally {
                cleanUp();
            }
        }

        @Override
        public String toString() {
            return "TrackingSegmentWorker{" +
                    "processor=" + getName() +
                    ", segment=" + segment +
                    '}';
        }

        @Override
        public String name() {
            return TrackingSegmentWorker.class.getSimpleName() + segment.getSegmentId();
        }

        private void freeSegment() {
            TrackerStatus removedStatus = activeSegments.remove(segment.getSegmentId());
            if (removedStatus != null) {
                trackerStatusChangeListener.onEventTrackerStatusChange(
                        singletonMap(segment.getSegmentId(), new RemovedTrackerStatus(removedStatus))
                );
            }
        }

        @Override
        public void cleanUp() {
            freeSegment();
            removeThread(name());
            logger.info("Worker for segment {} stopped.", segment);

            final int currentAvailableThreads = availableThreads.getAndIncrement();

            if (!workLauncherRunning.get() && currentAvailableThreads == 0 && getState().isRunning()) {
                boolean launchedSinceGetCalled = workLauncherRunning.getAndSet(true);
                if (!launchedSinceGetCalled) {
                    logger.info("No Worker Launcher active. Using current thread to assign segments.");
                    Worker workerLauncher = new WorkerLauncher();
                    workerThreads.put(workerLauncher.name(), Thread.currentThread());
                    workerLauncher.run();
                }
            }
        }
    }

    private class WorkerLauncher implements Worker {

        private TrackingSegmentWorker workingInCurrentThread = null;

        @Override
        public void run() {
            try {
                int waitTime = 1;
                String processorName = TrackingEventProcessor.this.getName();
                while (getState().isRunning()) {
                    List<Segment> segmentsToClaim;
                    shouldRunLauncherImmediately.set(false);

                    while (!launcherInstructions.isEmpty()) {
                        Instruction instruction = launcherInstructions.get(0);
                        launcherInstructions.remove(instruction);
                        instruction.run();
                    }

                    try {
                        int[] tokenStoreCurrentSegments = transactionManager.fetchInTransaction(
                                () -> tokenStore.fetchSegments(processorName)
                        );

                        // When in an initial stage, split segments to the requested number.
                        if (tokenStoreCurrentSegments.length == 0 && segmentsSize > 0) {
                            transactionManager.executeInTransaction(
                                    () -> {
                                        TrackingToken initialToken = initialTrackingTokenBuilder.apply(messageSource);
                                        tokenStore.initializeTokenSegments(processorName, segmentsSize, initialToken);
                                    }
                            );
                        }
                        segmentsToClaim = transactionManager.fetchInTransaction(
                                () -> tokenStore.fetchAvailableSegments(processorName)
                        );
                        waitTime = 1;
                    } catch (Exception e) {
                        if (waitTime == 1) {
                            logger.warn("Fetch Segments for Processor '{}' failed: {}. Preparing for retry in {}s",
                                        processorName, e.getMessage(), waitTime, e);
                        } else {
                            logger.info(
                                    "Fetching Segments for Processor '{}' still failing: {}. Preparing for retry in {}s",
                                    processorName, e.getMessage(), waitTime
                            );
                        }
                        doSleepFor(SECONDS.toMillis(waitTime), shouldRunLauncherImmediately);
                        waitTime = Math.min(waitTime * 2, 60);

                        continue;
                    }

                    // Submit segmentation workers matching the size of our thread pool (-1 for the current dispatcher).
                    // Keep track of the last processed segments...
                    for (int i = 0; i < segmentsToClaim.size() && availableThreads.get() > 0; i++) {
                        Segment segment = segmentsToClaim.get(i);
                        int segmentId = segment.getSegmentId();

                        if (!activeSegments.containsKey(segmentId) && canClaimSegment(segmentId)) {
                            try {
                                transactionManager.executeInTransaction(() -> {
                                    TrackingToken token = tokenStore.fetchToken(processorName, segment);
                                    logger.info("Worker assigned to segment {} for processing", segment);
                                    TrackerStatus newStatus = new TrackerStatus(segment, token);
                                    TrackerStatus previousStatus = activeSegments.putIfAbsent(segmentId, newStatus);

                                    if (previousStatus == null) {
                                        trackerStatusChangeListener.onEventTrackerStatusChange(
                                                singletonMap(segmentId, new AddedTrackerStatus(newStatus))
                                        );
                                    }
                                });
                            } catch (UnableToClaimTokenException ucte) {
                                // When not able to claim a token for a given segment, we skip the
                                logger.debug(
                                        "Unable to claim the token for segment: {}. It is owned by another process or has been split/merged concurrently",
                                        segmentId
                                );

                                TrackerStatus removedStatus = activeSegments.remove(segmentId);
                                if (removedStatus != null) {
                                    trackerStatusChangeListener.onEventTrackerStatusChange(
                                            singletonMap(segmentId, new RemovedTrackerStatus(removedStatus))
                                    );
                                }

                                continue;
                            } catch (Exception e) {
                                TrackerStatus removedStatus = activeSegments.remove(segmentId);
                                if (removedStatus != null) {
                                    trackerStatusChangeListener.onEventTrackerStatusChange(
                                            singletonMap(segmentId, new RemovedTrackerStatus(removedStatus))
                                    );
                                }
                                if (AxonNonTransientException.isCauseOf(e)) {
                                    logger.error(
                                            "An unrecoverable error has occurred wile attempting to claim a token "
                                                    + "for segment: {}. Shutting down processor [{}].",
                                            segmentId, getName(), e
                                    );
                                    state.set(State.PAUSED_ERROR);
                                    break;
                                }
                                logger.info(
                                        "An error occurred while attempting to claim a token for segment: {}. "
                                                + "Will retry later...",
                                        segmentId, e
                                );
                                break;
                            }

                            TrackingSegmentWorker trackingSegmentWorker =
                                    new TrackingSegmentWorker(activeSegments.get(segmentId).getSegment());
                            if (availableThreads.decrementAndGet() > 0) {
                                logger.info("Dispatching new tracking segment worker: {}", trackingSegmentWorker);
                                spawnWorkerThread(trackingSegmentWorker).start();
                            } else {
                                workingInCurrentThread = trackingSegmentWorker;
                                return;
                            }
                        }
                    }
                    doSleepFor(tokenClaimInterval, shouldRunLauncherImmediately);
                }
            } finally {
                cleanUp();
            }
        }

        @Override
        public String name() {
            return WorkerLauncher.class.getSimpleName();
        }

        /**
         * Cleans up once the worker is done. To make sure a shutdown run at almost the same time the cleanup is
         * triggered this has some complexity. We need to make sure when it's still running, and becoming a worker, the
         * thread is added before switching the {@code workLauncherRunning} as a shutdown might be called in between,
         * and might leave the thread running.
         */
        @Override
        public void cleanUp() {
            removeThread(name());
            if (nonNull(workingInCurrentThread)) {
                if (getState().isRunning()) {
                    logger.info("Using current Thread for last segment worker: {}", workingInCurrentThread);
                    workerThreads.put(workingInCurrentThread.name(), Thread.currentThread());
                    workLauncherRunning.set(false);
                    workingInCurrentThread.run();
                } else {
                    logger.info("freeing segment since segment worker will not be started for worker: {}",
                                workingInCurrentThread);
                    workingInCurrentThread.freeSegment();
                    workLauncherRunning.set(false);
                }
            } else {
                workLauncherRunning.set(false);
            }
        }
    }


    private class ClaimSegmentInstruction extends Instruction {

        private final int segmentId;

        public ClaimSegmentInstruction(CompletableFuture<Boolean> result, int segmentId) {
            super(result);
            this.segmentId = segmentId;
        }

        @Override
        protected boolean runSafe() {
            logger.info("Processing claim instruction for segment [{}] in processor [{}]", segmentId, getName());
            if (availableThreads.get() == 0) {
                logger.info("Cannot claim segment [{}] in processor [{}] due to not enough threads being available",
                            segmentId,
                            getName());
                return false;
            }
            segmentReleaseDeadlines.remove(segmentId);
            tokenStore.fetchToken(getName(), segmentId);
            return true;
        }
    }

    private class SplitSegmentInstruction extends Instruction {

        private final int segmentId;

        public SplitSegmentInstruction(CompletableFuture<Boolean> result, int segmentId) {
            super(result);
            this.segmentId = segmentId;
        }

        @Override
        protected boolean runSafe() {
            logger.info("Processing split instruction for segment [{}] in processor [{}]", segmentId, getName());
            TrackerStatus status = activeSegments.get(segmentId);
            TrackerStatus[] newStatus = status.split();
            int newSegmentId = newStatus[1].getSegment().getSegmentId();
            tokenStore.initializeSegment(newStatus[1].getTrackingToken(), getName(), newSegmentId);
            activeSegments.put(segmentId, newStatus[0]);
            // We don't invoke the trackerStatusChangeListener because the segment's size changes
            //  are not taken into account, which is the sole thing changing when doing a split.
            shouldRunLauncherImmediately.set(true);
            return true;
        }
    }

    private class MergeSegmentInstruction extends Instruction {

        private final int segmentId;
        private final int otherSegment;

        public MergeSegmentInstruction(CompletableFuture<Boolean> result, int ownedSegment, int otherSegment) {
            super(result);
            this.segmentId = ownedSegment;
            this.otherSegment = otherSegment;
        }

        @Override
        protected boolean runSafe() {
            logger.info("Processing merge instruction for segments [{}] and [{}] in processor [{}]",
                        segmentId, otherSegment, getName());
            releaseSegment(otherSegment);
            while (activeSegments.containsKey(otherSegment)) {
                Thread.yield();
            }
            TrackerStatus status = activeSegments.get(segmentId);
            TrackingToken otherToken = tokenStore.fetchToken(getName(), otherSegment);
            Segment segmentToMergeWith = Segment.computeSegment(otherSegment, tokenStore.fetchSegments(getName()));
            if (!status.getSegment().isMergeableWith(segmentToMergeWith)) {
                tokenStore.releaseClaim(getName(), otherSegment);
                return false;
            }
            Segment newSegment = status.getSegment().mergedWith(segmentToMergeWith);
            //we want to keep the token with the segmentId obtained by the merge operation, and to delete the other
            int tokenToDelete = (newSegment.getSegmentId() == segmentId) ? otherSegment : segmentId;
            tokenStore.deleteToken(getName(), tokenToDelete);

            TrackingToken mergedToken = otherSegment < segmentId
                    ? new MergedTrackingToken(otherToken, status.getInternalTrackingToken())
                    : new MergedTrackingToken(status.getInternalTrackingToken(), otherToken);

            tokenStore.storeToken(mergedToken, getName(), newSegment.getSegmentId());
            shouldRunLauncherImmediately.set(true);
            return true;
        }
    }

    /**
     * Wrapper around {@link Runnable} to introduce Tracking Processor specific management methods.
     */
    private interface Worker extends Runnable {

        /**
         * The name of this worker instance.
         *
         * @return name of this worker instance
         */
        String name();

        /**
         * Clean-up this worker instance.
         */
        void cleanUp();
    }
}<|MERGE_RESOLUTION|>--- conflicted
+++ resolved
@@ -32,17 +32,10 @@
 import org.axonframework.lifecycle.Lifecycle;
 import org.axonframework.lifecycle.Phase;
 import org.axonframework.messaging.StreamableMessageSource;
-<<<<<<< HEAD
-import org.axonframework.messaging.unitofwork.LegacyBatchingUnitOfWork;
 import org.axonframework.messaging.unitofwork.LegacyMessageSupportingContext;
 import org.axonframework.messaging.unitofwork.ProcessingContext;
-import org.axonframework.messaging.unitofwork.RollbackConfiguration;
-import org.axonframework.messaging.unitofwork.RollbackConfigurationType;
-import org.axonframework.messaging.unitofwork.LegacyUnitOfWork;
-=======
 import org.axonframework.messaging.unitofwork.TransactionalUnitOfWorkFactory;
 import org.axonframework.messaging.unitofwork.UnitOfWork;
->>>>>>> d6c0f281
 import org.axonframework.monitoring.MessageMonitor;
 import org.axonframework.monitoring.NoOpMessageMonitor;
 import org.slf4j.Logger;
@@ -163,34 +156,6 @@
         this.workerTerminationTimeout = config.getWorkerTerminationTimeout();
         this.initialTrackingTokenBuilder = config.getInitialTrackingToken();
         this.trackerStatusChangeListener = config.getEventTrackerStatusChangeListener();
-<<<<<<< HEAD
-
-        registerHandlerInterceptor((unitOfWork, context, interceptorChain) -> {
-            if (!(unitOfWork instanceof LegacyBatchingUnitOfWork)
-                    || ((LegacyBatchingUnitOfWork<?>) unitOfWork).isFirstMessage()) {
-                Instant startTime = now();
-                TrackingToken lastToken = unitOfWork.getResource(lastTokenResourceKey);
-                if (storeTokenBeforeProcessing) {
-                    tokenStore.storeToken(lastToken,
-                                          builder.name,
-                                          unitOfWork.getResource(segmentIdResourceKey));
-                } else {
-                    tokenStore.extendClaim(getName(), unitOfWork.getResource(segmentIdResourceKey));
-                }
-                unitOfWork.onPrepareCommit(uow -> {
-                    if (!storeTokenBeforeProcessing) {
-                        tokenStore.storeToken(lastToken,
-                                              builder.name,
-                                              unitOfWork.getResource(segmentIdResourceKey));
-                    } else if (now().isAfter(startTime.plusMillis(eventAvailabilityTimeout))) {
-                        tokenStore.extendClaim(getName(), unitOfWork.getResource(segmentIdResourceKey));
-                    }
-                });
-            }
-            return interceptorChain.proceedSync(context);
-        });
-=======
->>>>>>> d6c0f281
     }
 
     /**
