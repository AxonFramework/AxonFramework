--- conflicted
+++ resolved
@@ -945,13 +945,8 @@
          * Sets the {@link StreamableMessageSource} (e.g. the {@link EventBus}) which this {@link EventProcessor} will
          * track.
          *
-<<<<<<< HEAD
          * @param messageSource the {@link StreamableMessageSource} (e.g. the {@link EventBus}) which this
          *                      {@link EventProcessor} will track
-=======
-         * @param messageSource the {@link StreamableMessageSource} (e.g. the {@link EventBus}) which this {@link
-         *                      EventProcessor} will track
->>>>>>> aa5c6aba
          * @return the current Builder instance, for fluent interfacing
          */
         public Builder messageSource(StreamableMessageSource<TrackedEventMessage<?>> messageSource) {
