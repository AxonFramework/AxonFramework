--- conflicted
+++ resolved
@@ -54,23 +54,13 @@
     private final Logger logger = LoggerFactory.getLogger(MethodHandles.lookup().lookupClass());
 
     private final List<EventMessageHandler> eventHandlingComponents;
-<<<<<<< HEAD
-    private final List<MessageHandlerInterceptor<EventMessage<?>>> interceptors;
-    private final EnqueuePolicy<EventMessage<?>> enqueuePolicy;
-    private final TransactionManager transactionManager;
-
-    DeadLetteredEventProcessingTask(List<EventMessageHandler> eventHandlingComponents,
-                                    List<MessageHandlerInterceptor<EventMessage<?>>> interceptors,
-                                    EnqueuePolicy<EventMessage<?>> enqueuePolicy,
-=======
-    private final List<MessageHandlerInterceptor<? super EventMessage>> interceptors;
+    private final List<MessageHandlerInterceptor<EventMessage>> interceptors;
     private final EnqueuePolicy<EventMessage> enqueuePolicy;
     private final TransactionManager transactionManager;
 
     DeadLetteredEventProcessingTask(List<EventMessageHandler> eventHandlingComponents,
-                                    List<MessageHandlerInterceptor<? super EventMessage>> interceptors,
+                                    List<MessageHandlerInterceptor<EventMessage>> interceptors,
                                     EnqueuePolicy<EventMessage> enqueuePolicy,
->>>>>>> 9384d039
                                     TransactionManager transactionManager) {
         this.eventHandlingComponents = eventHandlingComponents;
         this.interceptors = interceptors;
@@ -112,31 +102,10 @@
         return ObjectUtils.getOrDefault(decision.get(), Decisions::ignore);
     }
 
-<<<<<<< HEAD
 
-    private Object handleWithInterceptors(
-            EventMessage<?> message,
-            ProcessingContext context) {
+    private Object handleWithInterceptors(EventMessage message,
+                                          ProcessingContext context) {
         // TODO reintegrate as part of #3517
-=======
-    private void handle(EventMessage eventMessage, ProcessingContext context) throws Exception {
-        for (EventMessageHandler handler : eventHandlingComponents) {
-            handler.handleSync(eventMessage, context);
-        }
-    }
-
-    private Object handleWithInterceptors(
-            LegacyUnitOfWork<? extends EventMessage> unitOfWork,
-            ProcessingContext context) throws Exception {
-        new DefaultInterceptorChain<EventMessage, Message>(
-                unitOfWork,
-                interceptors,
-                (m, ctx) -> {
-                    handle(m, ctx);
-                    return null;
-                }
-        ).proceedSync(context);
->>>>>>> 9384d039
         // There's no result of event handling to return here.
         // We use this methods format to be able to define the Error Handler may throw Exceptions.
         /*
@@ -149,7 +118,7 @@
          .map(MessageStream.Entry::message)
          .block();
          */
-        for (EventMessageHandler handler: eventHandlingComponents) {
+        for (EventMessageHandler handler : eventHandlingComponents) {
             handler.handle(message, context);
         }
         return null;
