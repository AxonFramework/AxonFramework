/*
 * Copyright (c) 2010-2025. Axon Framework
 *
 * Licensed under the Apache License, Version 2.0 (the "License");
 * you may not use this file except in compliance with the License.
 * You may obtain a copy of the License at
 *
 *    http://www.apache.org/licenses/LICENSE-2.0
 *
 * Unless required by applicable law or agreed to in writing, software
 * distributed under the License is distributed on an "AS IS" BASIS,
 * WITHOUT WARRANTIES OR CONDITIONS OF ANY KIND, either express or implied.
 * See the License for the specific language governing permissions and
 * limitations under the License.
 */

package org.axonframework.eventhandling.deadletter;

import org.axonframework.common.AxonConfigurationException;
import org.axonframework.common.Registration;
import org.axonframework.common.transaction.TransactionManager;
import org.axonframework.eventhandling.EventHandlerInvoker;
import org.axonframework.eventhandling.EventMessage;
import org.axonframework.eventhandling.ListenerInvocationErrorHandler;
import org.axonframework.eventhandling.PropagatingErrorHandler;
import org.axonframework.eventhandling.Segment;
import org.axonframework.eventhandling.SimpleEventHandlerInvoker;
import org.axonframework.eventhandling.async.SequencingPolicy;
import org.axonframework.eventhandling.async.SequentialPerAggregatePolicy;
import org.axonframework.messaging.MessageHandlerInterceptor;
import org.axonframework.messaging.MessageHandlerInterceptorSupport;
import org.axonframework.messaging.deadletter.DeadLetter;
import org.axonframework.messaging.deadletter.Decisions;
import org.axonframework.messaging.deadletter.EnqueueDecision;
import org.axonframework.messaging.deadletter.EnqueuePolicy;
import org.axonframework.messaging.deadletter.GenericDeadLetter;
import org.axonframework.messaging.deadletter.SequencedDeadLetterProcessor;
import org.axonframework.messaging.deadletter.SequencedDeadLetterQueue;
import org.axonframework.messaging.unitofwork.LegacyDefaultUnitOfWork;
import org.axonframework.messaging.unitofwork.ProcessingContext;
import org.axonframework.messaging.unitofwork.LegacyUnitOfWork;
import org.slf4j.Logger;
import org.slf4j.LoggerFactory;

import java.lang.invoke.MethodHandles;
import java.util.List;
import java.util.Map;
import java.util.concurrent.ConcurrentHashMap;
import java.util.concurrent.CopyOnWriteArrayList;
import java.util.function.Predicate;
import java.util.function.Supplier;
import jakarta.annotation.Nonnull;

import static org.axonframework.common.BuilderUtils.assertNonNull;
import static org.axonframework.messaging.deadletter.ThrowableCause.truncated;

/**
 * Implementation of an {@link EventHandlerInvoker} utilizing a {@link SequencedDeadLetterQueue} to enqueue
 * {@link EventMessage events} for which handling failed.
 * <p>
 * Will use an {@link EnqueuePolicy} to deduce whether failed event handling should result in an
 * {@link SequencedDeadLetterQueue#enqueue(Object, DeadLetter) enqueue operation}. Subsequent events belonging to an
 * already contained "sequence identifier", according to the {@link SequencingPolicy}, are also enqueued. This ensures
 * event ordering is maintained in face of failures.
 * <p>
 * This dead lettering invoker provides several operations to {@link #processAny() process}
 * {@link DeadLetter dead letters} it has enqueued. It will ensure the same set of Event Handling Components is invoked
 * as with regular event handling when processing a dead letter. These methods will try to process an entire sequence of
 * dead letters. Furthermore, these are exposed through the {@link SequencedDeadLetterProcessor} contract.
 *
 * @author Steven van Beelen
 * @since 4.6.0
 */
public class DeadLetteringEventHandlerInvoker
        extends SimpleEventHandlerInvoker
        implements SequencedDeadLetterProcessor<EventMessage>, MessageHandlerInterceptorSupport<EventMessage> {

    private static final Logger logger = LoggerFactory.getLogger(MethodHandles.lookup().lookupClass());

    private final SequencedDeadLetterQueue<EventMessage> queue;
    private final EnqueuePolicy<EventMessage> enqueuePolicy;
    private final TransactionManager transactionManager;
    private final boolean allowReset;
    private final boolean sequenceIdentifierCacheEnabled;
    private final int sequenceIdentifierCacheSize;
    private final Map<Segment, SequenceIdentifierCache> sequenceIdentifierCache;
<<<<<<< HEAD
    private final List<MessageHandlerInterceptor<EventMessage<?>>> interceptors = new CopyOnWriteArrayList<>();
=======
    private final List<MessageHandlerInterceptor<? super EventMessage>> interceptors = new CopyOnWriteArrayList<>();
>>>>>>> 9384d039

    /**
     * Instantiate a dead-lettering {@link EventHandlerInvoker} based on the given {@link Builder builder}. Uses a
     * {@link SequencedDeadLetterQueue} to maintain and retrieve dead letters from.
     *
     * @param builder The {@link Builder} used to instantiate a {@link DeadLetteringEventHandlerInvoker} instance.
     */
    protected DeadLetteringEventHandlerInvoker(Builder builder) {
        super(builder);
        this.queue = builder.queue;
        this.enqueuePolicy = builder.enqueuePolicy;
        this.transactionManager = builder.transactionManager;
        this.allowReset = builder.allowReset;
        this.sequenceIdentifierCacheEnabled = builder.sequenceIdentifierCacheEnabled;
        this.sequenceIdentifierCacheSize = builder.sequenceIdentifierCacheSize;
        if (sequenceIdentifierCacheEnabled) {
            sequenceIdentifierCache = new ConcurrentHashMap<>();
        } else {
            sequenceIdentifierCache = null;
        }
    }

    /**
     * Instantiate a builder to construct a {@link DeadLetteringEventHandlerInvoker}.
     * <p>
     * The {@link EnqueuePolicy} defaults to returning {@link Decisions#enqueue(Throwable)} that truncates the
     * {@link Throwable#getMessage()} size to {@code 1024} characters when invoked for any dead letter, the
     * {@link ListenerInvocationErrorHandler} is defaulted to a {@link PropagatingErrorHandler}, the
     * {@link SequencingPolicy} to a {@link SequentialPerAggregatePolicy}, {@code allowReset} defaults to {@code false},
     * {@code sequenceIdentifierCacheEnabled} defaults to {@code false} and  {@code sequenceIdentifierCacheSize}
     * defaults to {@code 1024}. Providing at least one Event Handler, a {@link SequencedDeadLetterQueue}, and a
     * {@link TransactionManager} are <b>hard requirements</b> and as such should be provided.
     *
     * @return A builder that can construct a {@link DeadLetteringEventHandlerInvoker}.
     */
    public static Builder builder() {
        return new Builder();
    }

    @Override
    public void handle(@Nonnull EventMessage message, @Nonnull ProcessingContext context, @Nonnull Segment segment) throws Exception {
        if (!super.sequencingPolicyMatchesSegment(message, segment)) {
            logger.trace("Ignoring event with id [{}] as it is not assigned to segment [{}].",
                         message.identifier(), segment);
            return;
        }
        Object sequenceIdentifier = super.sequenceIdentifier(message);
        boolean mightBePresent = mightBePresent(sequenceIdentifier, segment);
        if (isPresent(mightBePresent, sequenceIdentifier, message)) {
            if (logger.isInfoEnabled()) {
                logger.info("Event with id [{}] is added to the dead-letter queue "
                                    + "since its queue id [{}] is already present.",
                            message.identifier(), sequenceIdentifier);
            }
            markEnqueued(sequenceIdentifier, segment);
        } else {
            if (mightBePresent) {
                markNotEnqueued(sequenceIdentifier, segment);
            }
            invokeHandlers(message, context, segment, sequenceIdentifier);
        }
    }

    /**
     * If {@code mightBePresent} is {@code true} will check the {@link SequencedDeadLetterQueue} if the sequence is
     * already present. It will enqueue the message if the sequence is already present.
     *
     * @param mightBePresent     this can be used as optimization, when {@code false} it will not check with the queue.
     * @param sequenceIdentifier the sequence identifier of the {@code message}.
     * @param message            the message, which will be enqueued if the sequence identifier is already present.
     * @return {@code true} if the identifier was already present, and the message was enqueued as consequence, or
     * {@code false} otherwise.
     */
    private boolean isPresent(boolean mightBePresent, Object sequenceIdentifier, EventMessage message) {
        return mightBePresent && queue.enqueueIfPresent(
                sequenceIdentifier,
                () -> new GenericDeadLetter<>(sequenceIdentifier, message)
        );
    }

    private void invokeHandlers(@Nonnull EventMessage message, @Nonnull ProcessingContext context, @Nonnull Segment segment, Object sequenceIdentifier) {
        if (logger.isTraceEnabled()) {
            logger.trace("Event [{}] with queue id [{}] is not present in the dead-letter queue."
                                 + "Handle operation is delegated to the wrapped EventHandlerInvoker.",
                         message, sequenceIdentifier);
        }
        try {
            super.invokeHandlers(message, context);
        } catch (Exception e) {
            DeadLetter<EventMessage> letter = new GenericDeadLetter<>(sequenceIdentifier, message, e);
            EnqueueDecision<EventMessage> decision = enqueuePolicy.decide(letter, e);
            if (decision.shouldEnqueue()) {
                Throwable cause = decision.enqueueCause().orElse(null);
                markEnqueued(sequenceIdentifier, segment);
                queue.enqueue(sequenceIdentifier, decision.withDiagnostics(letter.withCause(cause)));
            } else if (logger.isInfoEnabled()) {
                logger.info("The enqueue policy decided not to dead letter event [{}].", message.identifier());
            }
        }
    }

    private boolean mightBePresent(
            @Nonnull Object sequenceIdentifier,
            @Nonnull Segment segment
    ) {
        if (!sequenceIdentifierCacheEnabled) {
            return true;
        }
        return sequenceIdentifierCache.computeIfAbsent(segment,
                                                       k -> new SequenceIdentifierCache(segment.getSegmentId(),
                                                                                        sequenceIdentifierCacheSize,
                                                                                        queue))
                                      .mightBePresent(sequenceIdentifier);
    }

    private void markEnqueued(@Nonnull Object sequenceIdentifier, @Nonnull Segment segment) {
        if (sequenceIdentifierCacheEnabled) {
            sequenceIdentifierCache.computeIfPresent(segment, (k, v) -> v.markEnqueued(sequenceIdentifier));
        }
    }

    private void markNotEnqueued(@Nonnull Object sequenceIdentifier, @Nonnull Segment segment) {
        if (sequenceIdentifierCacheEnabled) {
            sequenceIdentifierCache.computeIfPresent(segment, (k, v) -> v.markNotEnqueued(sequenceIdentifier));
        }
    }

    @Override
    public void performReset(ProcessingContext context) {
        if (allowReset) {
            transactionManager.executeInTransaction(queue::clear);
        }
        super.performReset(null, context);
    }

    @Override
    public <R> void performReset(R resetContext, ProcessingContext context) {
        if (allowReset) {
            transactionManager.executeInTransaction(queue::clear);
        }
        super.performReset(resetContext, context);
    }

    @Override
    public boolean process(Predicate<DeadLetter<? extends EventMessage>> sequenceFilter) {
        DeadLetteredEventProcessingTask processingTask =
                new DeadLetteredEventProcessingTask(super.eventHandlers(),
                                                    interceptors,
                                                    enqueuePolicy,
                                                    transactionManager);
        LegacyUnitOfWork<?> uow = new LegacyDefaultUnitOfWork<>(null);
        uow.attachTransaction(transactionManager);
        return (boolean)uow.executeWithResult((ctx) -> queue.process(sequenceFilter, processingTask::process)).payload();
    }

    @Override
    public Registration registerHandlerInterceptor(
<<<<<<< HEAD
            @Nonnull MessageHandlerInterceptor<EventMessage<?>> interceptor) {
=======
            @Nonnull MessageHandlerInterceptor<? super EventMessage> interceptor) {
>>>>>>> 9384d039
        interceptors.add(interceptor);
        return () -> interceptors.remove(interceptor);
    }

    @Override
    public void segmentReleased(Segment segment) {
        if (sequenceIdentifierCacheEnabled) {
            if (logger.isTraceEnabled()) {
                logger.trace("Clearing the cache for segment [{}].", segment.getSegmentId());
            }
            sequenceIdentifierCache.remove(segment);
        }
        super.segmentReleased(segment);
    }

    /**
     * Builder class to instantiate a {@link DeadLetteringEventHandlerInvoker}.
     * <p>
     * The {@link EnqueuePolicy} defaults to returning {@link Decisions#enqueue(Throwable)} that truncates the
     * {@link Throwable#getMessage()} size to {@code 1024} characters when invoked for any dead letter, the
     * {@link ListenerInvocationErrorHandler} is defaulted to a {@link PropagatingErrorHandler}, the
     * {@link SequencingPolicy} to a {@link SequentialPerAggregatePolicy}, {@code allowReset} defaults to {@code false},
     * {@code sequenceIdentifierCacheEnabled} defaults to {@code false} and {@code sequenceIdentifierCacheSize} used
     * defaults to 1024. Providing at least one Event Handler, a {@link SequencedDeadLetterQueue}, and a
     * {@link TransactionManager} are <b>hard requirements</b> and as such should be provided.
     */
    public static class Builder extends SimpleEventHandlerInvoker.Builder<Builder> {

        private SequencedDeadLetterQueue<EventMessage> queue;
        private EnqueuePolicy<EventMessage> enqueuePolicy = (letter, cause) -> Decisions.enqueue(truncated(cause));
        private TransactionManager transactionManager;
        private boolean allowReset = false;
        private boolean sequenceIdentifierCacheEnabled = false;
        private int sequenceIdentifierCacheSize = 1024;

        private Builder() {
            // The parent's error handler defaults to propagating the error.
            // Otherwise, faulty events would not be dead lettered.
            super.listenerInvocationErrorHandler(PropagatingErrorHandler.instance());
        }

        /**
         * Sets the {@link SequencedDeadLetterQueue} this {@link EventHandlerInvoker} maintains dead letters with.
         *
         * @param queue The {@link SequencedDeadLetterQueue} this {@link EventHandlerInvoker} maintains dead letters
         *              with.
         * @return The current Builder instance for fluent interfacing.
         */
        public Builder queue(@Nonnull SequencedDeadLetterQueue<EventMessage> queue) {
            assertNonNull(queue, "The DeadLetterQueue may not be null");
            this.queue = queue;
            return this;
        }

        /**
         * Sets the {@link EnqueuePolicy} this {@link EventHandlerInvoker} uses to decide whether a
         * {@link DeadLetter dead letter} should be added to the {@link SequencedDeadLetterQueue}. Defaults to returning
         * {@link Decisions#enqueue(Throwable)} that truncates the {@link Throwable#getMessage()} size to {@code 1024}
         * characters when invoked for any dead letter.
         *
         * @param enqueuePolicy The {@link EnqueuePolicy} this {@link EventHandlerInvoker} uses to decide whether a
         *                      {@link DeadLetter dead letter} should be added to the {@link SequencedDeadLetterQueue}.
         * @return The current Builder, for fluent interfacing.
         */
        public Builder enqueuePolicy(EnqueuePolicy<EventMessage> enqueuePolicy) {
            assertNonNull(enqueuePolicy, "The EnqueuePolicy should be non null");
            this.enqueuePolicy = enqueuePolicy;
            return this;
        }

        /**
         * Sets the {@link TransactionManager} used by this invoker for <b>all</b> operations involving the configured
         * {@link SequencedDeadLetterQueue}.
         *
         * @param transactionManager The {@link TransactionManager} used by this invoker for <b>all</b> operations
         *                           involving the configured {@link SequencedDeadLetterQueue}
         * @return The current Builder instance for fluent interfacing.
         */
        public Builder transactionManager(@Nonnull TransactionManager transactionManager) {
            assertNonNull(transactionManager, "The TransactionManager may not be null");
            this.transactionManager = transactionManager;
            return this;
        }

        /**
         * Sets whether this {@link DeadLetteringEventHandlerInvoker} supports resets of the provided
         * {@link SequencedDeadLetterQueue}. If set to {@code true}, {@link SequencedDeadLetterQueue#clear()} will be
         * invoked upon a {@link EventHandlerInvoker#performReset(ProcessingContext)}/{@link EventHandlerInvoker#performReset(Object, ProcessingContext)} invocation. Defaults to {@code false}.
         *
         * @param allowReset A toggle dictating whether this {@link DeadLetteringEventHandlerInvoker} supports resets of
         *                   the provided {@link SequencedDeadLetterQueue}.
         * @return The current Builder instance for fluent interfacing.
         */
        public Builder allowReset(boolean allowReset) {
            this.allowReset = allowReset;
            return this;
        }

        /**
         * Enabled this {@link DeadLetteringEventHandlerInvoker} to cache sequence identifiers. If enabled, it will
         * create a {@link SequenceIdentifierCache} per segment. The cache prevents calling
         * {@link SequencedDeadLetterQueue#enqueueIfPresent(Object, Supplier)} when we can be sure the sequence
         * identifier is not present.
         * <p>
         * This can happen in two cases. Either we start with an empty {@link SequencedDeadLetterQueue},
         * and we haven't enqueued this identifier yet. Or the queue was not empty at the start.
         * In this case, we can skip the identifier once we checked that we did not enqueue it before.
         * If the identifier might be present, we always call the
         * SequencedDeadLetterQueue#enqueueIfPresent(Object, Supplier)} as the sequence might have been cleaned up in
         * the meantime.
         *
         * @return The current Builder instance for fluent interfacing.
         */
        public Builder enableSequenceIdentifierCache() {
            this.sequenceIdentifierCacheEnabled = true;
            return this;
        }

        /**
         * Sets the size of the cache. When there are already sequences stored in a dead-letter queue, we need to check
         * for each sequence identifier if it's already included. This result is stored so we can skip a second "is enqueued"
         * check when we encounter the same sequence identifier. This method thus limits memory use of the cache.
         * The size defaults to {@code 1024}.
         * <p>
         * If you have a lot of long-living aggregates, it might improve performance to increase the
         * cache size at the cost of more memory use. If you only have aggregates that are short-lived, setting it
         * to a lower value frees up memory, while it might not affect performance.
         * <p>
         * This setting is applied per {@link Segment}.
         * Note that this setting will only be used in combination with {@link #enableSequenceIdentifierCache()}, and
         * when the {@link SequencedDeadLetterQueue} is not empty when constructing the cache.
         *
         * @param sequenceIdentifierCacheSize The size to keep track of sequence identifiers which are not present.
         * @return The current Builder instance for fluent interfacing.
         */
        public Builder sequenceIdentifierCacheSize(int sequenceIdentifierCacheSize) {
            this.sequenceIdentifierCacheSize = sequenceIdentifierCacheSize;
            return this;
        }

        /**
         * Initializes a {@link DeadLetteringEventHandlerInvoker} as specified through this Builder.
         *
         * @return A {@link DeadLetteringEventHandlerInvoker} as specified through this Builder.
         */
        @Override
        public DeadLetteringEventHandlerInvoker build() {
            return new DeadLetteringEventHandlerInvoker(this);
        }

        /**
         * Validate whether the fields contained in this Builder are set accordingly.
         *
         * @throws AxonConfigurationException When one field asserts to be incorrect according to the Builder's
         *                                    specifications.
         */
        @Override
        protected void validate() {
            assertNonNull(queue, "The DeadLetterQueue is a hard requirement and should be provided");
            assertNonNull(transactionManager, "The TransactionManager is a hard requirement and should be provided");
        }
    }
}<|MERGE_RESOLUTION|>--- conflicted
+++ resolved
@@ -84,11 +84,7 @@
     private final boolean sequenceIdentifierCacheEnabled;
     private final int sequenceIdentifierCacheSize;
     private final Map<Segment, SequenceIdentifierCache> sequenceIdentifierCache;
-<<<<<<< HEAD
-    private final List<MessageHandlerInterceptor<EventMessage<?>>> interceptors = new CopyOnWriteArrayList<>();
-=======
-    private final List<MessageHandlerInterceptor<? super EventMessage>> interceptors = new CopyOnWriteArrayList<>();
->>>>>>> 9384d039
+    private final List<MessageHandlerInterceptor<EventMessage>> interceptors = new CopyOnWriteArrayList<>();
 
     /**
      * Instantiate a dead-lettering {@link EventHandlerInvoker} based on the given {@link Builder builder}. Uses a
@@ -246,11 +242,7 @@
 
     @Override
     public Registration registerHandlerInterceptor(
-<<<<<<< HEAD
-            @Nonnull MessageHandlerInterceptor<EventMessage<?>> interceptor) {
-=======
-            @Nonnull MessageHandlerInterceptor<? super EventMessage> interceptor) {
->>>>>>> 9384d039
+            @Nonnull MessageHandlerInterceptor<EventMessage> interceptor) {
         interceptors.add(interceptor);
         return () -> interceptors.remove(interceptor);
     }
