--- conflicted
+++ resolved
@@ -71,8 +71,7 @@
     EventMessage<P> withMetaData(@Nonnull Map<String, ?> metaData);
 
     @Override
-<<<<<<< HEAD
-    EventMessage<T> andMetaData(@Nonnull Map<String, ?> metaData);
+    EventMessage<P> andMetaData(@Nonnull Map<String, ?> metaData);
 
     /**
      * Returns a copy of this EventMessage with its payload converted using given {@code conversion} function. If the
@@ -82,14 +81,11 @@
      * @param <C>        The type of payload returned by the conversion
      * @return a copy of this message with the payload converted
      */
-    default <C> EventMessage<C> withConvertedPayload(@Nonnull Function<T, C> conversion) {
+    default <C> EventMessage<C> withConvertedPayload(@Nonnull Function<P, C> conversion) {
         T payload = getPayload();
         if (Objects.equals(payload, conversion.apply(payload))) {
             return (EventMessage<C>) this;
         }
         throw new UnsupportedOperationException("To be implemented");
     }
-=======
-    EventMessage<P> andMetaData(@Nonnull Map<String, ?> metaData);
->>>>>>> 48bcec91
 }