/*
 * Copyright (c) 2010-2025. Axon Framework
 *
 * Licensed under the Apache License, Version 2.0 (the "License");
 * you may not use this file except in compliance with the License.
 * You may obtain a copy of the License at
 *
 *    http://www.apache.org/licenses/LICENSE-2.0
 *
 * Unless required by applicable law or agreed to in writing, software
 * distributed under the License is distributed on an "AS IS" BASIS,
 * WITHOUT WARRANTIES OR CONDITIONS OF ANY KIND, either express or implied.
 * See the License for the specific language governing permissions and
 * limitations under the License.
 */

package org.axonframework.eventhandling.interceptors;

import jakarta.annotation.Nonnull;
import org.axonframework.eventhandling.DelegatingEventHandlingComponent;
import org.axonframework.eventhandling.EventHandlingComponent;
import org.axonframework.eventhandling.EventMessage;
import org.axonframework.messaging.EventMessageHandlerInterceptorChain;
import org.axonframework.messaging.Message;
import org.axonframework.messaging.MessageHandlerInterceptor;
import org.axonframework.messaging.MessageStream;
import org.axonframework.messaging.unitofwork.ProcessingContext;

import java.util.List;

/**
 * An {@link EventHandlingComponent} implementation that supports intercepting event handling through
 * MessageHandlerInterceptors. This component delegates actual event handling to another {@link EventHandlingComponent}
 * while applying configured interceptors to the message handling process.
 *
 * @author Allard Buijze
 * @author Mateusz Nowak
 * @author Mitchell Herrijgers
 * @author Steven van Beelen
 * @since 5.0.0
 */
public class InterceptingEventHandlingComponent extends DelegatingEventHandlingComponent {

<<<<<<< HEAD
    private final List<MessageHandlerInterceptor<EventMessage<?>>> messageHandlerInterceptors;
=======
    private final List<MessageHandlerInterceptor<? super EventMessage>> messageHandlerInterceptors;
>>>>>>> 9384d039

    /**
     * Constructs the component with the given delegate and interceptors.
     *
     * @param delegate                   The EventHandlingComponent to delegate to.
     * @param messageHandlerInterceptors The list of interceptors to initialize with.
     */
    public InterceptingEventHandlingComponent(
<<<<<<< HEAD
            @Nonnull List<MessageHandlerInterceptor<EventMessage<?>>> messageHandlerInterceptors,
=======
            @Nonnull List<MessageHandlerInterceptor<? super EventMessage>> messageHandlerInterceptors,
>>>>>>> 9384d039
            @Nonnull EventHandlingComponent delegate
    ) {
        super(delegate);
        this.messageHandlerInterceptors = List.copyOf(messageHandlerInterceptors);
    }

    @Nonnull
    @Override
<<<<<<< HEAD
    public MessageStream.Empty<Message<Void>> handle(@Nonnull EventMessage<?> event,
                                                     @Nonnull ProcessingContext context) {
        return new EventMessageHandlerInterceptorChain(
                messageHandlerInterceptors,
                delegate
        ).proceed(event, context).ignoreEntries().cast();
=======
    public MessageStream.Empty<Message> handle(@Nonnull EventMessage event,
                                               @Nonnull ProcessingContext context) {
        DefaultInterceptorChain<EventMessage, ?> chain =
                new DefaultInterceptorChain<>(
                        null,
                        messageHandlerInterceptors,
                        delegate::handle
                );
        return chain.proceed(event, context).ignoreEntries().cast();
>>>>>>> 9384d039
    }
}<|MERGE_RESOLUTION|>--- conflicted
+++ resolved
@@ -41,11 +41,7 @@
  */
 public class InterceptingEventHandlingComponent extends DelegatingEventHandlingComponent {
 
-<<<<<<< HEAD
-    private final List<MessageHandlerInterceptor<EventMessage<?>>> messageHandlerInterceptors;
-=======
-    private final List<MessageHandlerInterceptor<? super EventMessage>> messageHandlerInterceptors;
->>>>>>> 9384d039
+    private final List<MessageHandlerInterceptor<EventMessage>> messageHandlerInterceptors;
 
     /**
      * Constructs the component with the given delegate and interceptors.
@@ -54,11 +50,7 @@
      * @param messageHandlerInterceptors The list of interceptors to initialize with.
      */
     public InterceptingEventHandlingComponent(
-<<<<<<< HEAD
-            @Nonnull List<MessageHandlerInterceptor<EventMessage<?>>> messageHandlerInterceptors,
-=======
-            @Nonnull List<MessageHandlerInterceptor<? super EventMessage>> messageHandlerInterceptors,
->>>>>>> 9384d039
+            @Nonnull List<MessageHandlerInterceptor<EventMessage>> messageHandlerInterceptors,
             @Nonnull EventHandlingComponent delegate
     ) {
         super(delegate);
@@ -67,23 +59,11 @@
 
     @Nonnull
     @Override
-<<<<<<< HEAD
-    public MessageStream.Empty<Message<Void>> handle(@Nonnull EventMessage<?> event,
+    public MessageStream.Empty<Message<Void>> handle(@Nonnull EventMessage event,
                                                      @Nonnull ProcessingContext context) {
         return new EventMessageHandlerInterceptorChain(
                 messageHandlerInterceptors,
                 delegate
         ).proceed(event, context).ignoreEntries().cast();
-=======
-    public MessageStream.Empty<Message> handle(@Nonnull EventMessage event,
-                                               @Nonnull ProcessingContext context) {
-        DefaultInterceptorChain<EventMessage, ?> chain =
-                new DefaultInterceptorChain<>(
-                        null,
-                        messageHandlerInterceptors,
-                        delegate::handle
-                );
-        return chain.proceed(event, context).ignoreEntries().cast();
->>>>>>> 9384d039
     }
 }