--- conflicted
+++ resolved
@@ -106,8 +106,7 @@
     }
 
     @Override
-<<<<<<< HEAD
-    public void handle(EventMessage<?> message, Segment segment) throws Exception {
+    public void handle(@Nonnull EventMessage<?> message, @Nonnull Segment segment) throws Exception {
         if (!sequencingPolicyMatchesSegment(message, segment)) {
             return;
         }
@@ -128,16 +127,6 @@
                 handler.handle(message);
             } catch (Exception e) {
                 listenerInvocationErrorHandler.onError(e, message, handler);
-=======
-    public void handle(@Nonnull EventMessage<?> message, @Nonnull Segment segment) throws Exception {
-        if (sequencingPolicyMatchesSegment(message, segment)) {
-            for (EventMessageHandler handler : wrappedEventHandlers) {
-                try {
-                    handler.handle(message);
-                } catch (Exception e) {
-                    listenerInvocationErrorHandler.onError(e, message, handler);
-                }
->>>>>>> 01d972e8
             }
         }
     }
@@ -148,21 +137,12 @@
     }
 
     @Override
-<<<<<<< HEAD
-    public boolean canHandleType(Class<?> payloadType) {
+    public boolean canHandleType(@Nonnull Class<?> payloadType) {
         return eventHandlingComponents.stream().anyMatch(eh -> eh.canHandleType(payloadType));
     }
 
-    private boolean hasHandler(EventMessage<?> eventMessage) {
+    private boolean hasHandler(@Nonnull EventMessage<?> eventMessage) {
         for (EventMessageHandler eventHandler : eventHandlingComponents) {
-=======
-    public boolean canHandleType(@Nonnull Class<?> payloadType) {
-        return wrappedEventHandlers.stream().anyMatch(eh -> eh.canHandleType(payloadType));
-    }
-
-    private boolean hasHandler(@Nonnull EventMessage<?> eventMessage) {
-        for (EventMessageHandler eventHandler : wrappedEventHandlers) {
->>>>>>> 01d972e8
             if (eventHandler.canHandle(eventMessage)) {
                 return true;
             }
@@ -180,29 +160,14 @@
         return true;
     }
 
-<<<<<<< HEAD
-=======
-    private boolean sequencingPolicyMatchesSegment(@Nonnull EventMessage<?> message, @Nonnull Segment segment) {
-        return segment.matches(Objects.hashCode(getOrDefault(
-                sequencingPolicy.getSequenceIdentifierFor(message),
-                message::getIdentifier)
-        ));
-    }
-
->>>>>>> 01d972e8
     @Override
     public void performReset() {
         performReset(null);
     }
 
     @Override
-<<<<<<< HEAD
-    public <R> void performReset(R resetContext) {
+    public <R> void performReset(@Nullable R resetContext) {
         for (EventMessageHandler eventHandler : eventHandlingComponents) {
-=======
-    public <R> void performReset(@Nullable R resetContext) {
-        for (EventMessageHandler eventHandler : wrappedEventHandlers) {
->>>>>>> 01d972e8
             eventHandler.prepareReset(resetContext);
         }
     }
@@ -260,15 +225,10 @@
          * @param eventHandlers a {@link List} of {@link Object}s which can handle events
          * @return the current Builder instance, for fluent interfacing
          */
-<<<<<<< HEAD
-        public B eventHandlers(List<?> eventHandlers) {
+        public B eventHandlers(@Nonnull List<?> eventHandlers) {
             assertThat(eventHandlers,
                        list -> list != null && !list.isEmpty(),
                        "At least one EventMessageHandler should be provided");
-=======
-        public Builder eventHandlers(@Nonnull List<?> eventHandlers) {
-            assertThat(eventHandlers, list -> !list.isEmpty(), "At least one EventMessageHandler should be provided");
->>>>>>> 01d972e8
             this.eventHandlers = eventHandlers;
             //noinspection unchecked
             return (B) this;
@@ -284,11 +244,7 @@
          *                                 instantiated {@link AnnotationEventHandlerAdapter}s
          * @return the current Builder instance, for fluent interfacing
          */
-<<<<<<< HEAD
-        public B parameterResolverFactory(ParameterResolverFactory parameterResolverFactory) {
-=======
-        public Builder parameterResolverFactory(@Nonnull ParameterResolverFactory parameterResolverFactory) {
->>>>>>> 01d972e8
+        public B parameterResolverFactory(@Nonnull ParameterResolverFactory parameterResolverFactory) {
             assertNonNull(parameterResolverFactory, "ParameterResolverFactory may not be null");
             this.parameterResolverFactory = parameterResolverFactory;
             //noinspection unchecked
@@ -305,11 +261,7 @@
          *                          {@link AnnotationEventHandlerAdapter}s
          * @return the current Builder instance, for fluent interfacing
          */
-<<<<<<< HEAD
-        public B handlerDefinition(HandlerDefinition handlerDefinition) {
-=======
-        public Builder handlerDefinition(@Nonnull HandlerDefinition handlerDefinition) {
->>>>>>> 01d972e8
+        public B handlerDefinition(@Nonnull HandlerDefinition handlerDefinition) {
             assertNonNull(handlerDefinition, "HandlerDefinition may not be null");
             this.handlerDefinition = handlerDefinition;
             //noinspection unchecked
@@ -324,12 +276,9 @@
          *                                       the configured {@link EventMessageHandler event handlers}
          * @return the current Builder instance, for fluent interfacing
          */
-<<<<<<< HEAD
-        public B listenerInvocationErrorHandler(ListenerInvocationErrorHandler listenerInvocationErrorHandler) {
-=======
-        public Builder listenerInvocationErrorHandler(
-                @Nonnull ListenerInvocationErrorHandler listenerInvocationErrorHandler) {
->>>>>>> 01d972e8
+        public B listenerInvocationErrorHandler(
+                @Nonnull ListenerInvocationErrorHandler listenerInvocationErrorHandler
+        ) {
             assertNonNull(listenerInvocationErrorHandler, "ListenerInvocationErrorHandler may not be null");
             this.listenerInvocationErrorHandler = listenerInvocationErrorHandler;
             //noinspection unchecked
@@ -346,13 +295,8 @@
          *                         handled by the given {@link Segment}
          * @return the current Builder instance, for fluent interfacing
          */
-<<<<<<< HEAD
-        public B sequencingPolicy(SequencingPolicy<? super EventMessage<?>> sequencingPolicy) {
+        public B sequencingPolicy(@Nonnull SequencingPolicy<? super EventMessage<?>> sequencingPolicy) {
             assertNonNull(sequencingPolicy, "The SequencingPolicy may not be null");
-=======
-        public Builder sequencingPolicy(@Nonnull SequencingPolicy<? super EventMessage<?>> sequencingPolicy) {
-            assertNonNull(sequencingPolicy, "{} may not be null");
->>>>>>> 01d972e8
             this.sequencingPolicy = sequencingPolicy;
             //noinspection unchecked
             return (B) this;
