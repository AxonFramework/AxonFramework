--- conflicted
+++ resolved
@@ -76,11 +76,7 @@
 
     @Override
     public Registration registerHandlerInterceptor(
-<<<<<<< HEAD
-            @Nonnull MessageHandlerInterceptor<DeadlineMessage<?>> handlerInterceptor) {
-=======
-            @Nonnull MessageHandlerInterceptor<? super DeadlineMessage> handlerInterceptor) {
->>>>>>> 9384d039
+            @Nonnull MessageHandlerInterceptor<DeadlineMessage> handlerInterceptor) {
         handlerInterceptors.add(handlerInterceptor);
         return () -> handlerInterceptors.remove(handlerInterceptor);
     }
@@ -111,26 +107,19 @@
      * @param message the deadline message to be intercepted
      * @return intercepted message
      */
-<<<<<<< HEAD
     @SuppressWarnings("unchecked")
-    protected <T> DeadlineMessage<T> processDispatchInterceptors(DeadlineMessage<T> message) {
+    protected DeadlineMessage processDispatchInterceptors(DeadlineMessage message) {
         // FIXME: reintegrate #3065
         try {
             return new DefaultMessageDispatchInterceptorChain<>(dispatchInterceptors())
                     .proceed(message, null)
                     .first()
-                    .<DeadlineMessage<T>>cast()
+                    .<DeadlineMessage>cast()
                     .asCompletableFuture()
                     .get()
                     .message();
         } catch (Exception e) {
             return null;
-=======
-    protected DeadlineMessage processDispatchInterceptors(DeadlineMessage message) {
-        DeadlineMessage intercepted = message;
-        for (MessageDispatchInterceptor<? super DeadlineMessage> interceptor : dispatchInterceptors()) {
-            intercepted = (DeadlineMessage) interceptor.handle(intercepted);
->>>>>>> 9384d039
         }
     }
 
