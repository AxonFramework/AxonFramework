--- conflicted
+++ resolved
@@ -212,13 +212,9 @@
                                                   deadlineId,
                                                   deadlineMessage).start();
         try (SpanScope ignored = span.makeCurrent()) {
-<<<<<<< HEAD
             /*
             // TODO: reintegrate as part of #3065
-            LegacyUnitOfWork<DeadlineMessage<?>> unitOfWork = new LegacyDefaultUnitOfWork<>(deadlineMessage);
-=======
             LegacyUnitOfWork<DeadlineMessage> unitOfWork = new LegacyDefaultUnitOfWork<>(deadlineMessage);
->>>>>>> 9384d039
             unitOfWork.attachTransaction(transactionManager);
             unitOfWork.onRollback(uow -> span.recordException(uow.getExecutionResult().getExceptionResult()));
             InterceptorChain chain = new MessageHandlerInterceptorChain<>(
