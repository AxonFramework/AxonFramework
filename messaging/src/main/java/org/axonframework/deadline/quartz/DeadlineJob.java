--- conflicted
+++ resolved
@@ -130,13 +130,9 @@
                                                   context.getTrigger().getJobKey().getName(),
                                                   deadlineMessage).start();
         try (SpanScope unused = span.makeCurrent()) {
-<<<<<<< HEAD
             // TODO: reintegrate as part of #3065
             /*
-            LegacyDefaultUnitOfWork<DeadlineMessage<?>> unitOfWork = LegacyDefaultUnitOfWork.startAndGet(
-=======
             LegacyDefaultUnitOfWork<DeadlineMessage> unitOfWork = LegacyDefaultUnitOfWork.startAndGet(
->>>>>>> 9384d039
                     deadlineMessage);
             unitOfWork.attachTransaction(transactionManager);
             unitOfWork.onRollback(uow -> span.recordException(uow.getExecutionResult()
