/*
 * Copyright (c) 2010-2024. Axon Framework
 *
 * Licensed under the Apache License, Version 2.0 (the "License");
 * you may not use this file except in compliance with the License.
 * You may obtain a copy of the License at
 *
 *    http://www.apache.org/licenses/LICENSE-2.0
 *
 * Unless required by applicable law or agreed to in writing, software
 * distributed under the License is distributed on an "AS IS" BASIS,
 * WITHOUT WARRANTIES OR CONDITIONS OF ANY KIND, either express or implied.
 * See the License for the specific language governing permissions and
 * limitations under the License.
 */

package org.axonframework.messaging;

import jakarta.annotation.Nonnull;
import reactor.core.publisher.Flux;
import reactor.core.publisher.Mono;

import java.util.concurrent.CompletableFuture;
import java.util.concurrent.ExecutionException;
import java.util.function.BiFunction;

/**
 * An implementation of the {@link MessageStream} that wraps a stream that will become available asynchronously.
 *
<<<<<<< HEAD
 * @param <E> The type of entry carried in this {@link MessageStream stream}.
=======
 * @param <M> The type of {@link Message} contained in the {@link MessageEntry entries} of this stream.
>>>>>>> 509ae237
 * @author Allard Buijze
 * @author Steven van Beelen
 * @since 5.0.0
 */
public class DelayedMessageStream<E> implements MessageStream<E> {

    private final CompletableFuture<MessageStream<E>> delegate;

<<<<<<< HEAD
    private DelayedMessageStream(@Nonnull CompletableFuture<MessageStream<E>> delegate) {
=======
    private DelayedMessageStream(@Nonnull CompletableFuture<MessageStream<M>> delegate) {
>>>>>>> 509ae237
        this.delegate = delegate;
    }

    /**
     * Creates a {@link MessageStream stream} that delays actions to its {@code delegate} when it becomes available.
     * <p>
     * If the given {@code delegate} has already {@link CompletableFuture#isDone() completed}, it returns the
     * {@code MessageStream} immediately from it. Otherwise, it returns a {@link DelayedMessageStream} instance wrapping
     * the given {@code delegate}.
     *
     * @param delegate A {@link CompletableFuture} providing access to the {@link MessageStream stream} to delegate to
     *                 when it becomes available.
<<<<<<< HEAD
     * @param <E>      The type of entry carried in this {@link MessageStream stream}.
     * @return A {@link MessageStream stream} that delegates all actions to the {@code delegate} when it becomes
     * available.
     */
    public static <E> MessageStream<E> create(@Nonnull CompletableFuture<MessageStream<E>> delegate) {
=======
     * @param <M>      The type of {@link Message} contained in the {@link MessageEntry entries} of this stream.
     * @return A {@link MessageStream stream} that delegates all actions to the {@code delegate} when it becomes
     * available.
     */
    public static <M extends Message<?>> MessageStream<M> create(
            @Nonnull CompletableFuture<MessageStream<M>> delegate
    ) {
>>>>>>> 509ae237
        if (delegate.isDone()) {
            try {
                return delegate.get();
            } catch (InterruptedException e) {
                return new DelayedMessageStream<>(delegate);
            } catch (ExecutionException e) {
                return MessageStream.failed(e.getCause());
            }
        }
        return new DelayedMessageStream<>(delegate.exceptionallyCompose(CompletableFuture::failedFuture));
    }

    @Override
<<<<<<< HEAD
    public CompletableFuture<E> asCompletableFuture() {
=======
    public CompletableFuture<MessageEntry<M>> asCompletableFuture() {
>>>>>>> 509ae237
        return delegate.thenCompose(MessageStream::asCompletableFuture);
    }

    @Override
<<<<<<< HEAD
    public Flux<E> asFlux() {
=======
    public Flux<MessageEntry<M>> asFlux() {
>>>>>>> 509ae237
        return Mono.fromFuture(delegate)
                   .flatMapMany(MessageStream::asFlux);
    }

    @Override
    public <R> CompletableFuture<R> reduce(@Nonnull R identity,
<<<<<<< HEAD
                                           @Nonnull BiFunction<R, E, R> accumulator) {
=======
                                           @Nonnull BiFunction<R, MessageEntry<M>, R> accumulator) {
>>>>>>> 509ae237
        return delegate.thenCompose(delegateStream -> delegateStream.reduce(identity, accumulator));
    }
}<|MERGE_RESOLUTION|>--- conflicted
+++ resolved
@@ -27,24 +27,16 @@
 /**
  * An implementation of the {@link MessageStream} that wraps a stream that will become available asynchronously.
  *
-<<<<<<< HEAD
- * @param <E> The type of entry carried in this {@link MessageStream stream}.
-=======
  * @param <M> The type of {@link Message} contained in the {@link MessageEntry entries} of this stream.
->>>>>>> 509ae237
  * @author Allard Buijze
  * @author Steven van Beelen
  * @since 5.0.0
  */
-public class DelayedMessageStream<E> implements MessageStream<E> {
+public class DelayedMessageStream<M extends Message<?>> implements MessageStream<M> {
 
-    private final CompletableFuture<MessageStream<E>> delegate;
+    private final CompletableFuture<MessageStream<M>> delegate;
 
-<<<<<<< HEAD
-    private DelayedMessageStream(@Nonnull CompletableFuture<MessageStream<E>> delegate) {
-=======
     private DelayedMessageStream(@Nonnull CompletableFuture<MessageStream<M>> delegate) {
->>>>>>> 509ae237
         this.delegate = delegate;
     }
 
@@ -57,13 +49,6 @@
      *
      * @param delegate A {@link CompletableFuture} providing access to the {@link MessageStream stream} to delegate to
      *                 when it becomes available.
-<<<<<<< HEAD
-     * @param <E>      The type of entry carried in this {@link MessageStream stream}.
-     * @return A {@link MessageStream stream} that delegates all actions to the {@code delegate} when it becomes
-     * available.
-     */
-    public static <E> MessageStream<E> create(@Nonnull CompletableFuture<MessageStream<E>> delegate) {
-=======
      * @param <M>      The type of {@link Message} contained in the {@link MessageEntry entries} of this stream.
      * @return A {@link MessageStream stream} that delegates all actions to the {@code delegate} when it becomes
      * available.
@@ -71,7 +56,6 @@
     public static <M extends Message<?>> MessageStream<M> create(
             @Nonnull CompletableFuture<MessageStream<M>> delegate
     ) {
->>>>>>> 509ae237
         if (delegate.isDone()) {
             try {
                 return delegate.get();
@@ -85,31 +69,19 @@
     }
 
     @Override
-<<<<<<< HEAD
-    public CompletableFuture<E> asCompletableFuture() {
-=======
     public CompletableFuture<MessageEntry<M>> asCompletableFuture() {
->>>>>>> 509ae237
         return delegate.thenCompose(MessageStream::asCompletableFuture);
     }
 
     @Override
-<<<<<<< HEAD
-    public Flux<E> asFlux() {
-=======
     public Flux<MessageEntry<M>> asFlux() {
->>>>>>> 509ae237
         return Mono.fromFuture(delegate)
                    .flatMapMany(MessageStream::asFlux);
     }
 
     @Override
     public <R> CompletableFuture<R> reduce(@Nonnull R identity,
-<<<<<<< HEAD
-                                           @Nonnull BiFunction<R, E, R> accumulator) {
-=======
                                            @Nonnull BiFunction<R, MessageEntry<M>, R> accumulator) {
->>>>>>> 509ae237
         return delegate.thenCompose(delegateStream -> delegateStream.reduce(identity, accumulator));
     }
 }