/*
 * Copyright (c) 2010-2024. Axon Framework
 *
 * Licensed under the Apache License, Version 2.0 (the "License");
 * you may not use this file except in compliance with the License.
 * You may obtain a copy of the License at
 *
 *    http://www.apache.org/licenses/LICENSE-2.0
 *
 * Unless required by applicable law or agreed to in writing, software
 * distributed under the License is distributed on an "AS IS" BASIS,
 * WITHOUT WARRANTIES OR CONDITIONS OF ANY KIND, either express or implied.
 * See the License for the specific language governing permissions and
 * limitations under the License.
 */

package org.axonframework.messaging;

import jakarta.annotation.Nonnull;
import jakarta.annotation.Nullable;
import org.axonframework.common.Context;
import org.axonframework.common.SimpleContext;
import org.axonframework.messaging.MessageStream.Entry;

import java.util.Map;
import java.util.function.Function;

import static org.axonframework.common.BuilderUtils.assertNonNull;

/**
 * Simple implementation of the {@link Entry} containing a single {@link Message} implementation of type {@code M} and a
 * {@link Context}.
 *
 * @param <M>     The type of {@link Message} contained in this {@link Entry} implementation.
 * @param message The {@link Message} of type {@code M} contained in this {@link Entry}.
 * @param context Maintains additional contextual information of this entry.
 * @author Steven van Beelen
 * @since 5.0.0
 */
record SimpleEntry<M extends Message<?>>(@Nullable M message, @Nonnull Context context) implements Entry<M> {

    /**
     * Construct a {@link SimpleEntry} with the given {@code message}, setting the {@link Context} to a
     * {@link SimpleContext}.
     *
     * @param message The {@link Message} of type {@code M} contained in this {@link Entry}.
     */
    SimpleEntry(@Nullable M message) {
        this(message, new SimpleContext());
    }

    SimpleEntry {
        assertNonNull(context, "The context cannot be null");
    }

    @Override
    public <RM extends Message<?>> Entry<RM> map(@Nonnull Function<M, RM> mapper) {
        return new SimpleEntry<>(mapper.apply(message()), context);
    }

    @Override
    public boolean containsResource(@Nonnull ResourceKey<?> key) {
        return this.context.containsResource(key);
    }

    @Override
    public <T> T getResource(@Nonnull ResourceKey<T> key) {
        return this.context.getResource(key);
    }

    @Override
<<<<<<< HEAD
    public <T> T putResource(@Nonnull ResourceKey<T> key, @Nonnull T resource) {
        return this.context.putResource(key, resource);
    }

    @Override
    public void putAll(@Nonnull Context context) {
        this.context.putAll(context);
    }

    @Override
    public <T> T updateResource(@Nonnull ResourceKey<T> key, @Nonnull UnaryOperator<T> resourceUpdater) {
        return this.context.updateResource(key, resourceUpdater);
    }

    @Override
    public <T> T putResourceIfAbsent(@Nonnull ResourceKey<T> key, @Nonnull T resource) {
        return this.context.putResourceIfAbsent(key, resource);
    }

    @Override
    public <T> T computeResourceIfAbsent(@Nonnull ResourceKey<T> key, @Nonnull Supplier<T> resourceSupplier) {
        return this.context.computeResourceIfAbsent(key, resourceSupplier);
    }

    @Override
    public <T> T removeResource(@Nonnull ResourceKey<T> key) {
        return this.context.removeResource(key);
    }

    @Override
    public <T> boolean removeResource(@Nonnull ResourceKey<T> key, @Nonnull T expectedResource) {
        return this.context.removeResource(key, expectedResource);
=======
    public <T> Context withResource(@Nonnull ResourceKey<T> key, @Nonnull T resource) {
        return this.context.withResource(key, resource);
>>>>>>> 7f58bfbd
    }

    @Override
    public Map<ResourceKey<?>, ?> asMap() {
        return this.context.asMap();
    }
}<|MERGE_RESOLUTION|>--- conflicted
+++ resolved
@@ -69,9 +69,8 @@
     }
 
     @Override
-<<<<<<< HEAD
-    public <T> T putResource(@Nonnull ResourceKey<T> key, @Nonnull T resource) {
-        return this.context.putResource(key, resource);
+    public <T> Context withResource(@Nonnull ResourceKey<T> key, @Nonnull T resource) {
+        return this.context.withResource(key, resource);
     }
 
     @Override
@@ -80,35 +79,6 @@
     }
 
     @Override
-    public <T> T updateResource(@Nonnull ResourceKey<T> key, @Nonnull UnaryOperator<T> resourceUpdater) {
-        return this.context.updateResource(key, resourceUpdater);
-    }
-
-    @Override
-    public <T> T putResourceIfAbsent(@Nonnull ResourceKey<T> key, @Nonnull T resource) {
-        return this.context.putResourceIfAbsent(key, resource);
-    }
-
-    @Override
-    public <T> T computeResourceIfAbsent(@Nonnull ResourceKey<T> key, @Nonnull Supplier<T> resourceSupplier) {
-        return this.context.computeResourceIfAbsent(key, resourceSupplier);
-    }
-
-    @Override
-    public <T> T removeResource(@Nonnull ResourceKey<T> key) {
-        return this.context.removeResource(key);
-    }
-
-    @Override
-    public <T> boolean removeResource(@Nonnull ResourceKey<T> key, @Nonnull T expectedResource) {
-        return this.context.removeResource(key, expectedResource);
-=======
-    public <T> Context withResource(@Nonnull ResourceKey<T> key, @Nonnull T resource) {
-        return this.context.withResource(key, resource);
->>>>>>> 7f58bfbd
-    }
-
-    @Override
     public Map<ResourceKey<?>, ?> asMap() {
         return this.context.asMap();
     }
