/*
 * Copyright (c) 2010-2024. Axon Framework
 *
 * Licensed under the Apache License, Version 2.0 (the "License");
 * you may not use this file except in compliance with the License.
 * You may obtain a copy of the License at
 *
 *    http://www.apache.org/licenses/LICENSE-2.0
 *
 * Unless required by applicable law or agreed to in writing, software
 * distributed under the License is distributed on an "AS IS" BASIS,
 * WITHOUT WARRANTIES OR CONDITIONS OF ANY KIND, either express or implied.
 * See the License for the specific language governing permissions and
 * limitations under the License.
 */

package org.axonframework.messaging;

import jakarta.annotation.Nonnull;
import reactor.core.publisher.Flux;

import java.util.concurrent.CompletableFuture;
import java.util.function.BiFunction;
import java.util.function.Function;
import java.util.stream.Stream;

/**
<<<<<<< HEAD
 * A {@link MessageStream} implementation using a {@link Stream} as the source.
 *
 * @param <E> The type of entry carried in this {@link MessageStream stream}.
=======
 * A {@link MessageStream} implementation using a {@link Stream} as the source for {@link MessageEntry entries}.
 *
 * @param <M> The type of {@link Message} contained in the {@link MessageEntry entries} of this stream.
>>>>>>> 509ae237
 * @author Allard Buijze
 * @author Steven van Beelen
 * @since 5.0.0
 */
class StreamMessageStream<E> implements MessageStream<E> {

<<<<<<< HEAD
    private final Stream<E> source;

    /**
     * Constructs a {@link MessageStream stream} using the given {@code source} to provide the entries of type
     * {@code E}.
     *
     * @param source The {@link Stream} providing the entries of type {@code E} for this {@link MessageStream stream}.
     */
    StreamMessageStream(@Nonnull Stream<E> source) {
=======
    private final Stream<MessageEntry<M>> source;

    /**
     * Constructs a {@link MessageStream stream} using the given {@code source} to provide the
     * {@link MessageEntry entries}.
     *
     * @param source The {@link Stream} providing the {@link MessageEntry entries} for this
     *               {@link MessageStream stream}.
     */
    StreamMessageStream(@Nonnull Stream<MessageEntry<M>> source) {
>>>>>>> 509ae237
        this.source = source;
    }

    @Override
<<<<<<< HEAD
    public CompletableFuture<E> asCompletableFuture() {
=======
    public CompletableFuture<MessageEntry<M>> asCompletableFuture() {
>>>>>>> 509ae237
        return CompletableFuture.completedFuture(source.findFirst()
                                                       .orElse(null));
    }

    @Override
<<<<<<< HEAD
    public Flux<E> asFlux() {
=======
    public Flux<MessageEntry<M>> asFlux() {
>>>>>>> 509ae237
        return Flux.fromStream(source);
    }

    @Override
<<<<<<< HEAD
    public <R> MessageStream<R> map(@Nonnull Function<E, R> mapper) {
=======
    public <RM extends Message<?>> MessageStream<RM> map(@Nonnull Function<MessageEntry<M>, MessageEntry<RM>> mapper) {
>>>>>>> 509ae237
        return new StreamMessageStream<>(source.map(mapper));
    }

    @Override
    public <R> CompletableFuture<R> reduce(@Nonnull R identity,
<<<<<<< HEAD
                                           @Nonnull BiFunction<R, E, R> accumulator) {
=======
                                           @Nonnull BiFunction<R, MessageEntry<M>, R> accumulator) {
>>>>>>> 509ae237
        return CompletableFuture.completedFuture(
                source.sequential()
                      .reduce(identity, accumulator, (thisResult, thatResult) -> {
                          throw new UnsupportedOperationException(
                                  "Cannot combine reduce results as parallelized reduce is not supported.");
                      })
        );
    }
}<|MERGE_RESOLUTION|>--- conflicted
+++ resolved
@@ -25,32 +25,15 @@
 import java.util.stream.Stream;
 
 /**
-<<<<<<< HEAD
- * A {@link MessageStream} implementation using a {@link Stream} as the source.
- *
- * @param <E> The type of entry carried in this {@link MessageStream stream}.
-=======
  * A {@link MessageStream} implementation using a {@link Stream} as the source for {@link MessageEntry entries}.
  *
  * @param <M> The type of {@link Message} contained in the {@link MessageEntry entries} of this stream.
->>>>>>> 509ae237
  * @author Allard Buijze
  * @author Steven van Beelen
  * @since 5.0.0
  */
-class StreamMessageStream<E> implements MessageStream<E> {
+class StreamMessageStream<M extends Message<?>> implements MessageStream<M> {
 
-<<<<<<< HEAD
-    private final Stream<E> source;
-
-    /**
-     * Constructs a {@link MessageStream stream} using the given {@code source} to provide the entries of type
-     * {@code E}.
-     *
-     * @param source The {@link Stream} providing the entries of type {@code E} for this {@link MessageStream stream}.
-     */
-    StreamMessageStream(@Nonnull Stream<E> source) {
-=======
     private final Stream<MessageEntry<M>> source;
 
     /**
@@ -61,45 +44,28 @@
      *               {@link MessageStream stream}.
      */
     StreamMessageStream(@Nonnull Stream<MessageEntry<M>> source) {
->>>>>>> 509ae237
         this.source = source;
     }
 
     @Override
-<<<<<<< HEAD
-    public CompletableFuture<E> asCompletableFuture() {
-=======
     public CompletableFuture<MessageEntry<M>> asCompletableFuture() {
->>>>>>> 509ae237
         return CompletableFuture.completedFuture(source.findFirst()
                                                        .orElse(null));
     }
 
     @Override
-<<<<<<< HEAD
-    public Flux<E> asFlux() {
-=======
     public Flux<MessageEntry<M>> asFlux() {
->>>>>>> 509ae237
         return Flux.fromStream(source);
     }
 
     @Override
-<<<<<<< HEAD
-    public <R> MessageStream<R> map(@Nonnull Function<E, R> mapper) {
-=======
     public <RM extends Message<?>> MessageStream<RM> map(@Nonnull Function<MessageEntry<M>, MessageEntry<RM>> mapper) {
->>>>>>> 509ae237
         return new StreamMessageStream<>(source.map(mapper));
     }
 
     @Override
     public <R> CompletableFuture<R> reduce(@Nonnull R identity,
-<<<<<<< HEAD
-                                           @Nonnull BiFunction<R, E, R> accumulator) {
-=======
                                            @Nonnull BiFunction<R, MessageEntry<M>, R> accumulator) {
->>>>>>> 509ae237
         return CompletableFuture.completedFuture(
                 source.sequential()
                       .reduce(identity, accumulator, (thisResult, thatResult) -> {
