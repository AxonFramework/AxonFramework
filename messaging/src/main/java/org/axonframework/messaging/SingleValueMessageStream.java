--- conflicted
+++ resolved
@@ -26,36 +26,16 @@
 import java.util.function.Function;
 
 /**
-<<<<<<< HEAD
- * A {@link MessageStream} implementation using a single entry of type {@code E} or {@link CompletableFuture} completing
- * to an entry of type {@code E} as the source.
- *
- * @param <E> The type of entry carried in this {@link MessageStream stream}.
-=======
  * A {@link MessageStream} implementation using a single {@link MessageEntry entry} or {@link CompletableFuture}
  * completing to an entry as the source.
  *
  * @param <M> The type of {@link Message} contained in the {@link MessageEntry entries} of this stream.
->>>>>>> 509ae237
  * @author Allard Buijze
  * @author Steven van Beelen
  * @since 5.0.0
  */
-class SingleValueMessageStream<E> implements MessageStream<E> {
+class SingleValueMessageStream<M extends Message<?>> implements MessageStream<M> {
 
-<<<<<<< HEAD
-    private final CompletableFuture<E> source;
-
-    /**
-     * Constructs a {@link MessageStream stream} wrapping the given {@code entry} into a
-     * {@link CompletableFuture#completedFuture(Object) completed CompletableFuture} as the single value in this
-     * stream.
-     *
-     * @param entry The entry of type {@code E} which is the singular value contained in this
-     *              {@link MessageStream stream}.
-     */
-    SingleValueMessageStream(@Nullable E entry) {
-=======
     private final CompletableFuture<MessageEntry<M>> source;
 
     /**
@@ -67,20 +47,10 @@
      *              {@link MessageStream stream}.
      */
     SingleValueMessageStream(@Nullable MessageEntry<M> entry) {
->>>>>>> 509ae237
         this(CompletableFuture.completedFuture(entry));
     }
 
     /**
-<<<<<<< HEAD
-     * Constructs a {@link MessageStream stream} with the given {@code source} as the provider of the single entry of
-     * type {@code E} in this stream.
-     *
-     * @param source The {@link CompletableFuture} resulting in the singular entry of type {@code E} contained in this
-     *               {@link MessageStream stream}.
-     */
-    SingleValueMessageStream(@Nonnull CompletableFuture<E> source) {
-=======
      * Constructs a {@link MessageStream stream} with the given {@code source} as the provider of the single
      * {@link MessageEntry entry} in this stream.
      *
@@ -88,44 +58,27 @@
      *               this {@link MessageStream stream}.
      */
     SingleValueMessageStream(@Nonnull CompletableFuture<MessageEntry<M>> source) {
->>>>>>> 509ae237
         this.source = source;
     }
 
     @Override
-<<<<<<< HEAD
-    public CompletableFuture<E> asCompletableFuture() {
-=======
     public CompletableFuture<MessageEntry<M>> asCompletableFuture() {
->>>>>>> 509ae237
         return source;
     }
 
     @Override
-<<<<<<< HEAD
-    public Flux<E> asFlux() {
-=======
     public Flux<MessageEntry<M>> asFlux() {
->>>>>>> 509ae237
         return Flux.from(Mono.fromFuture(source));
     }
 
     @Override
-<<<<<<< HEAD
-    public <R> MessageStream<R> map(@Nonnull Function<E, R> mapper) {
-=======
     public <RM extends Message<?>> MessageStream<RM> map(@Nonnull Function<MessageEntry<M>, MessageEntry<RM>> mapper) {
->>>>>>> 509ae237
         return new SingleValueMessageStream<>(source.thenApply(mapper));
     }
 
     @Override
     public <R> CompletableFuture<R> reduce(@Nonnull R identity,
-<<<<<<< HEAD
-                                           @Nonnull BiFunction<R, E, R> accumulator) {
-=======
                                            @Nonnull BiFunction<R, MessageEntry<M>, R> accumulator) {
->>>>>>> 509ae237
         return source.thenApply(message -> accumulator.apply(identity, message));
     }
 }