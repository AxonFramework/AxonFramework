--- conflicted
+++ resolved
@@ -190,17 +190,13 @@
     }
 
     @Override
-<<<<<<< HEAD
     public void putAll(@Nonnull Context context) {
         delegate.putAll(context);
     }
 
     @Override
-    public <T> T updateResource(@Nonnull ResourceKey<T> key, @Nonnull UnaryOperator<T> resourceUpdater) {
-=======
     public <T> T updateResource(@Nonnull ResourceKey<T> key,
                                 @Nonnull UnaryOperator<T> resourceUpdater) {
->>>>>>> 7f58bfbd
         //noinspection unchecked
         return this.key.equals(key)
                 ? (T) resource.updateAndGet((UnaryOperator<R>) resourceUpdater)
