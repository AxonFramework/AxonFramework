--- conflicted
+++ resolved
@@ -104,17 +104,13 @@
     }
 
     @Override
-<<<<<<< HEAD
     public void putAll(@Nonnull Context context) {
         throw new IllegalArgumentException("Cannot put resources in this ProcessingContext");
     }
 
     @Override
-    public <T> T updateResource(@Nonnull ResourceKey<T> key, @Nonnull UnaryOperator<T> resourceUpdater) {
-=======
     public <T> T updateResource(@Nonnull ResourceKey<T> key,
                                 @Nonnull UnaryOperator<T> resourceUpdater) {
->>>>>>> ed086c95
         throw new IllegalArgumentException("Cannot update resources in this ProcessingContext");
     }
 
