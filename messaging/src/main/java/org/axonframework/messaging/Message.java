/*
 * Copyright (c) 2010-2024. Axon Framework
 *
 * Licensed under the Apache License, Version 2.0 (the "License");
 * you may not use this file except in compliance with the License.
 * You may obtain a copy of the License at
 *
 *    http://www.apache.org/licenses/LICENSE-2.0
 *
 * Unless required by applicable law or agreed to in writing, software
 * distributed under the License is distributed on an "AS IS" BASIS,
 * WITHOUT WARRANTIES OR CONDITIONS OF ANY KIND, either express or implied.
 * See the License for the specific language governing permissions and
 * limitations under the License.
 */

package org.axonframework.messaging;

import jakarta.annotation.Nonnull;
import org.axonframework.serialization.SerializedObject;
import org.axonframework.serialization.Serializer;

import java.io.Serializable;
import java.util.Map;
import java.util.Objects;
import java.util.function.Function;

/**
 * Representation of a {@link Message}, containing a {@link QualifiedName type}, payload of type {@code T}, and
 * {@link MetaData}.
 * <p>
 * Typical examples of a {@code Messages} are {@link org.axonframework.commandhandling.CommandMessage commands},
 * {@link org.axonframework.eventhandling.EventMessage events}, and
 * {@link org.axonframework.queryhandling.QueryMessage queries}.
 * <p/>
 * Instead of implementing {@code Message} directly, consider implementing {@code CommandMessage}, {@code EventMessage}
 * or {@code QueryMessage} instead.
 *
 * @param <P> The type of {@link #getPayload() payload} contained in this {@link Message}.
 * @author Allard Buijze
 * @author Steven van Beelen
 * @see org.axonframework.commandhandling.CommandMessage
 * @see org.axonframework.eventhandling.EventMessage
 * @see org.axonframework.queryhandling.QueryMessage
 * @since 2.0.0
 */
public interface Message<P> extends Serializable {

    /**
     * Returns the identifier of this {@link Message}.
     * <p>
     * Two messages with the same identifiers should be interpreted as different representations of the same conceptual
     * message. In such case, the {@link Message#getMetaData() metadata} may be different for both representations. The
     * {@link Message#getPayload() payload} <em>may</em> be identical.
     *
     * @return The unique identifier of this {@link Message}.
     */
    String getIdentifier();

    /**
     * Returns the {@link QualifiedName type} of this {@link Message}.
     *
     * @return The {@link QualifiedName type} of this {@link Message}.
     */
    @Nonnull
    QualifiedName type();

    /**
     * Returns the {@link MetaData} for this {@link Message}.
     * <p>
     * The {@code MetaData} is a collection of key-value pairs, where the key is a {@link String}, and the value is a
     * serializable object.
     *
     * @return The {@link MetaData} for this {@link Message}.
     */
    MetaData getMetaData();

    /**
     * Returns the payload of this {@link Message}.
     * <p>
     * The payload is the application-specific information.
     *
     * @return The payload of this {@link Message}.
     */
    P getPayload();

    /**
     * Returns the type of the payload.
     * <p/>
     * Is semantically equal to {@code getPayload().getClass()}, but allows implementations to optimize by using lazy
     * loading or deserialization.
     *
     * @return the type of payload.
     * @deprecated Payloads are just jvm-internal representations. No need for matching against payload types
     */
<<<<<<< HEAD
    @Deprecated
    // TODO #3085 - Replace for getMessageType once fully integrated
    Class<P> getPayloadType();
=======
    @Deprecated // TODO #3085 - Replace for getMessageType once fully integrated
    Class<T> getPayloadType();

    /**
     * Returns the message {@link QualifiedName name} of this {@link Message}.
     *
     * @return The message {@link QualifiedName name} of this {@link Message}.
     */
    default QualifiedName name() {
        Class<T> payloadType = getPayloadType();
        return new QualifiedName(payloadType.getPackageName(), payloadType.getSimpleName(), "0.0.1");
    }
>>>>>>> 6b8006a8

    /**
     * Returns a copy of this {@link Message message (implementation)} with the given {@code metaData}.
     * <p>
     * All others fields, like for example the {@link #getPayload()}, remain unchanged.
     * <p/>
     * While the implementation returned may be different than the implementation of {@code this}, implementations must
     * take special care in returning the same type of {@code Message}to prevent errors further downstream.
     *
     * @param metaData The new metadata for the {@link Message}.
     * @return A copy of this {@link Message message (implementation)} with the given {@code metaData}.
     */
    Message<P> withMetaData(@Nonnull Map<String, ?> metaData);

    /**
     * Returns a copy of this {@link Message message (implementation)} with its {@link Message#getMetaData() metadata}
     * merged with the given {@code metaData}.
     * <p>
     * All others fields, like for example the {@link #getPayload()}, remain unchanged.
     *
     * @param metaData The metadata to merge with.
     * @return A copy of this {@link Message message (implementation)} with the given {@code metaData}.
     */
    Message<P> andMetaData(@Nonnull Map<String, ?> metaData);

    /**
     * Serialize the payload of this message to the {@code expectedRepresentation} using given {@code serializer}. This
     * method <em>should</em> return the same SerializedObject instance when invoked multiple times using the same
     * serializer.
     *
     * @param serializer             The serializer to serialize payload with
     * @param expectedRepresentation The type of data to serialize to
     * @param <R>                    The type of the serialized data
     * @return a SerializedObject containing the serialized representation of the message's payload
     * @deprecated Serialization is removed from messages themselves. Instead, use
     * {@link #withConvertedPayload(Function)}
     */
    @Deprecated
    default <R> SerializedObject<R> serializePayload(Serializer serializer, Class<R> expectedRepresentation) {
        return serializer.serialize(getPayload(), expectedRepresentation);
    }

    /**
     * Serialize the metadata of this message to the {@code expectedRepresentation} using given {@code serializer}. This
     * method <em>should</em> return the same SerializedObject instance when invoked multiple times using the same
     * serializer.
     *
     * @param serializer             The serializer to serialize meta data with
     * @param expectedRepresentation The type of data to serialize to
     * @param <R>                    The type of the serialized data
     * @return a SerializedObject containing the serialized representation of the message's metadata
     * @deprecated Serialization is removed from messages themselves. Instead, use
     * {@link #withConvertedPayload(Function)}
     */
    @Deprecated
    default <R> SerializedObject<R> serializeMetaData(Serializer serializer, Class<R> expectedRepresentation) {
        return serializer.serialize(getMetaData(), expectedRepresentation);
    }

    /**
     * Returns a message which is effectively a copy of this Message with its payload converted using the given
     * {@code conversion} function.
     * <p>
     * Will only return the same instance if the conversion returns a payload object that is equal to the current
     * payload.
     *
     * @param conversion The function to apply to the payload of this message
     * @param <C>        The new type of payload
     * @return a message with the converted payload
     */
    default <C> Message<C> withConvertedPayload(@Nonnull Function<P, C> conversion) {
        if (Objects.equals(getPayload(), conversion.apply(getPayload()))) {
            //noinspection unchecked
            return (Message<C>) this;
        }
        throw new UnsupportedOperationException("To be implemented");
    }
}<|MERGE_RESOLUTION|>--- conflicted
+++ resolved
@@ -58,9 +58,9 @@
     String getIdentifier();
 
     /**
-     * Returns the {@link QualifiedName type} of this {@link Message}.
+     * Returns the message {@link QualifiedName name} of this {@link Message}.
      *
-     * @return The {@link QualifiedName type} of this {@link Message}.
+     * @return The message {@link QualifiedName name} of this {@link Message}.
      */
     @Nonnull
     QualifiedName type();
@@ -93,24 +93,8 @@
      * @return the type of payload.
      * @deprecated Payloads are just jvm-internal representations. No need for matching against payload types
      */
-<<<<<<< HEAD
-    @Deprecated
-    // TODO #3085 - Replace for getMessageType once fully integrated
+    @Deprecated // TODO #3085 - Replace for getMessageType once fully integrated
     Class<P> getPayloadType();
-=======
-    @Deprecated // TODO #3085 - Replace for getMessageType once fully integrated
-    Class<T> getPayloadType();
-
-    /**
-     * Returns the message {@link QualifiedName name} of this {@link Message}.
-     *
-     * @return The message {@link QualifiedName name} of this {@link Message}.
-     */
-    default QualifiedName name() {
-        Class<T> payloadType = getPayloadType();
-        return new QualifiedName(payloadType.getPackageName(), payloadType.getSimpleName(), "0.0.1");
-    }
->>>>>>> 6b8006a8
 
     /**
      * Returns a copy of this {@link Message message (implementation)} with the given {@code metaData}.
