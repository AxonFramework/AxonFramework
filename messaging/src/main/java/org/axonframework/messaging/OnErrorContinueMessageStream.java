--- conflicted
+++ resolved
@@ -28,19 +28,15 @@
  * Implementation of the {@link MessageStream} that when the stream completes exceptionally will continue on a
  * {@code MessageStream} returned by the given {@code onError} {@link Function}.
  *
-<<<<<<< HEAD
- * @param <E> The type of entry carried in this {@link MessageStream stream}.
-=======
  * @param <M> The type of {@link Message} contained in the {@link MessageEntry entries} of this stream.
->>>>>>> 509ae237
  * @author Allard Buijze
  * @author Steven van Beelen
  * @since 5.0.0
  */
-class OnErrorContinueMessageStream<E> implements MessageStream<E> {
+class OnErrorContinueMessageStream<M extends Message<?>> implements MessageStream<M> {
 
-    private final MessageStream<E> delegate;
-    private final Function<Throwable, MessageStream<E>> onError;
+    private final MessageStream<M> delegate;
+    private final Function<Throwable, MessageStream<M>> onError;
 
     /**
      * Construct an {@link MessageStream stream} that will proceed on the resulting {@code MessageStream} from the given
@@ -51,34 +47,21 @@
      * @param onError  A {@link Function} providing the replacement {@link MessageStream stream} to continue from if the
      *                 given {@code delegate} completes exceptionally.
      */
-<<<<<<< HEAD
-    OnErrorContinueMessageStream(@Nonnull MessageStream<E> delegate,
-                                 @Nonnull Function<Throwable, MessageStream<E>> onError) {
-=======
     OnErrorContinueMessageStream(@Nonnull MessageStream<M> delegate,
                                  @Nonnull Function<Throwable, MessageStream<M>> onError) {
->>>>>>> 509ae237
         this.delegate = delegate;
         this.onError = onError;
     }
 
     @Override
-<<<<<<< HEAD
-    public CompletableFuture<E> asCompletableFuture() {
-=======
     public CompletableFuture<MessageEntry<M>> asCompletableFuture() {
->>>>>>> 509ae237
         return delegate.asCompletableFuture()
                        .exceptionallyCompose(exception -> onError.apply(exception)
                                                                  .asCompletableFuture());
     }
 
     @Override
-<<<<<<< HEAD
-    public Flux<E> asFlux() {
-=======
     public Flux<MessageEntry<M>> asFlux() {
->>>>>>> 509ae237
         return delegate.asFlux()
                        .onErrorResume(exception -> onError.apply(exception)
                                                           .asFlux());
@@ -86,25 +69,13 @@
 
     @Override
     public <R> CompletableFuture<R> reduce(@Nonnull R identity,
-<<<<<<< HEAD
-                                           @Nonnull BiFunction<R, E, R> accumulator) {
-=======
                                            @Nonnull BiFunction<R, MessageEntry<M>, R> accumulator) {
->>>>>>> 509ae237
         StatefulAccumulator<R> wrapped = new StatefulAccumulator<>(identity, accumulator);
         return delegate.reduce(identity, wrapped)
                        .exceptionallyCompose(exception -> onError.apply(exception)
                                                                  .reduce(wrapped.latest(), wrapped));
     }
 
-<<<<<<< HEAD
-    private class StatefulAccumulator<R> implements BiFunction<R, E, R> {
-
-        private final AtomicReference<R> latest;
-        private final BiFunction<R, E, R> accumulator;
-
-        public StatefulAccumulator(R identity, BiFunction<R, E, R> accumulator) {
-=======
     private class StatefulAccumulator<R> implements BiFunction<R, MessageEntry<M>, R> {
 
         private final AtomicReference<R> latest;
@@ -112,19 +83,13 @@
 
         public StatefulAccumulator(R identity,
                                    BiFunction<R, MessageEntry<M>, R> accumulator) {
->>>>>>> 509ae237
             this.latest = new AtomicReference<>(identity);
             this.accumulator = accumulator;
         }
 
         @Override
-<<<<<<< HEAD
-        public R apply(R initial, E message) {
-            R result = accumulator.apply(initial, message);
-=======
         public R apply(R initial, MessageEntry<M> entry) {
             R result = accumulator.apply(initial, entry);
->>>>>>> 509ae237
             latest.set(result);
             return result;
         }
