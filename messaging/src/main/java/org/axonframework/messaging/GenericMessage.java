/*
 * Copyright (c) 2010-2025. Axon Framework
 *
 * Licensed under the Apache License, Version 2.0 (the "License");
 * you may not use this file except in compliance with the License.
 * You may obtain a copy of the License at
 *
 *    http://www.apache.org/licenses/LICENSE-2.0
 *
 * Unless required by applicable law or agreed to in writing, software
 * distributed under the License is distributed on an "AS IS" BASIS,
 * WITHOUT WARRANTIES OR CONDITIONS OF ANY KIND, either express or implied.
 * See the License for the specific language governing permissions and
 * limitations under the License.
 */

package org.axonframework.messaging;

import jakarta.annotation.Nonnull;
import jakarta.annotation.Nullable;
import org.axonframework.common.IdentifierFactory;
import org.axonframework.common.ObjectUtils;
import org.axonframework.common.TypeReference;
import org.axonframework.messaging.unitofwork.CurrentUnitOfWork;
import org.axonframework.messaging.unitofwork.LegacyUnitOfWork;
import org.axonframework.serialization.ConversionException;
import org.axonframework.serialization.Converter;
import org.axonframework.serialization.SerializedObject;
import org.axonframework.serialization.SerializedObjectHolder;
import org.axonframework.serialization.Serializer;

import java.lang.reflect.Type;
import java.util.Map;
import java.util.Objects;

/**
 * Generic implementation of the {@link Message} interface containing the {@link #payload() payload} and
 * {@link #metaData() metadata} in deserialized form.
 * <p>
 * If a {@link GenericMessage} is created while a {@link LegacyUnitOfWork} is active it copies over the correlation data
 * of the {@code UnitOfWork} to the created message.
 * <p>
 * This {@code Message} implementation is "conversion aware," as it maintains <b>any</b> conversion results from
 * {@link #payloadAs(Type, Converter)} and {@link #withConvertedPayload(Type, Converter)} (either invoked with a
 * {@link Class}, {@link TypeReference}, or {@link Type}), together with the hash of the given
 * {@link Converter}. In doing so, this {@code Message} optimizes subsequent {@code payloadAs/withConvertedPayload}
 * invocations for the same type-and-converter combination.
 *
 * @param <P> The type of {@link #payload() payload} contained in this {@link Message}.
 * @author Allard Buijze
 * @author Steven van Beelen
 * @since 2.0.0
 */
public class GenericMessage<P> extends AbstractMessage<P> {

    private final P payload;
    private final Class<P> payloadType;
    private final MetaData metaData;

    private transient volatile SerializedObjectHolder serializedObjectHolder;
    private final ConversionCache convertedPayloads;

    /**
     * Constructs a {@code GenericMessage} for the given {@code type} and {@code payload}.
     * <p>
     * Uses the correlation data of the current Unit of Work, if present.
     *
     * @param type    The {@link MessageType type} for this {@link Message}.
     * @param payload The payload of type {@code P} for this {@link Message}.
     */
    public GenericMessage(@Nonnull MessageType type,
                          @Nullable P payload) {
        this(type, payload, MetaData.emptyInstance());
    }

    /**
     * Constructs a {@code GenericMessage} for the given {@code type}, {@code payload}, and {@code metaData}.
     * <p>
     * The given {@code metaData} is merged with the {@link MetaData} from the correlation data of the current Unit of
     * Work, if present. In case the {@code payload == null}, {@link Void} will be used as the {@code payloadType}.
     *
     * @param type     The {@link MessageType type} for this {@link Message}.
     * @param payload  The payload of type {@code P} for this {@link Message}.
     * @param metaData The metadata for this {@link Message}.
     */
    public GenericMessage(@Nonnull MessageType type,
                          @Nullable P payload,
                          @Nonnull Map<String, String> metaData) {
        this(type, payload, getDeclaredPayloadType(payload), metaData);
    }

    /**
     * Constructs a {@code GenericMessage} for the given {@code type}, {@code payload}, {@code declaredPayloadType}, and
     * {@code metaData}.
     * <p>
     * The given {@code metaData} is merged with the MetaData from the correlation data of the current Unit of Work, if
     * present.
     *
     * @param type                The {@link MessageType type} for this {@link Message}.
     * @param payload             The payload of type {@code P} for this {@link Message}.
     * @param declaredPayloadType The declared type of the {@code payload} of this {@link Message}.
     * @param metaData            The metadata for this {@link Message}.
     */
    public GenericMessage(@Nonnull MessageType type,
                          @Nullable P payload,
                          @Nonnull Class<P> declaredPayloadType,
                          @Nonnull Map<String, ?> metaData) {
        this(IdentifierFactory.getInstance().generateIdentifier(),
             type,
             payload,
             declaredPayloadType,
             CurrentUnitOfWork.correlationData().mergedWith(MetaData.from((Map<String, String>) metaData)));
    }

    /**
     * Constructs a {@code GenericMessage} for the given {@code identifier}, {@code type}, {@code payload}, and
     * {@code metaData}, intended to reconstruct another {@link Message}.
     * <p>
     * Unlike the other constructors, this constructor will not attempt to retrieve any correlation data from the Unit
     * of Work. If you in tend to construct a new {@code GenericMessage}, please use
     * {@link #GenericMessage(MessageType, Object)} instead.
     *
     * @param identifier The identifier of this {@link Message}.
     * @param type       The {@link MessageType type} for this {@link Message}.
     * @param payload    The payload of type {@code P} for this {@link Message}.
     * @param metaData   The metadata for this {@link Message}.
     */
    public GenericMessage(@Nonnull String identifier,
                          @Nonnull MessageType type,
                          @Nullable P payload,
                          @Nonnull Map<String, String> metaData) {
        this(identifier, type, payload, getDeclaredPayloadType(payload), metaData);
    }

    /**
     * Constructs a {@code GenericMessage} for the given {@code identifier}, {@code type}, {@code payload}, and
     * {@code metaData}, intended to reconstruct another {@link Message}.
     * <p>
     * Unlike the other constructors, this constructor will not attempt to retrieve any correlation data from the Unit
     * of Work. If you in tend to construct a new {@code GenericMessage}, please use
     * {@link #GenericMessage(MessageType, Object)} instead.
     *
     * @param identifier          The identifier of this {@link Message}.
     * @param type                The {@link MessageType type} for this {@link Message}.
     * @param payload             The payload of type {@code P} for this {@link Message}.
     * @param declaredPayloadType The declared type of the {@code payload} of this {@link Message}.
     * @param metaData            The metadata for this {@link Message}.
     */
    public GenericMessage(@Nonnull String identifier,
                          @Nonnull MessageType type,
                          @Nullable P payload,
                          @Nonnull Class<P> declaredPayloadType,
                          @Nonnull Map<String, String> metaData) {
        super(identifier, type);
        this.payload = payload;
        this.payloadType = declaredPayloadType;
        this.metaData = MetaData.from(metaData);
<<<<<<< HEAD
        this.convertedPayloads = new ConversionCache(payload);
=======
>>>>>>> 42e6bb2a
    }

    private GenericMessage(@Nonnull GenericMessage<P> original,
                           @Nonnull MetaData metaData) {
        super(original.identifier(), original.type());
        this.payload = original.payload();
        this.payloadType = original.payloadType();
        this.metaData = metaData;
        this.convertedPayloads = new ConversionCache(payload);
    }

    /**
     * Extract the {@link Class} of the provided {@code payload}. If {@code payload == null} this function returns
     * {@link Void} as the payload type.
     *
     * @param payload the payload of this {@link Message}
     * @return the declared type of the given {@code payload} or {@link Void} if {@code payload == null}
     */
    private static <T> Class<T> getDeclaredPayloadType(@Nullable T payload) {
        return ObjectUtils.nullSafeTypeOf(payload);
    }

    /**
     * Construct an empty message.
     *
     * @return A message with {@code null} {@link Message#payload()}, no {@link MetaData}, and a {@link Message#type()}
     * of {@code "empty"}.
     */
    public static Message<Void> emptyMessage() {
        return new GenericMessage<>(new MessageType("empty"), null);
<<<<<<< HEAD
    }

    @Override
    public MetaData metaData() {
        return this.metaData;
=======
>>>>>>> 42e6bb2a
    }

    @Override
    @Nullable
    public P payload() {
        return this.payload;
    }

    @Override
    @Nullable
    public <T> T payloadAs(@Nonnull Type type, @Nullable Converter converter) {
<<<<<<< HEAD
        //noinspection rawtypes,unchecked
        if (type instanceof Class clazz && clazz.isAssignableFrom(payloadType())) {
            //noinspection unchecked
            return (T) payload();
        }

        if (converter == null) {
            throw new ConversionException("Cannot convert " + payloadType() + " to " + type + " without a converter.");
        }
        return convertedPayloads.convertIfAbsent(type, converter);
=======
        //noinspection unchecked,rawtypes
        return type instanceof Class clazz && clazz.isAssignableFrom(payloadType())
                ? (T) payload()
                : Objects.requireNonNull(converter,
                                         "Cannot convert payload to [" + type.getTypeName() + "] with null Converter.")
                         .convert(payload(), type);
>>>>>>> 42e6bb2a
    }

    @Override
    @Nonnull
    public Class<P> payloadType() {
        return this.payloadType;
    }

    @Override
    @Nonnull
    public MetaData metaData() {
        return this.metaData;
    }

    @Override
    @Nonnull
    protected Message<P> withMetaData(MetaData metaData) {
        return new GenericMessage<>(this, metaData);
    }

    @Override
    public <R> SerializedObject<R> serializePayload(Serializer serializer, Class<R> expectedRepresentation) {
        return serializedObjectHolder().serializePayload(serializer, expectedRepresentation);
    }

    @Override
    public <R> SerializedObject<R> serializeMetaData(Serializer serializer, Class<R> expectedRepresentation) {
        return serializedObjectHolder().serializeMetaData(serializer, expectedRepresentation);
    }

    private SerializedObjectHolder serializedObjectHolder() {
        if (serializedObjectHolder == null) {
            serializedObjectHolder = new SerializedObjectHolder(this);
        }
        return serializedObjectHolder;
    }

    @Override
    @Nonnull
    public <T> Message<T> withConvertedPayload(@Nonnull Type type,
                                               @Nonnull Converter converter) {
        T convertedPayload = payloadAs(type, converter);
        //noinspection unchecked
        return ObjectUtils.nullSafeTypeOf(convertedPayload).isAssignableFrom(payloadType())
                ? (Message<T>) this
                : new GenericMessage<>(identifier(), type(), convertedPayload, metaData());
    }
}<|MERGE_RESOLUTION|>--- conflicted
+++ resolved
@@ -155,10 +155,7 @@
         this.payload = payload;
         this.payloadType = declaredPayloadType;
         this.metaData = MetaData.from(metaData);
-<<<<<<< HEAD
         this.convertedPayloads = new ConversionCache(payload);
-=======
->>>>>>> 42e6bb2a
     }
 
     private GenericMessage(@Nonnull GenericMessage<P> original,
@@ -189,14 +186,6 @@
      */
     public static Message<Void> emptyMessage() {
         return new GenericMessage<>(new MessageType("empty"), null);
-<<<<<<< HEAD
-    }
-
-    @Override
-    public MetaData metaData() {
-        return this.metaData;
-=======
->>>>>>> 42e6bb2a
     }
 
     @Override
@@ -208,7 +197,6 @@
     @Override
     @Nullable
     public <T> T payloadAs(@Nonnull Type type, @Nullable Converter converter) {
-<<<<<<< HEAD
         //noinspection rawtypes,unchecked
         if (type instanceof Class clazz && clazz.isAssignableFrom(payloadType())) {
             //noinspection unchecked
@@ -219,14 +207,6 @@
             throw new ConversionException("Cannot convert " + payloadType() + " to " + type + " without a converter.");
         }
         return convertedPayloads.convertIfAbsent(type, converter);
-=======
-        //noinspection unchecked,rawtypes
-        return type instanceof Class clazz && clazz.isAssignableFrom(payloadType())
-                ? (T) payload()
-                : Objects.requireNonNull(converter,
-                                         "Cannot convert payload to [" + type.getTypeName() + "] with null Converter.")
-                         .convert(payload(), type);
->>>>>>> 42e6bb2a
     }
 
     @Override
