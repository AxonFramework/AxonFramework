/*
 * Copyright (c) 2010-2024. Axon Framework
 *
 * Licensed under the Apache License, Version 2.0 (the "License");
 * you may not use this file except in compliance with the License.
 * You may obtain a copy of the License at
 *
 *    http://www.apache.org/licenses/LICENSE-2.0
 *
 * Unless required by applicable law or agreed to in writing, software
 * distributed under the License is distributed on an "AS IS" BASIS,
 * WITHOUT WARRANTIES OR CONDITIONS OF ANY KIND, either express or implied.
 * See the License for the specific language governing permissions and
 * limitations under the License.
 */

package org.axonframework.messaging;

import jakarta.annotation.Nonnull;
import jakarta.annotation.Nullable;
import org.axonframework.common.IdentifierFactory;
import org.axonframework.messaging.unitofwork.CurrentUnitOfWork;
import org.axonframework.serialization.SerializedObject;
import org.axonframework.serialization.SerializedObjectHolder;
import org.axonframework.serialization.Serializer;

import java.io.Serial;
import java.util.Map;

/**
 * Generic implementation of the {@link Message} interface containing the {@link #getPayload() payload} and
 * {@link #getMetaData() metadata} in deserialized form.
 * <p>
 * If a {@link GenericMessage} is created while a {@link org.axonframework.messaging.unitofwork.UnitOfWork} is active it
 * copies over the correlation data of the {@code UnitOfWork} to the created message.
 *
 * @param <P> The type of {@link #getPayload() payload} contained in this {@link Message}.
 * @author Allard Buijze
 * @author Steven van Beelen
 * @since 2.0
 */
public class GenericMessage<P> extends AbstractMessage<P> {

    @Serial
    private static final long serialVersionUID = 7937214711724527316L;

    private final P payload;
    private final MetaData metaData;

    private transient volatile SerializedObjectHolder serializedObjectHolder;

    @Deprecated
    private final Class<P> payloadType;

    /**
<<<<<<< HEAD
=======
     * Returns a Message representing the given {@code payloadOrMessage}, either by wrapping it or by returning it
     * as-is. If the given {@code payloadOrMessage} already implements {@link Message}, it is returned as-is, otherwise
     * a {@link Message} is returned with the parameter as its payload.
     *
     * @param payloadOrMessage The payload to wrap or message to return
     * @return a Message with the given payload or the message
     * @deprecated In favor of using the constructor, as we intend to enforce thinking about the
     * {@link QualifiedName type}.
     */
    @Deprecated
    public static <P> Message<P> asMessage(Object payloadOrMessage) {
        if (payloadOrMessage instanceof Message) {
            //noinspection unchecked
            return (Message<P>) payloadOrMessage;
        }
        QualifiedName type = payloadOrMessage == null
                ? QualifiedNameUtils.fromDottedName("empty.command.payload")
                : QualifiedNameUtils.fromClassName(payloadOrMessage.getClass());
        //noinspection unchecked
        return new GenericMessage<>(type, (P) payloadOrMessage);
    }

    /**
>>>>>>> 0b5b90bd
     * Constructs a {@link GenericMessage} for the given {@code type} and {@code payload}.
     * <p>
     * Uses the correlation data of the current Unit of Work, if present.
     *
     * @param type    The {@link QualifiedName type} for this {@link Message}.
     * @param payload The payload of type {@code P} for this {@link Message}.
     */
    public GenericMessage(@Nonnull QualifiedName type,
                          @Nullable P payload) {
        this(type, payload, MetaData.emptyInstance());
    }

    /**
     * Constructs a {@link GenericMessage} for the given {@code type}, {@code payload}, and {@code metaData}.
     * <p>
     * The given {@code metaData} is merged with the {@link MetaData} from the correlation data of the current Unit of
     * Work, if present. In case the {@code payload == null}, {@link Void} will be used as the {@code payloadType}.
     *
     * @param type     The {@link QualifiedName type} for this {@link Message}.
     * @param payload  The payload of type {@code P} for this {@link Message}.
     * @param metaData The metadata for this {@link Message}.
     */
    public GenericMessage(@Nonnull QualifiedName type,
                          @Nullable P payload,
                          @Nonnull Map<String, ?> metaData) {
        this(type, payload, metaData, getDeclaredPayloadType(payload));
    }

    /**
     * Constructs a {@link GenericMessage} for the given {@code type}, {@code payload}, and {@code metaData}.
     * <p>
     * The given {@code metaData} is merged with the MetaData from the correlation data of the current Unit of Work, if
     * present.
     *
     * @param type     The {@link QualifiedName type} for this {@link Message}.
     * @param payload  The payload of type {@code P} for this {@link Message}.
     * @param metaData The metadata for this {@link Message}.
     * @deprecated In favor of {@link #GenericMessage(QualifiedName, Object, Map)} once the {@code declaredPayloadType}
     * is removed completely.
     */
    @Deprecated
    public GenericMessage(@Nonnull QualifiedName type,
                          @Nullable P payload,
                          @Nonnull Map<String, ?> metaData,
                          @Deprecated Class<P> declaredPayloadType) {
        this(IdentifierFactory.getInstance().generateIdentifier(),
             type, payload,
             CurrentUnitOfWork.correlationData().mergedWith(MetaData.from(metaData)),
             declaredPayloadType);
    }

    /**
     * Constructs a {@link GenericMessage} for the given {@code identifier}, {@code type}, {@code payload}, and
     * {@code metaData}, intended to reconstruct another {@link Message}.
     * <p>
     * Unlike the other constructors, this constructor will not attempt to retrieve any correlation data from the Unit
     * of Work. If you in tend to construct a new {@link GenericMessage}, please use
     * {@link #GenericMessage(QualifiedName, Object)} instead.
     *
     * @param identifier The identifier of this {@link Message}.
     * @param type       The {@link QualifiedName type} for this {@link Message}.
     * @param payload    The payload of type {@code P} for this {@link Message}.
     * @param metaData   The metadata for this {@link Message}.
     */
    public GenericMessage(@Nonnull String identifier,
                          @Nonnull QualifiedName type,
                          @Nullable P payload,
                          @Nonnull Map<String, ?> metaData) {
        this(identifier, type, payload, metaData, getDeclaredPayloadType(payload));
    }

    /**
     * Constructs a {@link GenericMessage} for the given {@code identifier}, {@code type}, {@code payload}, and
     * {@code metaData}, intended to reconstruct another {@link Message}.
     * <p>
     * Unlike the other constructors, this constructor will not attempt to retrieve any correlation data from the Unit
     * of Work. If you in tend to construct a new {@link GenericMessage}, please use
     * {@link #GenericMessage(QualifiedName, Object)} instead.
     *
     * @param identifier The identifier of this {@link Message}.
     * @param type       The {@link QualifiedName type} for this {@link Message}.
     * @param payload    The payload of type {@code P} for this {@link Message}.
     * @param metaData   The metadata for this {@link Message}.
     * @deprecated In favor of {@link #GenericMessage(String, QualifiedName, Object, Map)} once the
     * {@code declaredPayloadType} is removed completely.
     */
    @Deprecated
    public GenericMessage(@Nonnull String identifier,
                          @Nonnull QualifiedName type,
                          @Nullable P payload,
                          @Nonnull Map<String, ?> metaData,
                          @Deprecated Class<P> declaredPayloadType) {
        super(identifier, type);
        this.payload = payload;
        this.metaData = MetaData.from(metaData);
        this.payloadType = declaredPayloadType;
    }

    private GenericMessage(@Nonnull GenericMessage<P> original,
                           @Nonnull MetaData metaData) {
        super(original.getIdentifier(), original.type());
        this.payload = original.getPayload();
        this.metaData = metaData;
        this.payloadType = original.getPayloadType();
    }

    /**
     * Extract the {@link Class} of the provided {@code payload}. If {@code payload == null} this function returns
     * {@link Void} as the payload type.
     *
     * @param payload the payload of this {@link Message}
     * @return the declared type of the given {@code payload} or {@link Void} if {@code payload == null}
     * @deprecated Remove this method entirely once the {@link #type()} has taken over the {@link #getPayloadType()}
     * entirely.
     */
    @Deprecated
    @SuppressWarnings("unchecked")
    private static <T> Class<T> getDeclaredPayloadType(T payload) {
        return payload != null ? (Class<T>) payload.getClass() : (Class<T>) Void.class;
    }

    /**
     * Construct an empty message.
     *
     * @return A message with {@code null} {@link Message#getPayload()}, no {@link MetaData}, and a
     * {@link Message#type()} of {@code "empty"}.
     */
    public static Message<Void> emptyMessage() {
        return new GenericMessage<>(new QualifiedName("axon", "empty", "1.0"), null);
    }

    @Override
    public MetaData getMetaData() {
        return this.metaData;
    }

    @Override
    public P getPayload() {
        return this.payload;
    }

    @Override
    public Class<P> getPayloadType() {
        return this.payloadType;
    }

    @Override
    protected Message<P> withMetaData(MetaData metaData) {
        return new GenericMessage<>(this, metaData);
    }

    @Override
    public <R> SerializedObject<R> serializePayload(Serializer serializer, Class<R> expectedRepresentation) {
        return serializedObjectHolder().serializePayload(serializer, expectedRepresentation);
    }

    @Override
    public <R> SerializedObject<R> serializeMetaData(Serializer serializer, Class<R> expectedRepresentation) {
        return serializedObjectHolder().serializeMetaData(serializer, expectedRepresentation);
    }

    private SerializedObjectHolder serializedObjectHolder() {
        if (serializedObjectHolder == null) {
            serializedObjectHolder = new SerializedObjectHolder(this);
        }
        return serializedObjectHolder;
    }
}<|MERGE_RESOLUTION|>--- conflicted
+++ resolved
@@ -53,32 +53,6 @@
     private final Class<P> payloadType;
 
     /**
-<<<<<<< HEAD
-=======
-     * Returns a Message representing the given {@code payloadOrMessage}, either by wrapping it or by returning it
-     * as-is. If the given {@code payloadOrMessage} already implements {@link Message}, it is returned as-is, otherwise
-     * a {@link Message} is returned with the parameter as its payload.
-     *
-     * @param payloadOrMessage The payload to wrap or message to return
-     * @return a Message with the given payload or the message
-     * @deprecated In favor of using the constructor, as we intend to enforce thinking about the
-     * {@link QualifiedName type}.
-     */
-    @Deprecated
-    public static <P> Message<P> asMessage(Object payloadOrMessage) {
-        if (payloadOrMessage instanceof Message) {
-            //noinspection unchecked
-            return (Message<P>) payloadOrMessage;
-        }
-        QualifiedName type = payloadOrMessage == null
-                ? QualifiedNameUtils.fromDottedName("empty.command.payload")
-                : QualifiedNameUtils.fromClassName(payloadOrMessage.getClass());
-        //noinspection unchecked
-        return new GenericMessage<>(type, (P) payloadOrMessage);
-    }
-
-    /**
->>>>>>> 0b5b90bd
      * Constructs a {@link GenericMessage} for the given {@code type} and {@code payload}.
      * <p>
      * Uses the correlation data of the current Unit of Work, if present.
