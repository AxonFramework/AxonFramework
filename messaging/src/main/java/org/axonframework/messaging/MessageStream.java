/*
 * Copyright (c) 2010-2024. Axon Framework
 *
 * Licensed under the Apache License, Version 2.0 (the "License");
 * you may not use this file except in compliance with the License.
 * You may obtain a copy of the License at
 *
 *    http://www.apache.org/licenses/LICENSE-2.0
 *
 * Unless required by applicable law or agreed to in writing, software
 * distributed under the License is distributed on an "AS IS" BASIS,
 * WITHOUT WARRANTIES OR CONDITIONS OF ANY KIND, either express or implied.
 * See the License for the specific language governing permissions and
 * limitations under the License.
 */

package org.axonframework.messaging;

import jakarta.annotation.Nonnull;
import jakarta.annotation.Nullable;
import reactor.core.publisher.Flux;

import java.util.concurrent.CompletableFuture;
import java.util.function.BiFunction;
import java.util.function.Consumer;
import java.util.function.Function;
import java.util.function.Predicate;
import java.util.stream.Stream;
import java.util.stream.StreamSupport;

/**
 * Represents a stream of entries of type {@code E} that can be consumed as they become available.
 * <p>
 * In most cases, the entry is an implementation of {@link Message}, making this {@link MessageStream stream} useful as
 * a result from method invocations on the buses, the stores, and message handlers.
 *
<<<<<<< HEAD
 * @param <E> The type of entry carried in this {@link MessageStream stream}.
=======
 * @param <M> The type of {@link Message} contained in the {@link MessageEntry entries} of this stream.
>>>>>>> 509ae237
 * @author Allard Buijze
 * @author Ivan Dugalic
 * @author Milan Savić
 * @author Mitchell Herrijgers
 * @author Steven van Beelen
 * @since 5.0.0
 */
public interface MessageStream<E> {

    /**
     * Create a {@link MessageStream stream} that provides the {@link Message Messages} returned by the given
     * {@code iterable} once they have been mapped to {@link MessageEntry entries} by the given {@code mapper}.
     * <p>
<<<<<<< HEAD
     * Note that each separate consumer of the stream will receive each entry of the given {@code iterable} if the
     * iterable does so.
     *
     * @param iterable The {@link Iterable} providing the {@link Message Messages} to stream.
     * @param <E>      The type of entry carried in this {@link MessageStream stream}.
     * @return A {@link MessageStream stream} of entries of type {@code E} that returns the entries provided by the
     * given {@code iterable}.
     */
    static <E> MessageStream<E> fromIterable(@Nonnull Iterable<E> iterable) {
=======
     * Note that each separate consumer of the stream will receive each entry if the iterable does so.
     *
     * @param iterable The {@link Iterable} providing the {@link Message Messages} to stream.
     * @param mapper   A {@link Function} from {@code M} to {@link MessageEntry}, mapping the {@link Message Messages}
     *                 in the given {@code iterable} to entries.
     * @param <M>      The type of {@link Message} contained in the {@link MessageEntry entries} of this stream.
     * @return A {@link MessageStream stream} of {@link MessageEntry entries} that returns the {@link Message Messages}
     * provided by the given {@code iterable} after mapping them with the given {@code mapper}.
     */
    static <M extends Message<?>> MessageStream<M> fromIterable(@Nonnull Iterable<M> iterable,
                                                                @Nonnull Function<M, MessageEntry<M>> mapper) {
        return fromIterable(StreamSupport.stream(iterable.spliterator(), false)
                                         .map(mapper)
                                         .toList());
    }

    /**
     * Create a {@link MessageStream stream} that provides the {@link MessageEntry entries} returned by the given
     * {@code iterable}.
     * <p>
     * Note that each separate consumer of the stream will receive each entry of the given {@code iterable} if the
     * iterable does so.
     *
     * @param iterable The {@link Iterable} providing the {@link MessageEntry entries} to stream.
     * @param <M>      The type of {@link Message} contained in the {@link MessageEntry entries} of this stream.
     * @return A {@link MessageStream stream} of {@link MessageEntry entries} that returns the entries provided by the
     * given {@code iterable}.
     */
    static <M extends Message<?>> MessageStream<M> fromIterable(@Nonnull Iterable<MessageEntry<M>> iterable) {
>>>>>>> 509ae237
        return new IterableMessageStream<>(iterable);
    }

    /**
<<<<<<< HEAD
     * Create a {@link MessageStream stream} that provides the entries returned by the given {@code stream}.
=======
     * Create a {@link MessageStream stream} that provides the {@link Message Messages} returned by the given
     * {@code stream} once they have been mapped to {@link MessageEntry entries} by the given {@code mapper}.
>>>>>>> 509ae237
     * <p>
     * Note that each separate consumer of the stream will receive each entry of the given {@code stream}, if the stream
     * does so.
     *
     * @param stream The {@link Stream} providing the {@link Message Messages} to stream.
<<<<<<< HEAD
     * @param <E>    The type of entry carried in this {@link MessageStream stream}.
     * @return A {@link MessageStream stream} of entries of type {@code E} that returns the entries provided by the
     * given {@code stream}.
     */
    static <E> MessageStream<E> fromStream(@Nonnull Stream<E> stream) {
=======
     * @param mapper A {@link Function} from {@code M} to {@link MessageEntry}, mapping the {@link Message Messages} in
     *               the given {@code stream} to entries.
     * @param <M>    The type of {@link Message} contained in the {@link MessageEntry entries} of this stream.
     * @return A {@link MessageStream stream} of {@link MessageEntry entries} that returns the {@link Message Messages}
     * provided by the given {@code stream} after mapping them with the given {@code mapper}.
     */
    static <M extends Message<?>> MessageStream<M> fromStream(@Nonnull Stream<M> stream,
                                                              @Nonnull Function<M, MessageEntry<M>> mapper) {
        return fromStream(stream.map(mapper));
    }

    /**
     * Create a {@link MessageStream stream} that provides the {@link MessageEntry entries} returned by the given
     * {@code stream}.
     * <p>
     * Note that each separate consumer of the stream will receive each entry of the given {@code stream}, if the stream
     * does so.
     *
     * @param stream The {@link Stream} providing the {@link MessageEntry entries} to stream.
     * @param <M>    The type of {@link Message} contained in the {@link MessageEntry entries} of this stream.
     * @return A {@link MessageStream stream} of {@link MessageEntry entries} that returns the entries provided by the
     * given {@code stream}.
     */
    static <M extends Message<?>> MessageStream<M> fromStream(@Nonnull Stream<MessageEntry<M>> stream) {
>>>>>>> 509ae237
        return new StreamMessageStream<>(stream);
    }

    /**
<<<<<<< HEAD
     * Create a {@link MessageStream stream} that provides the entry returned by the given {@code flux}.
     *
     * @param flux The {@link Flux} providing the entries of type {@code E} to stream.
     * @param <E>  The type of entry carried in this {@link MessageStream stream}.
     * @return A {@link MessageStream stream} of entries of type {@code E} that returns the entries provided by the
     * given {@code flux}.
     */
    static <E> MessageStream<E> fromFlux(@Nonnull Flux<E> flux) {
=======
     * Create a {@link MessageStream stream} that provides the {@link Message Messages} returned by the given
     * {@code flux} once they have been mapped to {@link MessageEntry entries} by the given {@code mapper}.
     *
     * @param flux   The {@link Flux} providing the {@link Message Messages} to stream.
     * @param mapper A {@link Function} from {@code M} to {@link MessageEntry}, mapping the {@link Message Messages} in
     *               the given {@code flux} to entries.
     * @param <M>    The type of {@link Message} contained in the {@link MessageEntry entries} of this stream.
     * @return A {@link MessageStream stream} of {@link MessageEntry entries} that returns the {@link Message Messages}
     * provided by the given {@code flux} after mapping them with the given {@code mapper}.
     */
    static <M extends Message<?>> MessageStream<M> fromFlux(@Nonnull Flux<M> flux,
                                                            @Nonnull Function<M, MessageEntry<M>> mapper) {
        return fromFlux(flux.map(mapper));
    }

    /**
     * Create a {@link MessageStream stream} that provides the {@link MessageEntry entries} returned by the given
     * {@code flux}.
     *
     * @param flux The {@link Flux} providing the {@link MessageEntry entries} to stream.
     * @param <M>  The type of {@link Message} contained in the {@link MessageEntry entries} of this stream.
     * @return A {@link MessageStream stream} of {@link MessageEntry entries} that returns the entries provided by the
     * given {@code flux}.
     */
    static <M extends Message<?>> MessageStream<M> fromFlux(@Nonnull Flux<MessageEntry<M>> flux) {
>>>>>>> 509ae237
        return new FluxMessageStream<>(flux);
    }

    /**
<<<<<<< HEAD
     * Create a {@link MessageStream stream} that returns the entry when the given {@code future} completes.
     * <p>
     * The stream will contain at most a single entry. It may also contain no entries if the future returns
     * {@code null}. The stream will complete with an exception when the given {@code future} completes exceptionally.
     *
     * @param future The {@link CompletableFuture} providing the entry of type {@code E} to contain in the stream.
     * @param <E>    The type of entry carried in this {@link MessageStream stream}.
     * @return A {@link MessageStream stream} containing at most one entry of type {@code E}.
     */
    static <E> MessageStream<E> fromFuture(@Nonnull CompletableFuture<E> future) {
=======
     * Create a {@link MessageStream stream} that returns a {@link MessageEntry entry} when the given {@code future}
     * completes.
     * <p>
     * The resulting {@link Message} of the {@code future} is mapped with the given {@code mapper} into a
     * {@code MessageEntry}.
     * <p>
     * The stream will contain at most a single entry. It may also contain no entries if the future returns
     * {@code null}. The stream will complete with an exception when the given {@code future} completes exceptionally.
     *
     * @param future The {@link CompletableFuture} providing the {@link MessageEntry entry} to contain in the stream.
     * @param mapper A {@link Function} from {@code M} to {@link MessageEntry}, mapping the {@link Message Messages} in
     *               the given {@code future} to an entry.
     * @param <M>    The type of {@link Message} contained in the {@link MessageEntry entries} of this stream.
     * @return A {@link MessageStream stream} containing at most one {@link MessageEntry entry}.
     */
    static <M extends Message<?>> MessageStream<M> fromFuture(@Nonnull CompletableFuture<M> future,
                                                              @Nonnull Function<M, MessageEntry<M>> mapper) {
        return fromFuture(future.thenApply(mapper));
    }

    /**
     * Create a {@link MessageStream stream} that returns the {@link MessageEntry entry} when the given {@code future}
     * completes.
     * <p>
     * The stream will contain at most a single entry. It may also contain no entries if the future returns
     * {@code null}. The stream will complete with an exception when the given {@code future} completes exceptionally.
     *
     * @param future The {@link CompletableFuture} providing the {@link MessageEntry entry} to contain in the stream.
     * @param <M>    The type of {@link Message} contained in the {@link MessageEntry entries} of this stream.
     * @return A {@link MessageStream stream} containing at most one {@link MessageEntry entry}.
     */
    static <M extends Message<?>> MessageStream<M> fromFuture(@Nonnull CompletableFuture<MessageEntry<M>> future) {
>>>>>>> 509ae237
        return new SingleValueMessageStream<>(future);
    }

    /**
<<<<<<< HEAD
     * Create a {@link MessageStream stream} consisting of given {@code instance} as the only entry.
     * <p>
     * Once the entry of type {@code E} is consumed, the stream is considered completed.
     *
     * @param instance The entry of type {@code E} to return in the stream.
     * @param <E>      The type of entry carried in this {@link MessageStream stream}.
     * @return A {@link MessageStream stream} consisting of a single entry of type {@code E}.
     */
    static <E> MessageStream<E> just(@Nullable E instance) {
        return new SingleValueMessageStream<>(instance);
=======
     * Create a {@link MessageStream stream} consisting of a {@link SimpleMessageEntry} containing the given
     * {@code message} as the sole {@link MessageEntry}.
     * <p>
     * Once the {@code SimpleMessageEntry} is consumed, the stream is considered completed.
     *
     * @param message The {@link Message} to wrap in a {@link SimpleMessageEntry} and return in the stream.
     * @param <M>     The type of {@link Message} given.
     * @return A {@link MessageStream stream} consisting of a single {@link MessageEntry entry}.
     */
    static <M extends Message<?>> MessageStream<M> just(@Nullable M message) {
        return just(new SimpleMessageEntry<>(message));
    }

    /**
     * Create a {@link MessageStream stream} consisting of given {@code entry} as the sole {@link MessageEntry}.
     * <p>
     * Once the {@code entry} is consumed, the stream is considered completed.
     *
     * @param entry The {@link MessageEntry} to return in the stream.
     * @param <M>   The type of {@link Message} contained in the {@link MessageEntry entries} of this stream.
     * @return A {@link MessageStream stream} consisting of a single {@link MessageEntry entry}.
     */
    static <M extends Message<?>> MessageStream<M> just(@Nullable MessageEntry<M> entry) {
        return new SingleValueMessageStream<>(entry);
>>>>>>> 509ae237
    }

    /**
     * Create a {@link MessageStream stream} that completed with given {@code failure}.
     * <p>
     * All attempts to read from this stream will propagate this error.
     *
     * @param failure The {@link Throwable} to propagate to consumers of the stream.
<<<<<<< HEAD
     * @param <E>     The type of entry carried in this {@link MessageStream stream}.
     * @return A {@link MessageStream stream} that is completed exceptionally.
     */
    static <E> MessageStream<E> failed(@Nonnull Throwable failure) {
=======
     * @param <M>     The type of {@link Message} contained in the {@link MessageEntry entries} of this stream.
     * @return A {@link MessageStream stream} that is completed exceptionally.
     */
    static <M extends Message<?>> MessageStream<M> failed(@Nonnull Throwable failure) {
>>>>>>> 509ae237
        return new FailedMessageStream<>(failure);
    }

    /**
<<<<<<< HEAD
     * Create a {@link MessageStream stream} that carries no entries of type {@code E} and is considered to be
=======
     * Create a {@link MessageStream stream} that carries no {@link MessageEntry entries} and is considered to be
>>>>>>> 509ae237
     * successfully completed.
     * <p>
     * Any attempt to convert this stream to a component that requires an entry to be returned (such as
     * {@link CompletableFuture}), will have it return {@code null}.
     *
<<<<<<< HEAD
     * @param <E> The type of entry carried in this {@link MessageStream stream}.
=======
     * @param <M> The type of {@link Message} contained in the {@link MessageEntry entries} of this stream.
>>>>>>> 509ae237
     * @return An empty {@link MessageStream stream}.
     */
    static <E> MessageStream<E> empty() {
        return EmptyMessageStream.instance();
    }

    /**
<<<<<<< HEAD
     * Returns a {@link CompletableFuture} that completes with the first entry contained in this {@link MessageStream},
     * or exceptionally if the stream completes with an error before returning any entries of type {@code E}.
=======
     * Returns a {@link CompletableFuture} that completes with the first {@link MessageEntry entry} contained in this
     * {@link MessageStream}, or exceptionally if the stream completes with an error before returning any entries.
>>>>>>> 509ae237
     * <p>
     * If the stream completes successfully before returning any entries, the {@code CompletableFuture} completes with a
     * {@code null} value.
     *
<<<<<<< HEAD
     * @return A {@link CompletableFuture} that completes with the first entry, {@code null} if it is empty, or
     * exceptionally if the {@link MessageStream stream} propagates an error.
     */
    CompletableFuture<E> asCompletableFuture();

    /**
     * Creates a {@link Flux} that consumes the entries of type {@code E} from this {@link MessageStream stream}.
=======
     * @return A {@link CompletableFuture} that completes with the first {@link MessageEntry entry}, {@code null} if it
     * is empty, or exceptionally if the {@link MessageStream stream} propagates an error.
     */
    CompletableFuture<MessageEntry<M>> asCompletableFuture();

    /**
     * Creates a {@link Flux} that consumes the {@link MessageEntry entries} from this {@link MessageStream stream}.
>>>>>>> 509ae237
     * <p>
     * The returned {@code Flux} will complete successfully if the stream does so, and exceptionally if the stream
     * completed with an error.
     *
<<<<<<< HEAD
     * @return A {@link Flux} carrying the entries of type {@code E} of this {@link MessageStream stream}.
     */
    Flux<E> asFlux();

    /**
     * Returns a {@link MessageStream stream} that maps each entry of type {@code E} from this stream using given
     * {@code mapper} function into an entry of type {@code R}.
     * <p>
     * The returned stream completes the same way {@code this} stream completes.
     *
     * @param mapper The function converting entries from this {@link MessageStream stream} from type {@code E} to
     *               {@code R}.
     * @param <R>    The declared type of entry returned in the mapped {@link MessageStream}.
     * @return A {@link MessageStream stream} with all entries of type {@code E} mapped according to the {@code mapper}
     * function.
     */
    default <R> MessageStream<R> map(@Nonnull Function<E, R> mapper) {
=======
     * @return A {@link Flux} carrying the {@link MessageEntry entries} of this {@link MessageStream stream}.
     */
    Flux<MessageEntry<M>> asFlux();

    /**
     * Returns a {@link MessageStream stream} that maps each {@link MessageEntry entry} from this stream using given
     * {@code mapper} function into an entry carrying a {@code MessageEntry} with a {@link Message} of type {@code RM}.
     * <p>
     * The returned stream completes the same way {@code this} stream completes.
     *
     * @param mapper The function converting {@link MessageEntry entries} from this {@link MessageStream stream} from
     *               entries containing {@link Message message} of type {@code M} to {@code RM}.
     * @param <RM>   The declared type of {@link Message} contained in the returned {@link MessageEntry entry}.
     * @return A {@link MessageStream stream} with all {@link MessageEntry entries} mapped according to the
     * {@code mapper} function.
     */
    default <RM extends Message<?>> MessageStream<RM> map(
            @Nonnull Function<MessageEntry<M>, MessageEntry<RM>> mapper
    ) {
>>>>>>> 509ae237
        return new MappedMessageStream<>(this, mapper);
    }

    /**
     * Returns a {@link CompletableFuture} of type {@code R}, using the given {@code identity} as the initial value for
     * the given {@code accumulator}.
     * <p>
<<<<<<< HEAD
     * The {@code accumulator} will process all entries of type {@code E} within this {@link MessageStream stream} until
     * a single value of type {@code R} is left.
=======
     * The {@code accumulator} will process all {@link MessageEntry entries} within this {@link MessageStream stream}
     * until a single value of type {@code R} is left.
>>>>>>> 509ae237
     * <p>
     * Note that parallel processing <b>is not</b> supported!
     *
     * @param identity    The initial value given to the {@code accumulator}.
<<<<<<< HEAD
     * @param accumulator The {@link BiFunction} accumulating all entries of type {@code E} from this
     *                    {@link MessageStream stream} into a return value of type {@code R}.
     * @param <R>         The result of the {@code accumulator} after reducing all entries of type {@code E} from this
     *                    {@link MessageStream stream}.
=======
     * @param accumulator The {@link BiFunction} accumulating all {@link MessageEntry entries} from this
     *                    {@link MessageStream stream} into a return value of type {@code R}.
     * @param <R>         The result of the {@code accumulator} after reducing all {@link MessageEntry entries} from
     *                    this {@link MessageStream stream}.
>>>>>>> 509ae237
     * @return A {@link CompletableFuture} carrying the result of the given {@code accumulator} that reduced the entire
     * {@link MessageStream stream}.
     */
    <R> CompletableFuture<R> reduce(@Nonnull R identity,
<<<<<<< HEAD
                                    @Nonnull BiFunction<R, E, R> accumulator);

    /**
     * Invokes the given {@code onNext} each time an entry of type {@code E} is consumed from this
=======
                                    @Nonnull BiFunction<R, MessageEntry<M>, R> accumulator);

    /**
     * Invokes the given {@code onNext} each time an {@link MessageEntry entry} is consumed from this
>>>>>>> 509ae237
     * {@link MessageStream stream}.
     * <p>
     * Depending on the stream's implementation, the function may be invoked when the entry is provided to the
     * {@link Consumer}, or at the moment it's available for reading on the stream. Subscribing multiple times to the
     * resulting stream may cause the given {@code onNext} to be invoked more than once for an entry.
     *
<<<<<<< HEAD
     * @param onNext The {@link Consumer} to invoke for each entry.
     * @return A {@link MessageStream stream} that will invoke the given {@code onNext} for each entry.
     */
    default MessageStream<E> onNextItem(@Nonnull Consumer<E> onNext) {
=======
     * @param onNext The {@link Consumer} to invoke for each {@link MessageEntry entry}.
     * @return A {@link MessageStream stream} that will invoke the given {@code onNext} for each
     * {@link MessageEntry entry}.
     */
    default MessageStream<M> onNextItem(@Nonnull Consumer<MessageStream.MessageEntry<M>> onNext) {
>>>>>>> 509ae237
        return new OnNextMessageStream<>(this, onNext);
    }

    /**
     * TODO this is by no means done yet...please fix.
     */
<<<<<<< HEAD
    default MessageStream<E> consume(@Nonnull Predicate<E> consumer) {
=======
    default MessageStream<M> consume(@Nonnull Predicate<MessageStream.MessageEntry<M>> consumer) {
>>>>>>> 509ae237
        asFlux().takeWhile(consumer).subscribe().dispose();
        return this;
    }

    /**
     * Returns a {@link MessageStream stream} that, when {@code this} stream completes with an error, continues reading
     * from the stream provided by given {@code onError} function.
     *
     * @param onError The {@link Function} providing the replacement {@link MessageStream stream} to continue with after
     *                an exception on {@code this} stream.
     * @return A {@link MessageStream stream} that continues onto another stream when {@code this} stream completes with
     * an error.
     */
<<<<<<< HEAD
    default MessageStream<E> onErrorContinue(@Nonnull Function<Throwable, MessageStream<E>> onError) {
=======
    default MessageStream<M> onErrorContinue(@Nonnull Function<Throwable, MessageStream<M>> onError) {
>>>>>>> 509ae237
        return new OnErrorContinueMessageStream<>(this, onError);
    }

    /**
     * Returns a {@link MessageStream stream} that concatenates this stream with the given {@code other} stream, if this
     * stream completes successfully.
     * <p>
     * When {@code this} stream completes with an error, so does the returned stream.
     *
     * @param other The {@link MessageStream} to append to this stream.
     * @return A {@link MessageStream stream} concatenating this stream with given {@code other}.
     */
<<<<<<< HEAD
    default MessageStream<E> concatWith(@Nonnull MessageStream<E> other) {
=======
    default MessageStream<M> concatWith(@Nonnull MessageStream<M> other) {
>>>>>>> 509ae237
        return new ConcatenatingMessageStream<>(this, other);
    }

    /**
     * Returns a {@link MessageStream stream} that invokes the given {@code completeHandler} when the stream completes
     * normally.
     *
     * @param completeHandler The {@link Runnable} to invoke when the {@link MessageStream stream} completes normally.
     * @return A {@link MessageStream stream} that invokes the {@code completeHandler} upon normal completion.
     */
<<<<<<< HEAD
    default MessageStream<E> whenComplete(@Nonnull Runnable completeHandler) {
=======
    default MessageStream<M> whenComplete(@Nonnull Runnable completeHandler) {
>>>>>>> 509ae237
        return new CompletionCallbackMessageStream<>(this, completeHandler);
    }

    /**
     * A {@link MessageStream}-specific container of {@link Message} implementations.
     * <p>
     * May be implemented to support {@link MessageEntry entries} that contain several objects. As such, this interface
     * may be regarded as a tuple.
     *
     * @param <M> The type of {@link Message} contained in this {@link MessageEntry} implementation.
     * @author Allard Buijze
     * @author Mitchell Herrijgers
     * @author Steven van Beelen
     * @since 5.0.0
     */
    interface MessageEntry<M extends Message<?>> {

        /**
         * Returns the {@link Message} implementation contained by this {@link MessageEntry}.
         *
         * @return The {@link Message} implementation contained by this {@link MessageEntry}
         */
        M message();

        /**
         * Maps the {@link #message()} by running it through the given {@code mapper}. This adjusts the contained
         * {@link #message()} into a {@link Message} implementation of type {@code RM}.
         *
         * @param mapper A {@link Function} mapping the {@link #message()} of type {@code M} to a {@link Message} of
         *               type {@code RM}.
         * @param <RM>   The declared type of {@link Message} resulting from the given {@code mapper}.
         * @return The result of running the current {@link #message()} through the given {@code mapper}.
         */
        <RM extends Message<?>> MessageEntry<RM> map(@Nonnull Function<M, RM> mapper);
    }
}<|MERGE_RESOLUTION|>--- conflicted
+++ resolved
@@ -34,11 +34,7 @@
  * In most cases, the entry is an implementation of {@link Message}, making this {@link MessageStream stream} useful as
  * a result from method invocations on the buses, the stores, and message handlers.
  *
-<<<<<<< HEAD
- * @param <E> The type of entry carried in this {@link MessageStream stream}.
-=======
  * @param <M> The type of {@link Message} contained in the {@link MessageEntry entries} of this stream.
->>>>>>> 509ae237
  * @author Allard Buijze
  * @author Ivan Dugalic
  * @author Milan Savić
@@ -46,23 +42,12 @@
  * @author Steven van Beelen
  * @since 5.0.0
  */
-public interface MessageStream<E> {
+public interface MessageStream<M extends Message<?>> {
 
     /**
      * Create a {@link MessageStream stream} that provides the {@link Message Messages} returned by the given
      * {@code iterable} once they have been mapped to {@link MessageEntry entries} by the given {@code mapper}.
      * <p>
-<<<<<<< HEAD
-     * Note that each separate consumer of the stream will receive each entry of the given {@code iterable} if the
-     * iterable does so.
-     *
-     * @param iterable The {@link Iterable} providing the {@link Message Messages} to stream.
-     * @param <E>      The type of entry carried in this {@link MessageStream stream}.
-     * @return A {@link MessageStream stream} of entries of type {@code E} that returns the entries provided by the
-     * given {@code iterable}.
-     */
-    static <E> MessageStream<E> fromIterable(@Nonnull Iterable<E> iterable) {
-=======
      * Note that each separate consumer of the stream will receive each entry if the iterable does so.
      *
      * @param iterable The {@link Iterable} providing the {@link Message Messages} to stream.
@@ -92,29 +77,17 @@
      * given {@code iterable}.
      */
     static <M extends Message<?>> MessageStream<M> fromIterable(@Nonnull Iterable<MessageEntry<M>> iterable) {
->>>>>>> 509ae237
         return new IterableMessageStream<>(iterable);
     }
 
     /**
-<<<<<<< HEAD
-     * Create a {@link MessageStream stream} that provides the entries returned by the given {@code stream}.
-=======
      * Create a {@link MessageStream stream} that provides the {@link Message Messages} returned by the given
      * {@code stream} once they have been mapped to {@link MessageEntry entries} by the given {@code mapper}.
->>>>>>> 509ae237
      * <p>
      * Note that each separate consumer of the stream will receive each entry of the given {@code stream}, if the stream
      * does so.
      *
      * @param stream The {@link Stream} providing the {@link Message Messages} to stream.
-<<<<<<< HEAD
-     * @param <E>    The type of entry carried in this {@link MessageStream stream}.
-     * @return A {@link MessageStream stream} of entries of type {@code E} that returns the entries provided by the
-     * given {@code stream}.
-     */
-    static <E> MessageStream<E> fromStream(@Nonnull Stream<E> stream) {
-=======
      * @param mapper A {@link Function} from {@code M} to {@link MessageEntry}, mapping the {@link Message Messages} in
      *               the given {@code stream} to entries.
      * @param <M>    The type of {@link Message} contained in the {@link MessageEntry entries} of this stream.
@@ -139,21 +112,10 @@
      * given {@code stream}.
      */
     static <M extends Message<?>> MessageStream<M> fromStream(@Nonnull Stream<MessageEntry<M>> stream) {
->>>>>>> 509ae237
         return new StreamMessageStream<>(stream);
     }
 
     /**
-<<<<<<< HEAD
-     * Create a {@link MessageStream stream} that provides the entry returned by the given {@code flux}.
-     *
-     * @param flux The {@link Flux} providing the entries of type {@code E} to stream.
-     * @param <E>  The type of entry carried in this {@link MessageStream stream}.
-     * @return A {@link MessageStream stream} of entries of type {@code E} that returns the entries provided by the
-     * given {@code flux}.
-     */
-    static <E> MessageStream<E> fromFlux(@Nonnull Flux<E> flux) {
-=======
      * Create a {@link MessageStream stream} that provides the {@link Message Messages} returned by the given
      * {@code flux} once they have been mapped to {@link MessageEntry entries} by the given {@code mapper}.
      *
@@ -179,23 +141,10 @@
      * given {@code flux}.
      */
     static <M extends Message<?>> MessageStream<M> fromFlux(@Nonnull Flux<MessageEntry<M>> flux) {
->>>>>>> 509ae237
         return new FluxMessageStream<>(flux);
     }
 
     /**
-<<<<<<< HEAD
-     * Create a {@link MessageStream stream} that returns the entry when the given {@code future} completes.
-     * <p>
-     * The stream will contain at most a single entry. It may also contain no entries if the future returns
-     * {@code null}. The stream will complete with an exception when the given {@code future} completes exceptionally.
-     *
-     * @param future The {@link CompletableFuture} providing the entry of type {@code E} to contain in the stream.
-     * @param <E>    The type of entry carried in this {@link MessageStream stream}.
-     * @return A {@link MessageStream stream} containing at most one entry of type {@code E}.
-     */
-    static <E> MessageStream<E> fromFuture(@Nonnull CompletableFuture<E> future) {
-=======
      * Create a {@link MessageStream stream} that returns a {@link MessageEntry entry} when the given {@code future}
      * completes.
      * <p>
@@ -228,23 +177,10 @@
      * @return A {@link MessageStream stream} containing at most one {@link MessageEntry entry}.
      */
     static <M extends Message<?>> MessageStream<M> fromFuture(@Nonnull CompletableFuture<MessageEntry<M>> future) {
->>>>>>> 509ae237
         return new SingleValueMessageStream<>(future);
     }
 
     /**
-<<<<<<< HEAD
-     * Create a {@link MessageStream stream} consisting of given {@code instance} as the only entry.
-     * <p>
-     * Once the entry of type {@code E} is consumed, the stream is considered completed.
-     *
-     * @param instance The entry of type {@code E} to return in the stream.
-     * @param <E>      The type of entry carried in this {@link MessageStream stream}.
-     * @return A {@link MessageStream stream} consisting of a single entry of type {@code E}.
-     */
-    static <E> MessageStream<E> just(@Nullable E instance) {
-        return new SingleValueMessageStream<>(instance);
-=======
      * Create a {@link MessageStream stream} consisting of a {@link SimpleMessageEntry} containing the given
      * {@code message} as the sole {@link MessageEntry}.
      * <p>
@@ -269,7 +205,6 @@
      */
     static <M extends Message<?>> MessageStream<M> just(@Nullable MessageEntry<M> entry) {
         return new SingleValueMessageStream<>(entry);
->>>>>>> 509ae237
     }
 
     /**
@@ -278,63 +213,34 @@
      * All attempts to read from this stream will propagate this error.
      *
      * @param failure The {@link Throwable} to propagate to consumers of the stream.
-<<<<<<< HEAD
-     * @param <E>     The type of entry carried in this {@link MessageStream stream}.
-     * @return A {@link MessageStream stream} that is completed exceptionally.
-     */
-    static <E> MessageStream<E> failed(@Nonnull Throwable failure) {
-=======
      * @param <M>     The type of {@link Message} contained in the {@link MessageEntry entries} of this stream.
      * @return A {@link MessageStream stream} that is completed exceptionally.
      */
     static <M extends Message<?>> MessageStream<M> failed(@Nonnull Throwable failure) {
->>>>>>> 509ae237
         return new FailedMessageStream<>(failure);
     }
 
     /**
-<<<<<<< HEAD
-     * Create a {@link MessageStream stream} that carries no entries of type {@code E} and is considered to be
-=======
      * Create a {@link MessageStream stream} that carries no {@link MessageEntry entries} and is considered to be
->>>>>>> 509ae237
      * successfully completed.
      * <p>
      * Any attempt to convert this stream to a component that requires an entry to be returned (such as
      * {@link CompletableFuture}), will have it return {@code null}.
      *
-<<<<<<< HEAD
-     * @param <E> The type of entry carried in this {@link MessageStream stream}.
-=======
      * @param <M> The type of {@link Message} contained in the {@link MessageEntry entries} of this stream.
->>>>>>> 509ae237
      * @return An empty {@link MessageStream stream}.
      */
-    static <E> MessageStream<E> empty() {
+    static <M extends Message<?>> MessageStream<M> empty() {
         return EmptyMessageStream.instance();
     }
 
     /**
-<<<<<<< HEAD
-     * Returns a {@link CompletableFuture} that completes with the first entry contained in this {@link MessageStream},
-     * or exceptionally if the stream completes with an error before returning any entries of type {@code E}.
-=======
      * Returns a {@link CompletableFuture} that completes with the first {@link MessageEntry entry} contained in this
      * {@link MessageStream}, or exceptionally if the stream completes with an error before returning any entries.
->>>>>>> 509ae237
      * <p>
      * If the stream completes successfully before returning any entries, the {@code CompletableFuture} completes with a
      * {@code null} value.
      *
-<<<<<<< HEAD
-     * @return A {@link CompletableFuture} that completes with the first entry, {@code null} if it is empty, or
-     * exceptionally if the {@link MessageStream stream} propagates an error.
-     */
-    CompletableFuture<E> asCompletableFuture();
-
-    /**
-     * Creates a {@link Flux} that consumes the entries of type {@code E} from this {@link MessageStream stream}.
-=======
      * @return A {@link CompletableFuture} that completes with the first {@link MessageEntry entry}, {@code null} if it
      * is empty, or exceptionally if the {@link MessageStream stream} propagates an error.
      */
@@ -342,30 +248,10 @@
 
     /**
      * Creates a {@link Flux} that consumes the {@link MessageEntry entries} from this {@link MessageStream stream}.
->>>>>>> 509ae237
      * <p>
      * The returned {@code Flux} will complete successfully if the stream does so, and exceptionally if the stream
      * completed with an error.
      *
-<<<<<<< HEAD
-     * @return A {@link Flux} carrying the entries of type {@code E} of this {@link MessageStream stream}.
-     */
-    Flux<E> asFlux();
-
-    /**
-     * Returns a {@link MessageStream stream} that maps each entry of type {@code E} from this stream using given
-     * {@code mapper} function into an entry of type {@code R}.
-     * <p>
-     * The returned stream completes the same way {@code this} stream completes.
-     *
-     * @param mapper The function converting entries from this {@link MessageStream stream} from type {@code E} to
-     *               {@code R}.
-     * @param <R>    The declared type of entry returned in the mapped {@link MessageStream}.
-     * @return A {@link MessageStream stream} with all entries of type {@code E} mapped according to the {@code mapper}
-     * function.
-     */
-    default <R> MessageStream<R> map(@Nonnull Function<E, R> mapper) {
-=======
      * @return A {@link Flux} carrying the {@link MessageEntry entries} of this {@link MessageStream stream}.
      */
     Flux<MessageEntry<M>> asFlux();
@@ -385,7 +271,6 @@
     default <RM extends Message<?>> MessageStream<RM> map(
             @Nonnull Function<MessageEntry<M>, MessageEntry<RM>> mapper
     ) {
->>>>>>> 509ae237
         return new MappedMessageStream<>(this, mapper);
     }
 
@@ -393,72 +278,42 @@
      * Returns a {@link CompletableFuture} of type {@code R}, using the given {@code identity} as the initial value for
      * the given {@code accumulator}.
      * <p>
-<<<<<<< HEAD
-     * The {@code accumulator} will process all entries of type {@code E} within this {@link MessageStream stream} until
-     * a single value of type {@code R} is left.
-=======
      * The {@code accumulator} will process all {@link MessageEntry entries} within this {@link MessageStream stream}
      * until a single value of type {@code R} is left.
->>>>>>> 509ae237
      * <p>
      * Note that parallel processing <b>is not</b> supported!
      *
      * @param identity    The initial value given to the {@code accumulator}.
-<<<<<<< HEAD
-     * @param accumulator The {@link BiFunction} accumulating all entries of type {@code E} from this
-     *                    {@link MessageStream stream} into a return value of type {@code R}.
-     * @param <R>         The result of the {@code accumulator} after reducing all entries of type {@code E} from this
-     *                    {@link MessageStream stream}.
-=======
      * @param accumulator The {@link BiFunction} accumulating all {@link MessageEntry entries} from this
      *                    {@link MessageStream stream} into a return value of type {@code R}.
      * @param <R>         The result of the {@code accumulator} after reducing all {@link MessageEntry entries} from
      *                    this {@link MessageStream stream}.
->>>>>>> 509ae237
      * @return A {@link CompletableFuture} carrying the result of the given {@code accumulator} that reduced the entire
      * {@link MessageStream stream}.
      */
     <R> CompletableFuture<R> reduce(@Nonnull R identity,
-<<<<<<< HEAD
-                                    @Nonnull BiFunction<R, E, R> accumulator);
-
-    /**
-     * Invokes the given {@code onNext} each time an entry of type {@code E} is consumed from this
-=======
                                     @Nonnull BiFunction<R, MessageEntry<M>, R> accumulator);
 
     /**
      * Invokes the given {@code onNext} each time an {@link MessageEntry entry} is consumed from this
->>>>>>> 509ae237
      * {@link MessageStream stream}.
      * <p>
      * Depending on the stream's implementation, the function may be invoked when the entry is provided to the
      * {@link Consumer}, or at the moment it's available for reading on the stream. Subscribing multiple times to the
      * resulting stream may cause the given {@code onNext} to be invoked more than once for an entry.
      *
-<<<<<<< HEAD
-     * @param onNext The {@link Consumer} to invoke for each entry.
-     * @return A {@link MessageStream stream} that will invoke the given {@code onNext} for each entry.
-     */
-    default MessageStream<E> onNextItem(@Nonnull Consumer<E> onNext) {
-=======
      * @param onNext The {@link Consumer} to invoke for each {@link MessageEntry entry}.
      * @return A {@link MessageStream stream} that will invoke the given {@code onNext} for each
      * {@link MessageEntry entry}.
      */
     default MessageStream<M> onNextItem(@Nonnull Consumer<MessageStream.MessageEntry<M>> onNext) {
->>>>>>> 509ae237
         return new OnNextMessageStream<>(this, onNext);
     }
 
     /**
      * TODO this is by no means done yet...please fix.
      */
-<<<<<<< HEAD
-    default MessageStream<E> consume(@Nonnull Predicate<E> consumer) {
-=======
     default MessageStream<M> consume(@Nonnull Predicate<MessageStream.MessageEntry<M>> consumer) {
->>>>>>> 509ae237
         asFlux().takeWhile(consumer).subscribe().dispose();
         return this;
     }
@@ -472,11 +327,7 @@
      * @return A {@link MessageStream stream} that continues onto another stream when {@code this} stream completes with
      * an error.
      */
-<<<<<<< HEAD
-    default MessageStream<E> onErrorContinue(@Nonnull Function<Throwable, MessageStream<E>> onError) {
-=======
     default MessageStream<M> onErrorContinue(@Nonnull Function<Throwable, MessageStream<M>> onError) {
->>>>>>> 509ae237
         return new OnErrorContinueMessageStream<>(this, onError);
     }
 
@@ -489,11 +340,7 @@
      * @param other The {@link MessageStream} to append to this stream.
      * @return A {@link MessageStream stream} concatenating this stream with given {@code other}.
      */
-<<<<<<< HEAD
-    default MessageStream<E> concatWith(@Nonnull MessageStream<E> other) {
-=======
     default MessageStream<M> concatWith(@Nonnull MessageStream<M> other) {
->>>>>>> 509ae237
         return new ConcatenatingMessageStream<>(this, other);
     }
 
@@ -504,11 +351,7 @@
      * @param completeHandler The {@link Runnable} to invoke when the {@link MessageStream stream} completes normally.
      * @return A {@link MessageStream stream} that invokes the {@code completeHandler} upon normal completion.
      */
-<<<<<<< HEAD
-    default MessageStream<E> whenComplete(@Nonnull Runnable completeHandler) {
-=======
     default MessageStream<M> whenComplete(@Nonnull Runnable completeHandler) {
->>>>>>> 509ae237
         return new CompletionCallbackMessageStream<>(this, completeHandler);
     }
 
