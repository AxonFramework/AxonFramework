--- conflicted
+++ resolved
@@ -109,58 +109,39 @@
     public Object handle(@Nonnull LegacyUnitOfWork<? extends Message<?>> unitOfWork,
                          @Nonnull ProcessingContext context,
                          @Nonnull InterceptorChain interceptorChain) throws Exception {
-<<<<<<< HEAD
         LegacyUnitOfWork<?> root = unitOfWork.root();
-        if (!root.resources().containsKey(TRANSACTION_TIME_LIMIT_RESOURCE_KEY)) {
-            AxonTimeLimitedTask taskTimeout = taskTimeout();
-=======
-        UnitOfWork<?> root = unitOfWork.root();
         String taskName = "UnitOfWork of " + componentName;
         if (!root.resources().containsKey(TRANSACTION_TIME_LIMIT_RESOURCE_KEY)) {
-            AxonTimeLimitedTask taskTimeout = new AxonTimeLimitedTask(
-                    taskName,
-                    timeout,
-                    warningThreshold,
-                    warningInterval,
-                    executorService,
-                    logger
-            );
->>>>>>> 763d047e
+            AxonTimeLimitedTask taskTimeout = taskTimeout(taskName);
             root.resources().put(TRANSACTION_TIME_LIMIT_RESOURCE_KEY, taskTimeout);
             taskTimeout.start();
             unitOfWork.afterCommit(u -> completeSafely(taskTimeout));
             unitOfWork.onRollback(u -> taskTimeout.complete());
         }
 
-<<<<<<< HEAD
-        return interceptorChain.proceedSync(context);
+        AxonTimeLimitedTask task = (AxonTimeLimitedTask) root.resources().get(TRANSACTION_TIME_LIMIT_RESOURCE_KEY);
+        try {
+            Object proceed = interceptorChain.proceed();
+            task.ensureNoInterruptionWasSwallowed();
+            return proceed;
+        } catch (Exception e) {
+            throw task.detectInterruptionInsteadOfException(e);
+        }
     }
 
     @Override
     public <M extends Message<?>, R extends Message<?>> MessageStream<R> interceptOnHandle(@Nonnull M message,
                                                                                            @Nonnull ProcessingContext context,
                                                                                            @Nonnull InterceptorChain<M, R> interceptorChain) {
+        String taskName = "UnitOfWork of " + componentName;
         if (!context.containsResource(TRANSACTION_TIME_LIMIT_CONTEXT_RESOURCE_KEY)) {
-            AxonTimeLimitedTask taskTimeout = taskTimeout();
+            AxonTimeLimitedTask taskTimeout = taskTimeout(taskName);
             context.putResource(TRANSACTION_TIME_LIMIT_CONTEXT_RESOURCE_KEY, taskTimeout);
             taskTimeout.start();
             context.runOnAfterCommit(u -> taskTimeout.complete());
             context.onError((ctx, phase, error) -> taskTimeout.complete());
         }
 
-        return interceptorChain.proceed(message, context);
-    }
-
-    private AxonTimeLimitedTask taskTimeout() {
-        return new AxonTimeLimitedTask(
-                "UnitOfWork of " + componentName,
-                timeout,
-                warningThreshold,
-                warningInterval,
-                executorService,
-                logger
-        );
-=======
         AxonTimeLimitedTask task = (AxonTimeLimitedTask) root.resources().get(TRANSACTION_TIME_LIMIT_RESOURCE_KEY);
         try {
             Object proceed = interceptorChain.proceed();
@@ -185,6 +166,16 @@
             }
             throw new RuntimeException(e);
         }
->>>>>>> 763d047e
+    }
+
+    private AxonTimeLimitedTask taskTimeout(String taskName) {
+        return new AxonTimeLimitedTask(
+                taskName,
+                timeout,
+                warningThreshold,
+                warningInterval,
+                executorService,
+                logger
+        );
     }
 }