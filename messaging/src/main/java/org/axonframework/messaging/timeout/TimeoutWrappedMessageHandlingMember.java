/*
 * Copyright (c) 2010-2025. Axon Framework
 *
 * Licensed under the Apache License, Version 2.0 (the "License");
 * you may not use this file except in compliance with the License.
 * You may obtain a copy of the License at
 *
 *    http://www.apache.org/licenses/LICENSE-2.0
 *
 * Unless required by applicable law or agreed to in writing, software
 * distributed under the License is distributed on an "AS IS" BASIS,
 * WITHOUT WARRANTIES OR CONDITIONS OF ANY KIND, either express or implied.
 * See the License for the specific language governing permissions and
 * limitations under the License.
 */
package org.axonframework.messaging.timeout;

import org.axonframework.messaging.Message;
import org.axonframework.messaging.annotation.MessageHandlingMember;
import org.axonframework.messaging.annotation.WrappedMessageHandlingMember;
import org.axonframework.messaging.unitofwork.ProcessingContext;

import java.util.concurrent.TimeoutException;
import jakarta.annotation.Nonnull;

/**
 * Represents a {@link MessageHandlingMember} that wraps another {@link MessageHandlingMember} and enforces a timeout on
 * the invocation of the wrapped member. It does this by starting a {@link AxonTimeLimitedTask} and completes this upon
 * completion. When the execution takes too long, it will throw a {@link TimeoutException}.
 * <p>
 * If the {@code warningThreshold} is lower than the {@code timeout}, warnings will be logged at the configured
 * {@code warningInterval} before the timeout is reached.
 *
 * @param <T> The type of the target object
 * @author Mitchell Herrijgers
 * @since 4.11.0
 */
class TimeoutWrappedMessageHandlingMember<T> extends WrappedMessageHandlingMember<T> {

    private final int timeout;
    private final int warningThreshold;
    private final int warningInterval;

    /**
     * Creates a new {@link TimeoutWrappedMessageHandlingMember} for the given {@code original} handler with the given
     * {@code timeout}, {@code warningThreshold} and {@code warningInterval}.
     *
     * @param original         The original handler to wrap
     * @param timeout          The timeout in milliseconds
     * @param warningThreshold The threshold in milliseconds after which a warning is logged. Setting this to a value
     *                         higher than or equal to {@code timeout} will disable warnings.
     * @param warningInterval  The interval in milliseconds between warnings.
     */
    TimeoutWrappedMessageHandlingMember(MessageHandlingMember<T> original,
                                        int timeout,
                                        int warningThreshold,
                                        int warningInterval) {
        super(original);
        this.timeout = timeout;
        this.warningThreshold = warningThreshold;
        this.warningInterval = warningInterval;
    }

    @Override
    public Object handleSync(@Nonnull Message<?> message, @Nonnull ProcessingContext context, T target) throws Exception {
        String taskName = String.format("Message [%s] for handler [%s]",
                                        message.getPayloadType().getName(),
                                        target != null ? target.getClass().getName() : null);
        AxonTimeLimitedTask task = new AxonTimeLimitedTask(
                taskName,
                timeout,
                warningThreshold,
                warningInterval
        );
        task.start();
        try {
<<<<<<< HEAD
            return super.handleSync(message, context, target);
        } catch (InterruptedException e) {
            throw new TimeoutException(String.format("%s has timed out", taskName));
=======
            Object result = super.handle(message, target);
            task.ensureNoInterruptionWasSwallowed();
            return result;
        } catch (Exception e) {
            throw task.detectInterruptionInsteadOfException(e);
>>>>>>> 763d047e
        } finally {
            task.complete();
        }
    }

    /**
     * Returns the timeout of the message handler in milliseconds.
     *
     * @return the timeout of the message handler in milliseconds
     */
    public int getTimeout() {
        return timeout;
    }

    /**
     * Returns the threshold in milliseconds after which a warning is logged. Setting this to a value higher than
     * {@link #getTimeout()} will disable warnings.
     *
     * @return the threshold in milliseconds after which a warning is logged
     */
    public int getWarningThreshold() {
        return warningThreshold;
    }

    /**
     * Returns the interval in milliseconds between warnings.
     *
     * @return the interval in milliseconds between warnings
     */
    public int getWarningInterval() {
        return warningInterval;
    }
}<|MERGE_RESOLUTION|>--- conflicted
+++ resolved
@@ -74,17 +74,11 @@
         );
         task.start();
         try {
-<<<<<<< HEAD
-            return super.handleSync(message, context, target);
-        } catch (InterruptedException e) {
-            throw new TimeoutException(String.format("%s has timed out", taskName));
-=======
-            Object result = super.handle(message, target);
+            Object result = super.handleSync(message, context, target);
             task.ensureNoInterruptionWasSwallowed();
             return result;
         } catch (Exception e) {
             throw task.detectInterruptionInsteadOfException(e);
->>>>>>> 763d047e
         } finally {
             task.complete();
         }
