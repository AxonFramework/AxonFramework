/*
 * Copyright (c) 2010-2025. Axon Framework
 *
 * Licensed under the Apache License, Version 2.0 (the "License");
 * you may not use this file except in compliance with the License.
 * You may obtain a copy of the License at
 *
 *    http://www.apache.org/licenses/LICENSE-2.0
 *
 * Unless required by applicable law or agreed to in writing, software
 * distributed under the License is distributed on an "AS IS" BASIS,
 * WITHOUT WARRANTIES OR CONDITIONS OF ANY KIND, either express or implied.
 * See the License for the specific language governing permissions and
 * limitations under the License.
 */

package org.axonframework.messaging.annotation;

import jakarta.annotation.Nonnull;
import jakarta.annotation.Nullable;
import org.axonframework.common.Priority;
import org.axonframework.messaging.Context.ResourceKey;
import org.axonframework.messaging.Message;
import org.axonframework.messaging.MessageHandlerInterceptorChain;
import org.axonframework.messaging.MessageStream;
import org.axonframework.messaging.unitofwork.LegacyUnitOfWork;
import org.axonframework.messaging.unitofwork.ProcessingContext;
import org.axonframework.messaging.unitofwork.ResourceOverridingProcessingContext;

import java.lang.reflect.Executable;
import java.lang.reflect.Parameter;
import java.util.concurrent.Callable;
import java.util.function.Function;

/**
 * Parameter resolver factory that adds support for resolving current {@link MessageHandlerInterceptorChain}. This can
 * function only if there is an active {@link LegacyUnitOfWork}.
 *
 * @author Milan Savic
 * @since 3.3
 */
@Priority(Priority.FIRST)
public class InterceptorChainParameterResolverFactory
        implements ParameterResolverFactory, ParameterResolver<MessageHandlerInterceptorChain<?>> {

    private static final ThreadLocal<MessageHandlerInterceptorChain<?>> CURRENT = new ThreadLocal<>();
    private static final ResourceKey<MessageHandlerInterceptorChain<?>> INTERCEPTOR_CHAIN_KEY =
            ResourceKey.withLabel("InterceptorChain");

    /**
     * Invoke the given {@code action} with the given {@code interceptorChain} being available for parameter injection.
     * Because this parameter is not bound to a message, it is important to invoke handlers using this method.
     *
     * @param interceptorChain The InterceptorChain to consider for injection as parameter
     * @param action           The action to invoke
     * @param <R>              The type of response expected from the invocation
     * @return The response from the invocation of given {@code action}
     * @throws Exception any exception that occurs while invoking given {@code action}
     */
    public static <R> R callWithInterceptorChainSync(MessageHandlerInterceptorChain<?> interceptorChain,
                                                     Callable<R> action) throws Exception {
        MessageHandlerInterceptorChain<?> previous = CURRENT.get();
        CURRENT.set(interceptorChain);
        try {
            return action.call();
        } finally {
            if (previous == null) {
                CURRENT.remove();
            } else {
                CURRENT.set(previous);
            }
        }
    }

    /**
     * Invoke the given {@code action} with the given {@code interceptorChain} being available for parameter injection.
     * Because this parameter is not bound to a message, it is important to invoke handlers using this method.
     *
     * @param interceptorChain The InterceptorChain to consider for injection as parameter
     * @param action           The action to invoke
     * @return The response from the invocation of given {@code action}
     */
<<<<<<< HEAD
    public static <M extends Message<?>> MessageStream<?> callWithInterceptorChain(
=======
    public static <M extends Message, T extends Message> MessageStream<T> callWithInterceptorChain(
>>>>>>> 9384d039
            ProcessingContext processingContext,
            MessageHandlerInterceptorChain<M> interceptorChain,
            Function<ProcessingContext, MessageStream<?>> action
    ) {
        ProcessingContext newProcessingContext = new ResourceOverridingProcessingContext<>(processingContext,
                                                                                           INTERCEPTOR_CHAIN_KEY,
                                                                                           interceptorChain);
        return action.apply(newProcessingContext);
    }

    /**
     * Returns the current interceptor chain registered for injection as a parameter. Will return the instance passed in
     * {@link #callWithInterceptorChainSync(MessageHandlerInterceptorChain, Callable)}. When invoked outside the scope
     * of that method, this will return {@code null}.
     *
     * @return the InterceptorChain instance passed in
     * {@link #callWithInterceptorChainSync(MessageHandlerInterceptorChain, Callable)}
     */
    public static MessageHandlerInterceptorChain<?> currentInterceptorChain() {
        return CURRENT.get();
    }

<<<<<<< HEAD
    public static <M extends Message<?>> MessageHandlerInterceptorChain<M> currentInterceptorChain(
=======
    public static <M extends Message, R extends Message> InterceptorChain<M, R> currentInterceptorChain(
>>>>>>> 9384d039
            ProcessingContext processingContext
    ) {
        //noinspection unchecked
        return (MessageHandlerInterceptorChain<M>) processingContext.getResource(INTERCEPTOR_CHAIN_KEY);
    }

    @Nullable
    @Override
    public MessageHandlerInterceptorChain<?> resolveParameterValue(@Nonnull ProcessingContext context) {
        MessageHandlerInterceptorChain<?> interceptorChain = (context
                == null) // FIXME: checking for null in a method that requires param to be non-null
                ? null
                : context.getResource(INTERCEPTOR_CHAIN_KEY);
        if (interceptorChain == null) {
            interceptorChain = CURRENT.get();
        }
        if (interceptorChain != null) {
            return interceptorChain;
        }
        throw new IllegalStateException("InterceptorChain should have been injected");
    }

    @Override
    public boolean matches(@Nonnull ProcessingContext context) {
        return CURRENT.get() != null
                || (context != null && context.containsResource(INTERCEPTOR_CHAIN_KEY));
    }

    @Nullable
    @Override
    public ParameterResolver<MessageHandlerInterceptorChain<?>> createInstance(@Nonnull Executable executable,
                                                                               @Nonnull Parameter[] parameters,
                                                                               int parameterIndex) {
        if (MessageHandlerInterceptorChain.class.equals(parameters[parameterIndex].getType())) {
            return this;
        }
        return null;
    }
}<|MERGE_RESOLUTION|>--- conflicted
+++ resolved
@@ -80,11 +80,7 @@
      * @param action           The action to invoke
      * @return The response from the invocation of given {@code action}
      */
-<<<<<<< HEAD
-    public static <M extends Message<?>> MessageStream<?> callWithInterceptorChain(
-=======
-    public static <M extends Message, T extends Message> MessageStream<T> callWithInterceptorChain(
->>>>>>> 9384d039
+    public static <M extends Message> MessageStream<?> callWithInterceptorChain(
             ProcessingContext processingContext,
             MessageHandlerInterceptorChain<M> interceptorChain,
             Function<ProcessingContext, MessageStream<?>> action
@@ -107,11 +103,7 @@
         return CURRENT.get();
     }
 
-<<<<<<< HEAD
-    public static <M extends Message<?>> MessageHandlerInterceptorChain<M> currentInterceptorChain(
-=======
-    public static <M extends Message, R extends Message> InterceptorChain<M, R> currentInterceptorChain(
->>>>>>> 9384d039
+    public static <M extends Message> MessageHandlerInterceptorChain<M> currentInterceptorChain(
             ProcessingContext processingContext
     ) {
         //noinspection unchecked
