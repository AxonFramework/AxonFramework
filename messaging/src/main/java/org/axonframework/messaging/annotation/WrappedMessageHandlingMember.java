/*
 * Copyright (c) 2010-2023. Axon Framework
 *
 * Licensed under the Apache License, Version 2.0 (the "License");
 * you may not use this file except in compliance with the License.
 * You may obtain a copy of the License at
 *
 *    http://www.apache.org/licenses/LICENSE-2.0
 *
 * Unless required by applicable law or agreed to in writing, software
 * distributed under the License is distributed on an "AS IS" BASIS,
 * WITHOUT WARRANTIES OR CONDITIONS OF ANY KIND, either express or implied.
 * See the License for the specific language governing permissions and
 * limitations under the License.
 */

package org.axonframework.messaging.annotation;

import org.axonframework.messaging.Message;
import org.axonframework.messaging.unitofwork.ProcessingContext;

import java.util.Optional;
import java.util.concurrent.CompletableFuture;
import javax.annotation.Nonnull;
import javax.annotation.Nullable;

/**
 * Abstract implementation of a {@link MessageHandlingMember} that delegates to a wrapped MessageHandlingMember. Extend
 * this class to provide additional functionality to the delegate member.
 *
 * @param <T> the entity type
 * @author Allard Buijze
 * @since 3.0
 */
public abstract class WrappedMessageHandlingMember<T> implements MessageHandlingMember<T> {

    private final MessageHandlingMember<T> delegate;

    /**
     * Initializes the member using the given {@code delegate}.
     *
     * @param delegate the actual message handling member to delegate to
     */
    protected WrappedMessageHandlingMember(MessageHandlingMember<T> delegate) {
        this.delegate = delegate;
    }

    @Override
    public Class<?> payloadType() {
        return delegate.payloadType();
    }

    @Override
    public int priority() {
        return delegate.priority();
    }

    @Override
    public boolean canHandle(@Nonnull Message<?> message, ProcessingContext processingContext) {
        return delegate.canHandle(message, processingContext);
    }

    @Override
    public Object handleSync(@Nonnull Message<?> message, T target) throws Exception {
        return delegate.handleSync(message, target);
    }

    @Override
<<<<<<< HEAD
    public CompletableFuture<?> handle(@Nonnull Message<?> message, @Nullable T target) {
        return delegate.handle(message, target);
=======
    public CompletableFuture<?> handle(@Nonnull Message<?> message,
                                       @Nonnull ProcessingContext processingContext,
                                       @Nullable T target) {
        return delegate.handle(message, processingContext, target);
>>>>>>> d9b712f1
    }

    @Override
    public boolean canHandleType(@Nonnull Class<?> payloadType) {
        return delegate.canHandleType(payloadType);
    }

    @Override
    @SuppressWarnings("rawtypes")
    public boolean canHandleMessageType(@Nonnull Class<? extends Message> messageType) {
        return delegate.canHandleMessageType(messageType);
    }

    @SuppressWarnings("unchecked")
    @Override
    public <HT> Optional<HT> unwrap(Class<HT> handlerType) {
        if (handlerType.isInstance(this)) {
            return (Optional<HT>) Optional.of(this);
        } else if (handlerType.isInstance(delegate)) {
            return (Optional<HT>) Optional.of(delegate);
        }
        return delegate.unwrap(handlerType);
    }

    @Override
    public <R> Optional<R> attribute(String attributeKey) {
        return delegate.attribute(attributeKey);
    }
}<|MERGE_RESOLUTION|>--- conflicted
+++ resolved
@@ -66,15 +66,10 @@
     }
 
     @Override
-<<<<<<< HEAD
-    public CompletableFuture<?> handle(@Nonnull Message<?> message, @Nullable T target) {
-        return delegate.handle(message, target);
-=======
     public CompletableFuture<?> handle(@Nonnull Message<?> message,
                                        @Nonnull ProcessingContext processingContext,
                                        @Nullable T target) {
         return delegate.handle(message, processingContext, target);
->>>>>>> d9b712f1
     }
 
     @Override
