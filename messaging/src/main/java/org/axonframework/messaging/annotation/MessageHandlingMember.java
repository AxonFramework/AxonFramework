/*
 * Copyright (c) 2010-2023. Axon Framework
 *
 * Licensed under the Apache License, Version 2.0 (the "License");
 * you may not use this file except in compliance with the License.
 * You may obtain a copy of the License at
 *
 *    http://www.apache.org/licenses/LICENSE-2.0
 *
 * Unless required by applicable law or agreed to in writing, software
 * distributed under the License is distributed on an "AS IS" BASIS,
 * WITHOUT WARRANTIES OR CONDITIONS OF ANY KIND, either express or implied.
 * See the License for the specific language governing permissions and
 * limitations under the License.
 */

package org.axonframework.messaging.annotation;

import org.axonframework.messaging.Message;
import org.axonframework.messaging.unitofwork.ProcessingContext;

import java.lang.reflect.Executable;
import java.lang.reflect.Member;
import java.util.Optional;
import java.util.concurrent.CompletableFuture;
import javax.annotation.Nonnull;
import javax.annotation.Nullable;

/**
 * Interface describing a handler for specific messages targeting entities of a specific type.
 *
 * @param <T> The type of entity to which the message handler will delegate the actual handling of the message
 * @author Allard Buijze
 * @since 3.0
 */
public interface MessageHandlingMember<T> {

    /**
     * Returns the payload type of messages that can be processed by this handler.
     *
     * @return The payload type of messages expected by this handler
     */
    Class<?> payloadType();

    /**
     * Returns a number representing the priority of this handler over other handlers capable of processing the same
     * message.
     * <p>
     * In general, a handler with a higher priority will receive the message before (or instead of) handlers with a
     * lower priority. However, the priority value may not be the only indicator that is used to determine the order of
     * invocation. For instance, a message processor may decide to ignore the priority value if one message handler is a
     * more specific handler of the message than another handler.
     *
     * @return Number indicating the priority of this handler over other handlers
     */
    default int priority() {
        return 0;
    }

    /**
     * Checks if this handler is capable of handling the given {@code message}.
     *
     * @param message           The message that is to be handled
     * @param processingContext
     * @return {@code true} if the handler is capable of handling the message, {@code false} otherwise
     */
    // TODO - ProcessingContext should eventually become non-null when canHandle for event handlers is based on fully-qualified message name only
    boolean canHandle(@Nonnull Message<?> message, @Nullable ProcessingContext processingContext);

    /**
     * Checks if this handler is capable of handling messages with the given {@code payloadType}.
     *
     * @param payloadType The payloadType of a message that is to be handled
     * @return {@code true} if the handler is capable of handling the message with given type, {@code false} otherwise
     */
    default boolean canHandleType(@Nonnull Class<?> payloadType) {
        return true;
    }

    /**
     * Checks if this handlers is capable of handling {@link Message} implementations of the given {@code messageType}.
     * <p>
     * It is recommended to suppress the raw type use validation of the {@code messageType} parameter when implementing
     * this method, as usage of this method with a {@code Message} generic would required reflection or casting
     * otherwise.
     *
     * @param messageType the {@link Message}'s type to check if it can be handled by this handler
     * @return {@code true} if this handler can handle the given {@code messageType}, {@code false} otherwise
     */
    @SuppressWarnings("rawtypes")
    boolean canHandleMessageType(@Nonnull Class<? extends Message> messageType);

    /**
     * Handles the given {@code message} by invoking the appropriate method on given {@code target}. This may result in
     * an exception if the given target is not capable of handling the message or if an exception is thrown during
     * invocation of the method.
     *
     * @param message The message to handle
     * @param target  The target to handle the message
     * @return The message handling result in case the invocation was successful
     * @throws Exception when there was a problem that prevented invocation of the method or if an exception was thrown
     *                   from the invoked method
     */
    @Deprecated
    Object handleSync(@Nonnull Message<?> message, @Nullable T target) throws Exception;

<<<<<<< HEAD
    default CompletableFuture<?> handle(@Nonnull Message<?> message, @Nullable T target) {
=======
    default CompletableFuture<?> handle(@Nonnull Message<?> message,
                                        @Nonnull ProcessingContext processingContext,
                                        @Nullable T target) {
>>>>>>> d9b712f1
        try {
            // TODO: 24-11-2023 proper impl
            return CompletableFuture.completedFuture(handleSync(message, target));
        } catch (Exception e) {
            return CompletableFuture.failedFuture(e);
        }
    }

    /**
     * Returns the wrapped handler object if its type is an instance of the given {@code handlerType}. For instance, if
     * this method is invoked with {@link java.lang.reflect.Executable} and the message is handled by a method of the
     * target entity, then this method will return the method handle as a {@link java.lang.reflect.Method}.
     *
     * @param handlerType The expected type of the wrapped handler
     * @param <HT>        The wrapped handler type
     * @return An Optional containing the wrapped handler object or an empty Optional if the handler is not an instance
     * of the given handlerType
     */
    <HT> Optional<HT> unwrap(Class<HT> handlerType);

    /**
     * Gets the declaring class of this Message Handling Member.
     *
     * @return the declaring class of this Message Handling Member
     */
    default Class<?> declaringClass() {
        return unwrap(Member.class).map(Member::getDeclaringClass)
                                   .orElseThrow(() -> new UnsupportedOperationException(
                                           "This implementation of MessageHandlingMember does not wrap a "
                                                   + "java.lang.reflect.Member. Please provide a different way of "
                                                   + "getting 'declaringClass' of this MessageHandlingMember."));
    }

    /**
     * Returns the signature of the member. This may be used in logging or exceptions to demarcate the actual class
     * member invoked. If this member does not have a signature, {@code "__unknown__"} is returned.
     *
     * @return the signature of the handling member
     */
    default String signature() {
        return unwrap(Executable.class).map(Executable::toGenericString)
                                       .orElse("__unknown__");
    }

    /**
     * Retrieve a single attributes for the given {@code attributeKey}. If this {@link MessageHandlingMember} does not
     * hold a value referencing the {@code attributeKey}, an {@link Optional#empty()} is returned. Otherwise, a
     * non-empty {@link Optional} containing the attribute will be provided.
     * <p>
     * When using the method, consider checking the {@link org.axonframework.messaging.HandlerAttributes} for a list of
     * common handler attributes.
     *
     * @param attributeKey the key to retrieve an attribute for
     * @return a non-empty {@link Optional} of the attribute referencing the given {@code attributeKey}. Otherwise, an
     * {@link Optional#empty()} will be returned
     */
    default <R> Optional<R> attribute(String attributeKey) {
        return Optional.empty();
    }
}<|MERGE_RESOLUTION|>--- conflicted
+++ resolved
@@ -104,13 +104,9 @@
     @Deprecated
     Object handleSync(@Nonnull Message<?> message, @Nullable T target) throws Exception;
 
-<<<<<<< HEAD
-    default CompletableFuture<?> handle(@Nonnull Message<?> message, @Nullable T target) {
-=======
     default CompletableFuture<?> handle(@Nonnull Message<?> message,
                                         @Nonnull ProcessingContext processingContext,
                                         @Nullable T target) {
->>>>>>> d9b712f1
         try {
             // TODO: 24-11-2023 proper impl
             return CompletableFuture.completedFuture(handleSync(message, target));
