/*
 * Copyright (c) 2010-2024. Axon Framework
 *
 * Licensed under the Apache License, Version 2.0 (the "License");
 * you may not use this file except in compliance with the License.
 * You may obtain a copy of the License at
 *
 *    http://www.apache.org/licenses/LICENSE-2.0
 *
 * Unless required by applicable law or agreed to in writing, software
 * distributed under the License is distributed on an "AS IS" BASIS,
 * WITHOUT WARRANTIES OR CONDITIONS OF ANY KIND, either express or implied.
 * See the License for the specific language governing permissions and
 * limitations under the License.
 */

package org.axonframework.messaging.annotation;

import org.axonframework.messaging.GenericMessage;
import org.axonframework.messaging.Message;
import org.axonframework.messaging.MessageStream;
import org.axonframework.messaging.SimpleMessageEntry;
import org.axonframework.messaging.unitofwork.ProcessingContext;

import javax.annotation.Nonnull;
import java.lang.reflect.Executable;
import java.lang.reflect.Method;
import java.lang.reflect.Modifier;
import java.util.*;
import java.util.concurrent.CompletableFuture;
import java.util.concurrent.ConcurrentHashMap;
import java.util.stream.Collectors;
import java.util.stream.Stream;

import static java.util.Collections.emptySet;
import static java.util.Collections.emptySortedSet;

/**
 * Inspector for a message handling target of type {@code T} that uses annotations on the target to inspect the
 * capabilities of the target.
 *
 * @param <T> the target type
 */
public class AnnotatedHandlerInspector<T> {

    private final Class<T> inspectedType;
    private final ParameterResolverFactory parameterResolverFactory;
    private final Map<Class<?>, AnnotatedHandlerInspector<?>> registry;
    private final List<AnnotatedHandlerInspector<? super T>> superClassInspectors;
    private final List<AnnotatedHandlerInspector<? extends T>> subClassInspectors;
    private final Map<Class<?>, SortedSet<MessageHandlingMember<? super T>>> handlers;
    private final HandlerDefinition handlerDefinition;
    private final Map<Class<?>, MessageHandlerInterceptorMemberChain<T>> interceptorChains;
    private final Map<Class<?>, SortedSet<MessageHandlingMember<? super T>>> interceptors;

    private AnnotatedHandlerInspector(Class<T> inspectedType,
                                      List<AnnotatedHandlerInspector<? super T>> superClassInspectors,
                                      ParameterResolverFactory parameterResolverFactory,
                                      HandlerDefinition handlerDefinition,
                                      Map<Class<?>, AnnotatedHandlerInspector<?>> registry,
                                      List<AnnotatedHandlerInspector<? extends T>> subClassInspectors) {
        this.inspectedType = inspectedType;
        this.parameterResolverFactory = parameterResolverFactory;
        this.registry = registry;
        this.superClassInspectors = new ArrayList<>(superClassInspectors);
        this.handlers = new HashMap<>();
        this.handlerDefinition = handlerDefinition;
        this.subClassInspectors = subClassInspectors;
        this.interceptorChains = new ConcurrentHashMap<>();
        this.interceptors = new ConcurrentHashMap<>();
    }

    /**
     * Create an inspector for given {@code handlerType} that uses a {@link ClasspathParameterResolverFactory} to
     * resolve method parameters and {@link ClasspathHandlerDefinition} to create handlers.
     *
     * @param handlerType the target handler type
     * @param <T>         the handler's type
     * @return a new inspector instance for the inspected class
     */
    public static <T> AnnotatedHandlerInspector<T> inspectType(Class<? extends T> handlerType) {
        return inspectType(handlerType, ClasspathParameterResolverFactory.forClass(handlerType));
    }

    /**
     * Create an inspector for given {@code handlerType} that uses given {@code parameterResolverFactory} to resolve
     * method parameters.
     *
     * @param handlerType              the target handler type
     * @param parameterResolverFactory the resolver factory to use during detection
     * @param <T>                      the handler's type
     * @return a new inspector instance for the inspected class
     */
    public static <T> AnnotatedHandlerInspector<T> inspectType(Class<? extends T> handlerType,
                                                               ParameterResolverFactory parameterResolverFactory) {
        return inspectType(handlerType,
                           parameterResolverFactory,
                           ClasspathHandlerDefinition.forClass(handlerType));
    }

    /**
     * Create an inspector for given {@code handlerType} that uses given {@code parameterResolverFactory} to resolve
     * method parameters and given {@code handlerDefinition} to create handlers.
     *
     * @param handlerType              the target handler type
     * @param parameterResolverFactory the resolver factory to use during detection
     * @param handlerDefinition        the handler definition used to create concrete handlers
     * @param <T>                      the handler's type
     * @return a new inspector instance for the inspected class
     */
    public static <T> AnnotatedHandlerInspector<T> inspectType(Class<? extends T> handlerType,
                                                               ParameterResolverFactory parameterResolverFactory,
                                                               HandlerDefinition handlerDefinition) {
        return inspectType(handlerType, parameterResolverFactory, handlerDefinition, emptySet());
    }

    /**
     * Create an inspector for given {@code handlerType} and its {@code declaredSubtypes} that uses given
     * {@code parameterResolverFactory} to resolve method parameters and given {@code handlerDefinition} to create
     * handlers.
     *
     * @param handlerType              the target handler type
     * @param parameterResolverFactory the resolver factory to use during detection
     * @param handlerDefinition        the handler definition used to create concrete handlers
     * @param declaredSubtypes         the declared subtypes of this {@code handlerType}
     * @param <T>                      the handler's type
     * @return a new inspector instance for the inspected class
     */
    public static <T> AnnotatedHandlerInspector<T> inspectType(Class<? extends T> handlerType,
                                                               ParameterResolverFactory parameterResolverFactory,
                                                               HandlerDefinition handlerDefinition,
                                                               Set<Class<? extends T>> declaredSubtypes) {
        return createInspector(handlerType,
                               parameterResolverFactory,
                               handlerDefinition,
                               new HashMap<>(),
                               declaredSubtypes);
    }

    @SuppressWarnings("unchecked")
    private static <T> AnnotatedHandlerInspector<T> createInspector(Class<? extends T> inspectedType,
                                                                    ParameterResolverFactory parameterResolverFactory,
                                                                    HandlerDefinition handlerDefinition,
                                                                    Map<Class<?>, AnnotatedHandlerInspector<?>> registry,
                                                                    Set<Class<? extends T>> declaredSubtypes) {
        if (!registry.containsKey(inspectedType)) {
            registry.put(inspectedType,
                         AnnotatedHandlerInspector.initialize((Class<T>) inspectedType,
                                                              parameterResolverFactory,
                                                              handlerDefinition,
                                                              registry,
                                                              declaredSubtypes));
        }
        //noinspection unchecked
        return (AnnotatedHandlerInspector<T>) registry.get(inspectedType);
    }

    private static <T> AnnotatedHandlerInspector<T> initialize(Class<T> inspectedType,
                                                               ParameterResolverFactory parameterResolverFactory,
                                                               HandlerDefinition handlerDefinition,
                                                               Map<Class<?>, AnnotatedHandlerInspector<?>> registry,
                                                               Set<Class<? extends T>> declaredSubtypes) {
        List<AnnotatedHandlerInspector<? super T>> parents = new ArrayList<>();
        for (Class<?> iFace : inspectedType.getInterfaces()) {
            parents.add(createInspector(iFace,
                                        parameterResolverFactory,
                                        handlerDefinition,
                                        registry,
                                        emptySet()));
        }
        if (inspectedType.getSuperclass() != null && !Object.class.equals(inspectedType.getSuperclass())) {
            parents.add(createInspector(inspectedType.getSuperclass(),
                                        parameterResolverFactory,
                                        handlerDefinition,
                                        registry,
                                        emptySet()));
        }
        List<AnnotatedHandlerInspector<? extends T>> children =
                declaredSubtypes.stream()
                                .map(subclass -> createInspector(subclass,
                                                                 parameterResolverFactory,
                                                                 handlerDefinition,
                                                                 registry,
                                                                 emptySet()))
                                .collect(Collectors.toList());
        AnnotatedHandlerInspector<T> inspector = new AnnotatedHandlerInspector<>(inspectedType,
                                                                                 parents,
                                                                                 parameterResolverFactory,
                                                                                 handlerDefinition,
                                                                                 registry,
                                                                                 children);
        inspector.initializeMessageHandlers(parameterResolverFactory, handlerDefinition);
        return inspector;
    }

    // TODO This local static function should be replaced with a dedicated interface that converts types.
    // TODO However, that's out of the scope of the unit-of-rework branch and thus will be picked up later.
    private static MessageStream<? extends Message<?>> returnTypeConverter(Object result) {
<<<<<<< HEAD
        return result instanceof CompletableFuture<?>
                ? MessageStream.fromFuture(((CompletableFuture<?>) result).thenApply(GenericMessage::asMessage))
                : MessageStream.just(GenericMessage.asMessage(result));
=======
        if (result instanceof CompletableFuture<?>) {
            return MessageStream.fromFuture(((CompletableFuture<?>) result).thenApply(GenericMessage::asMessage),
                                            SimpleMessageEntry::new);
        }
        return MessageStream.just(GenericMessage.asMessage(result));
>>>>>>> 509ae237
    }

    @SuppressWarnings("unchecked")
    private void initializeMessageHandlers(ParameterResolverFactory parameterResolverFactory,
                                           HandlerDefinition handlerDefinition) {
        handlers.put(inspectedType, new TreeSet<>(HandlerComparator.instance()));
        for (Method method : inspectedType.getDeclaredMethods()) {
            handlerDefinition.createHandler(inspectedType,
                                            method,
                                            parameterResolverFactory,
                                            AnnotatedHandlerInspector::returnTypeConverter)
                             .ifPresent(h -> registerHandler(inspectedType, h));
        }
        // TODO constructor support is already removed in this branch, so that's why this code is commneted.
//        for (Constructor<?> constructor : inspectedType.getDeclaredConstructors()) {
//            handlerDefinition.createHandler(inspectedType, constructor, parameterResolverFactory, )
//                             .ifPresent(h -> registerHandler(inspectedType, h));
//        }

        // we need to consider handlers from parent/subclasses as well
        subClassInspectors.forEach(sci -> sci.getAllHandlers()
                                             .forEach((key, value) -> value.forEach(h -> registerHandler(key,
                                                                                                         (MessageHandlingMember<T>) h))));
        superClassInspectors.forEach(sci -> sci.getAllHandlers()
                                               .forEach((key, value) -> value.forEach(h -> {
                                                   boolean isAbstract = h.unwrap(Executable.class)
                                                                         .map(e -> Modifier.isAbstract(e.getModifiers()))
                                                                         .orElse(false);
                                                   if (!isAbstract) {
                                                       registerHandler(key, h);
                                                   }
                                                   registerHandler(inspectedType, h);
                                               })));

        // we need to consider interceptors from parent/subclasses as well
        subClassInspectors.forEach(sci -> sci.getAllInterceptors()
                                             .forEach((key, value) -> value.forEach(h -> registerHandler(key,
                                                                                                         (MessageHandlingMember<T>) h))));
        superClassInspectors.forEach(sci -> sci.getAllInterceptors()
                                               .forEach((key, value) -> value.forEach(h -> {
                                                   registerHandler(key, h);
                                                   registerHandler(inspectedType, h);
                                               })));
    }

    private void registerHandler(Class<?> type, MessageHandlingMember<? super T> handler) {
        if (handler.unwrap(MessageInterceptingMember.class).isPresent()) {
            interceptors.computeIfAbsent(type, t -> new TreeSet<>(HandlerComparator.instance()))
                        .add(handler);
        } else {
            handlers.computeIfAbsent(type, t -> new TreeSet<>(HandlerComparator.instance()))
                    .add(handler);
        }
    }

    /**
     * Inspect another handler type and register the result to the inspector registry of this inspector. This is used by
     * Axon to inspect child entities of an aggregate.
     *
     * @param entityType the type of the handler to inspect
     * @param <C>        the handler's type
     * @return a new inspector for the given type
     */
    public <C> AnnotatedHandlerInspector<C> inspect(Class<? extends C> entityType) {
        return AnnotatedHandlerInspector.createInspector(entityType,
                                                         parameterResolverFactory,
                                                         handlerDefinition,
                                                         registry,
                                                         emptySet());
    }

    /**
     * Returns a list of detected members of given {@code type} that are capable of handling certain messages.
     *
     * @param type a type of inspected entity
     * @return a stream of detected message handlers for given {@code type}
     */
    public Stream<MessageHandlingMember<? super T>> getHandlers(Class<?> type) {
        return handlers.getOrDefault(type, emptySortedSet())
                       .stream();
    }

    /**
     * Returns an Interceptor Chain of annotated interceptor methods defined on the given {@code type}. The given chain
     * will invoke all relevant interceptors in an order defined by the handler definition.
     *
     * @param type The type containing the handler definitions
     * @return an interceptor chain that invokes the interceptor handlers defined on the inspected type
     */
    public MessageHandlerInterceptorMemberChain<T> chainedInterceptor(Class<?> type) {
        return interceptorChains.computeIfAbsent(type, t -> {
            Collection<MessageHandlingMember<? super T>> i = interceptors.getOrDefault(type, emptySortedSet());
            if (i.isEmpty()) {
                return NoMoreInterceptors.instance();
            }
            return new ChainedMessageHandlerInterceptorMember<>(t, i.iterator());
        });
    }

    /**
     * Gets all handlers per type for inspected entity. Handlers are sorted based on {@link HandlerComparator}.
     *
     * @return a map of handlers per type
     */
    public Map<Class<?>, SortedSet<MessageHandlingMember<? super T>>> getAllHandlers() {
        return Collections.unmodifiableMap(handlers);
    }

    /**
     * Returns a Map of all registered interceptor methods per inspected type. Each entry contains the inspected type as
     * key, and a SortedSet of interceptor methods defined on that type, in the order they are considered for
     * invocation.
     *
     * @return a map of interceptors per type
     */
    public Map<Class<?>, SortedSet<MessageHandlingMember<? super T>>> getAllInterceptors() {
        return Collections.unmodifiableMap(interceptors);
    }

    /**
     * Returns a {@link Set} of all types which have been inspected for handlers.
     *
     * @return a {@link Set} of all types which have been inspected for handlers
     */
    public Set<Class<?>> getAllInspectedTypes() {
        Set<Class<?>> inspectedTypes = new HashSet<>();
        inspectedTypes.add(inspectedType);
        subClassInspectors.stream()
                          .map(AnnotatedHandlerInspector::getAllInspectedTypes)
                          .forEach(inspectedTypes::addAll);
        superClassInspectors.stream()
                            .map(AnnotatedHandlerInspector::getAllInspectedTypes)
                            .forEach(inspectedTypes::addAll);
        return Collections.unmodifiableSet(inspectedTypes);
    }

    private static class ChainedMessageHandlerInterceptorMember<T> implements MessageHandlerInterceptorMemberChain<T> {

        private final MessageHandlingMember<? super T> delegate;
        private final MessageHandlerInterceptorMemberChain<T> next;

        private ChainedMessageHandlerInterceptorMember(Class<?> targetType,
                                                       Iterator<MessageHandlingMember<? super T>> iterator) {
            this.delegate = iterator.next();
            if (iterator.hasNext()) {
                this.next = new ChainedMessageHandlerInterceptorMember<>(targetType, iterator);
            } else {
                this.next = NoMoreInterceptors.instance();
            }
        }

        @Override
        public Object handleSync(@Nonnull Message<?> message, @Nonnull T target,
                                 @Nonnull MessageHandlingMember<? super T> handler) throws Exception {
            return InterceptorChainParameterResolverFactory.callWithInterceptorChainSync(
                    () -> next.handleSync(message, target, handler),
                    () -> doHandleSync(message, target, handler)
            );
        }

        @Override
        public MessageStream<? extends Message<?>> handle(@Nonnull Message<?> message,
                                                          @Nonnull ProcessingContext processingContext,
                                                          @Nonnull T target,
                                                          @Nonnull MessageHandlingMember<? super T> handler) {
            return InterceptorChainParameterResolverFactory.callWithInterceptorChain(
                    processingContext,
                    () -> next.handle(message, processingContext, target, handler),
                    (pc) -> doHandle(message, pc, target, handler)
            );
        }

        private Object doHandleSync(Message<?> message, T target, MessageHandlingMember<? super T> handler)
                throws Exception {
            if (delegate.canHandle(message, null)) {
                return delegate.handleSync(message, target);
            }
            return next.handleSync(message, target, handler);
        }

        private MessageStream<? extends Message<?>> doHandle(Message<?> message,
                                                             ProcessingContext processingContext,
                                                             T target,
                                                             MessageHandlingMember<? super T> handler) {
            return delegate.canHandle(message, processingContext)
                    ? delegate.handle(message, processingContext, target)
                    : next.handle(message, processingContext, target, handler);
        }
    }
}<|MERGE_RESOLUTION|>--- conflicted
+++ resolved
@@ -196,17 +196,11 @@
     // TODO This local static function should be replaced with a dedicated interface that converts types.
     // TODO However, that's out of the scope of the unit-of-rework branch and thus will be picked up later.
     private static MessageStream<? extends Message<?>> returnTypeConverter(Object result) {
-<<<<<<< HEAD
-        return result instanceof CompletableFuture<?>
-                ? MessageStream.fromFuture(((CompletableFuture<?>) result).thenApply(GenericMessage::asMessage))
-                : MessageStream.just(GenericMessage.asMessage(result));
-=======
         if (result instanceof CompletableFuture<?>) {
             return MessageStream.fromFuture(((CompletableFuture<?>) result).thenApply(GenericMessage::asMessage),
                                             SimpleMessageEntry::new);
         }
         return MessageStream.just(GenericMessage.asMessage(result));
->>>>>>> 509ae237
     }
 
     @SuppressWarnings("unchecked")
