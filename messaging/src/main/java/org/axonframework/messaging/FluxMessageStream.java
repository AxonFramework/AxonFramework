/*
 * Copyright (c) 2010-2024. Axon Framework
 *
 * Licensed under the Apache License, Version 2.0 (the "License");
 * you may not use this file except in compliance with the License.
 * You may obtain a copy of the License at
 *
 *    http://www.apache.org/licenses/LICENSE-2.0
 *
 * Unless required by applicable law or agreed to in writing, software
 * distributed under the License is distributed on an "AS IS" BASIS,
 * WITHOUT WARRANTIES OR CONDITIONS OF ANY KIND, either express or implied.
 * See the License for the specific language governing permissions and
 * limitations under the License.
 */

package org.axonframework.messaging;

import jakarta.annotation.Nonnull;
import reactor.core.publisher.Flux;

import java.util.concurrent.CompletableFuture;
import java.util.function.BiFunction;
import java.util.function.Function;

/**
<<<<<<< HEAD
 * A {@link MessageStream} implementation using a {@link Flux} as the source.
 *
 * @param <E> The type of entry carried in this {@link MessageStream stream}.
=======
 * A {@link MessageStream} implementation using a {@link Flux} as the source for {@link MessageEntry entries}.
 *
 * @param <M> The type of {@link Message} contained in the {@link MessageEntry entries} of this stream.
>>>>>>> 509ae237
 * @author Allard Buijze
 * @author Steven van Beelen
 * @since 5.0.0
 */
class FluxMessageStream<E> implements MessageStream<E> {

<<<<<<< HEAD
    private final Flux<E> source;

    /**
     * Constructs a {@link MessageStream stream} using the given {@code source} to provide the entries of type
     * {@code E}.
     *
     * @param source The {@link Flux} providing the entries of type {@code E} for this {@link MessageStream stream}.
     */
    FluxMessageStream(@Nonnull Flux<E> source) {
=======
    private final Flux<MessageEntry<M>> source;

    /**
     * Constructs a {@link MessageStream stream} using the given {@code source} to provide the
     * {@link MessageEntry entries}.
     *
     * @param source The {@link Flux} providing the {@link MessageEntry entries} for this {@link MessageStream stream}.
     */
    FluxMessageStream(@Nonnull Flux<MessageEntry<M>> source) {
>>>>>>> 509ae237
        this.source = source;
    }

    @Override
<<<<<<< HEAD
    public CompletableFuture<E> asCompletableFuture() {
        return source.singleOrEmpty()
                     .toFuture();
    }

    @Override
    public Flux<E> asFlux() {
=======
    public CompletableFuture<MessageEntry<M>> asCompletableFuture() {
        return source.singleOrEmpty().toFuture();
    }

    @Override
    public Flux<MessageEntry<M>> asFlux() {
>>>>>>> 509ae237
        return source;
    }

    @Override
<<<<<<< HEAD
    public <R> MessageStream<R> map(@Nonnull Function<E, R> mapper) {
=======
    public <RM extends Message<?>> MessageStream<RM> map(@Nonnull Function<MessageEntry<M>, MessageEntry<RM>> mapper) {
>>>>>>> 509ae237
        return new FluxMessageStream<>(source.map(mapper));
    }

    @Override
    public <R> CompletableFuture<R> reduce(@Nonnull R identity,
<<<<<<< HEAD
                                           @Nonnull BiFunction<R, E, R> accumulator) {
        return source.reduce(identity, accumulator)
                     .toFuture();
    }

    @Override
    public MessageStream<E> onErrorContinue(@Nonnull Function<Throwable, MessageStream<E>> onError) {
        return new FluxMessageStream<>(source.onErrorResume(
                exception -> onError.apply(exception)
                                    .asFlux()
        ));
    }

    @Override
    public MessageStream<E> whenComplete(@Nonnull Runnable completeHandler) {
=======
                                           @Nonnull BiFunction<R, MessageEntry<M>, R> accumulator) {
        return source.reduce(identity, accumulator).toFuture();
    }

    @Override
    public MessageStream<M> onErrorContinue(@Nonnull Function<Throwable, MessageStream<M>> onError) {
        return new FluxMessageStream<>(source.onErrorResume(exception -> onError.apply(exception).asFlux()));
    }

    @Override
    public MessageStream<M> whenComplete(@Nonnull Runnable completeHandler) {
>>>>>>> 509ae237
        return new FluxMessageStream<>(source.doOnComplete(completeHandler));
    }
}<|MERGE_RESOLUTION|>--- conflicted
+++ resolved
@@ -24,32 +24,15 @@
 import java.util.function.Function;
 
 /**
-<<<<<<< HEAD
- * A {@link MessageStream} implementation using a {@link Flux} as the source.
- *
- * @param <E> The type of entry carried in this {@link MessageStream stream}.
-=======
  * A {@link MessageStream} implementation using a {@link Flux} as the source for {@link MessageEntry entries}.
  *
  * @param <M> The type of {@link Message} contained in the {@link MessageEntry entries} of this stream.
->>>>>>> 509ae237
  * @author Allard Buijze
  * @author Steven van Beelen
  * @since 5.0.0
  */
-class FluxMessageStream<E> implements MessageStream<E> {
+class FluxMessageStream<M extends Message<?>> implements MessageStream<M> {
 
-<<<<<<< HEAD
-    private final Flux<E> source;
-
-    /**
-     * Constructs a {@link MessageStream stream} using the given {@code source} to provide the entries of type
-     * {@code E}.
-     *
-     * @param source The {@link Flux} providing the entries of type {@code E} for this {@link MessageStream stream}.
-     */
-    FluxMessageStream(@Nonnull Flux<E> source) {
-=======
     private final Flux<MessageEntry<M>> source;
 
     /**
@@ -59,58 +42,26 @@
      * @param source The {@link Flux} providing the {@link MessageEntry entries} for this {@link MessageStream stream}.
      */
     FluxMessageStream(@Nonnull Flux<MessageEntry<M>> source) {
->>>>>>> 509ae237
         this.source = source;
     }
 
     @Override
-<<<<<<< HEAD
-    public CompletableFuture<E> asCompletableFuture() {
-        return source.singleOrEmpty()
-                     .toFuture();
-    }
-
-    @Override
-    public Flux<E> asFlux() {
-=======
     public CompletableFuture<MessageEntry<M>> asCompletableFuture() {
         return source.singleOrEmpty().toFuture();
     }
 
     @Override
     public Flux<MessageEntry<M>> asFlux() {
->>>>>>> 509ae237
         return source;
     }
 
     @Override
-<<<<<<< HEAD
-    public <R> MessageStream<R> map(@Nonnull Function<E, R> mapper) {
-=======
     public <RM extends Message<?>> MessageStream<RM> map(@Nonnull Function<MessageEntry<M>, MessageEntry<RM>> mapper) {
->>>>>>> 509ae237
         return new FluxMessageStream<>(source.map(mapper));
     }
 
     @Override
     public <R> CompletableFuture<R> reduce(@Nonnull R identity,
-<<<<<<< HEAD
-                                           @Nonnull BiFunction<R, E, R> accumulator) {
-        return source.reduce(identity, accumulator)
-                     .toFuture();
-    }
-
-    @Override
-    public MessageStream<E> onErrorContinue(@Nonnull Function<Throwable, MessageStream<E>> onError) {
-        return new FluxMessageStream<>(source.onErrorResume(
-                exception -> onError.apply(exception)
-                                    .asFlux()
-        ));
-    }
-
-    @Override
-    public MessageStream<E> whenComplete(@Nonnull Runnable completeHandler) {
-=======
                                            @Nonnull BiFunction<R, MessageEntry<M>, R> accumulator) {
         return source.reduce(identity, accumulator).toFuture();
     }
@@ -122,7 +73,6 @@
 
     @Override
     public MessageStream<M> whenComplete(@Nonnull Runnable completeHandler) {
->>>>>>> 509ae237
         return new FluxMessageStream<>(source.doOnComplete(completeHandler));
     }
 }