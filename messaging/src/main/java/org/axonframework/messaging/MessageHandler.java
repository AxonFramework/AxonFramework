/*
 * Copyright (c) 2010-2023. Axon Framework
 *
 * Licensed under the Apache License, Version 2.0 (the "License");
 * you may not use this file except in compliance with the License.
 * You may obtain a copy of the License at
 *
 *    http://www.apache.org/licenses/LICENSE-2.0
 *
 * Unless required by applicable law or agreed to in writing, software
 * distributed under the License is distributed on an "AS IS" BASIS,
 * WITHOUT WARRANTIES OR CONDITIONS OF ANY KIND, either express or implied.
 * See the License for the specific language governing permissions and
 * limitations under the License.
 */

package org.axonframework.messaging;

import org.axonframework.commandhandling.GenericCommandResultMessage;
import org.axonframework.messaging.unitofwork.ProcessingContext;

/**
 * Interface for a component that processes Messages.
 *
 * @param <T> The message type this handler can process
 * @author Rene de Waele
 * @since 3.0
 */
public interface MessageHandler<T extends Message<?>, R> {

    /**
     * Handles the given {@code message}.
     *
     * @param message The message to be processed.
     * @return The result of the message processing.
     * @throws Exception any exception that occurs during message handling
     */
    // TODO replace this operation for the new handle method
    @Deprecated
    Object handleSync(T message) throws Exception;

<<<<<<< HEAD
    default CompletableFuture<? extends R> handle(T message, ProcessingContext processingContext) {
        try {
            return CompletableFuture.completedFuture((R) GenericCommandResultMessage.asCommandResultMessage(handleSync(message)));
=======
    default MessageStream<? extends R> handle(T message, ProcessingContext processingContext) {
        try {
            return MessageStream.just((R) handleSync(message));
>>>>>>> f646a3ac
        } catch (Exception e) {
            return MessageStream.failed(e);
        }
    }

    /**
     * Indicates whether this handler can handle the given message
     *
     * @param message The message to verify
     * @return {@code true} if this handler can handle the message, otherwise {@code false}
     */
    @Deprecated
    default boolean canHandle(T message) {
        return true;
    }

    /**
     * Returns the instance type that this handler delegates to.
     *
     * @return Returns the instance type that this handler delegates to
     */
    @Deprecated
    default Class<?> getTargetType() {
        return getClass();
    }

    /**
     * Indicates whether this handler can handle messages of given type
     *
     * @param payloadType The payloadType to verify
     * @return {@code true} if this handler can handle the payloadType, otherwise {@code false}
     */
    @Deprecated
    default boolean canHandleType(Class<?> payloadType) {
        return true;
    }
}<|MERGE_RESOLUTION|>--- conflicted
+++ resolved
@@ -39,15 +39,9 @@
     @Deprecated
     Object handleSync(T message) throws Exception;
 
-<<<<<<< HEAD
-    default CompletableFuture<? extends R> handle(T message, ProcessingContext processingContext) {
-        try {
-            return CompletableFuture.completedFuture((R) GenericCommandResultMessage.asCommandResultMessage(handleSync(message)));
-=======
     default MessageStream<? extends R> handle(T message, ProcessingContext processingContext) {
         try {
             return MessageStream.just((R) handleSync(message));
->>>>>>> f646a3ac
         } catch (Exception e) {
             return MessageStream.failed(e);
         }
