/*
 * Copyright (c) 2010-2024. Axon Framework
 *
 * Licensed under the Apache License, Version 2.0 (the "License");
 * you may not use this file except in compliance with the License.
 * You may obtain a copy of the License at
 *
 *    http://www.apache.org/licenses/LICENSE-2.0
 *
 * Unless required by applicable law or agreed to in writing, software
 * distributed under the License is distributed on an "AS IS" BASIS,
 * WITHOUT WARRANTIES OR CONDITIONS OF ANY KIND, either express or implied.
 * See the License for the specific language governing permissions and
 * limitations under the License.
 */

package org.axonframework.messaging;

import jakarta.annotation.Nonnull;
import org.axonframework.common.FutureUtils;
import reactor.core.publisher.Flux;

import java.util.Iterator;
import java.util.concurrent.CompletableFuture;
import java.util.function.BiFunction;
import java.util.function.Function;
import java.util.stream.StreamSupport;

/**
<<<<<<< HEAD
 * A {@link MessageStream} implementation using an {@link Iterable} as the source.
 *
 * @param <E> The type of entry carried in this {@link MessageStream stream}.
=======
 * A {@link MessageStream} implementation using an {@link Iterable} as the source for {@link MessageEntry entries}.
 *
 * @param <M> The type of {@link Message} contained in the {@link MessageEntry entries} of this stream.
>>>>>>> 509ae237
 * @author Allard Buijze
 * @author Steven van Beelen
 * @since 5.0.0
 */
class IterableMessageStream<E> implements MessageStream<E> {

    private static final boolean NOT_PARALLEL = false;

<<<<<<< HEAD
    private final Iterable<E> source;

    /**
     * Constructs a {@link MessageStream stream} using the given {@code source} to provide the entries of type
     * {@code E}.
     *
     * @param source The {@link Iterable} providing the entries of type {@code E} for this
     *               {@link MessageStream stream}.
     */
    IterableMessageStream(@Nonnull Iterable<E> source) {
=======
    private final Iterable<MessageEntry<M>> source;

    /**
     * Constructs a {@link MessageStream stream} using the given {@code source} to provide the
     * {@link MessageEntry entries}.
     *
     * @param source The {@link Iterable} providing the {@link MessageEntry entries} for this
     *               {@link MessageStream stream}.
     */
    IterableMessageStream(@Nonnull Iterable<MessageEntry<M>> source) {
>>>>>>> 509ae237
        this.source = source;
    }

    @Override
<<<<<<< HEAD
    public CompletableFuture<E> asCompletableFuture() {
        Iterator<E> iterator = source.iterator();
=======
    public CompletableFuture<MessageEntry<M>> asCompletableFuture() {
        Iterator<MessageEntry<M>> iterator = source.iterator();
>>>>>>> 509ae237
        return iterator.hasNext()
                ? CompletableFuture.completedFuture(iterator.next())
                : FutureUtils.emptyCompletedFuture();
    }

    @Override
<<<<<<< HEAD
    public Flux<E> asFlux() {
=======
    public Flux<MessageEntry<M>> asFlux() {
>>>>>>> 509ae237
        return Flux.fromIterable(source);
    }

    @Override
<<<<<<< HEAD
    public <R> MessageStream<R> map(@Nonnull Function<E, R> mapper) {
=======
    public <RM extends Message<?>> MessageStream<RM> map(@Nonnull Function<MessageEntry<M>, MessageEntry<RM>> mapper) {
>>>>>>> 509ae237
        return new IterableMessageStream<>(
                StreamSupport.stream(source.spliterator(), NOT_PARALLEL)
                             .map(mapper)
                             .toList()
        );
    }

    @Override
    public <R> CompletableFuture<R> reduce(@Nonnull R identity,
<<<<<<< HEAD
                                           @Nonnull BiFunction<R, E, R> accumulator) {
=======
                                           @Nonnull BiFunction<R, MessageEntry<M>, R> accumulator) {
>>>>>>> 509ae237
        return CompletableFuture.completedFuture(
                StreamSupport.stream(source.spliterator(), NOT_PARALLEL)
                             .reduce(identity, accumulator, (thisResult, thatResult) -> {
                                 throw new UnsupportedOperationException(
                                         "Cannot combine reduce results as parallelized reduce is not supported."
                                 );
                             })
        );
    }
}<|MERGE_RESOLUTION|>--- conflicted
+++ resolved
@@ -27,35 +27,17 @@
 import java.util.stream.StreamSupport;
 
 /**
-<<<<<<< HEAD
- * A {@link MessageStream} implementation using an {@link Iterable} as the source.
- *
- * @param <E> The type of entry carried in this {@link MessageStream stream}.
-=======
  * A {@link MessageStream} implementation using an {@link Iterable} as the source for {@link MessageEntry entries}.
  *
  * @param <M> The type of {@link Message} contained in the {@link MessageEntry entries} of this stream.
->>>>>>> 509ae237
  * @author Allard Buijze
  * @author Steven van Beelen
  * @since 5.0.0
  */
-class IterableMessageStream<E> implements MessageStream<E> {
+class IterableMessageStream<M extends Message<?>> implements MessageStream<M> {
 
     private static final boolean NOT_PARALLEL = false;
 
-<<<<<<< HEAD
-    private final Iterable<E> source;
-
-    /**
-     * Constructs a {@link MessageStream stream} using the given {@code source} to provide the entries of type
-     * {@code E}.
-     *
-     * @param source The {@link Iterable} providing the entries of type {@code E} for this
-     *               {@link MessageStream stream}.
-     */
-    IterableMessageStream(@Nonnull Iterable<E> source) {
-=======
     private final Iterable<MessageEntry<M>> source;
 
     /**
@@ -66,38 +48,24 @@
      *               {@link MessageStream stream}.
      */
     IterableMessageStream(@Nonnull Iterable<MessageEntry<M>> source) {
->>>>>>> 509ae237
         this.source = source;
     }
 
     @Override
-<<<<<<< HEAD
-    public CompletableFuture<E> asCompletableFuture() {
-        Iterator<E> iterator = source.iterator();
-=======
     public CompletableFuture<MessageEntry<M>> asCompletableFuture() {
         Iterator<MessageEntry<M>> iterator = source.iterator();
->>>>>>> 509ae237
         return iterator.hasNext()
                 ? CompletableFuture.completedFuture(iterator.next())
                 : FutureUtils.emptyCompletedFuture();
     }
 
     @Override
-<<<<<<< HEAD
-    public Flux<E> asFlux() {
-=======
     public Flux<MessageEntry<M>> asFlux() {
->>>>>>> 509ae237
         return Flux.fromIterable(source);
     }
 
     @Override
-<<<<<<< HEAD
-    public <R> MessageStream<R> map(@Nonnull Function<E, R> mapper) {
-=======
     public <RM extends Message<?>> MessageStream<RM> map(@Nonnull Function<MessageEntry<M>, MessageEntry<RM>> mapper) {
->>>>>>> 509ae237
         return new IterableMessageStream<>(
                 StreamSupport.stream(source.spliterator(), NOT_PARALLEL)
                              .map(mapper)
@@ -107,11 +75,7 @@
 
     @Override
     public <R> CompletableFuture<R> reduce(@Nonnull R identity,
-<<<<<<< HEAD
-                                           @Nonnull BiFunction<R, E, R> accumulator) {
-=======
                                            @Nonnull BiFunction<R, MessageEntry<M>, R> accumulator) {
->>>>>>> 509ae237
         return CompletableFuture.completedFuture(
                 StreamSupport.stream(source.spliterator(), NOT_PARALLEL)
                              .reduce(identity, accumulator, (thisResult, thatResult) -> {
