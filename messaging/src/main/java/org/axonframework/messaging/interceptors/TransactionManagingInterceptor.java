--- conflicted
+++ resolved
@@ -32,12 +32,8 @@
  * @param <M> Type of message to intercept.
  * @author Rene de Waele
  */
-<<<<<<< HEAD
 @Deprecated(forRemoval = true)
-public class TransactionManagingInterceptor<M extends Message<?>> implements MessageHandlerInterceptor<M> {
-=======
-public class TransactionManagingInterceptor<T extends Message> implements MessageHandlerInterceptor<T> {
->>>>>>> 9384d039
+public class TransactionManagingInterceptor<M extends Message> implements MessageHandlerInterceptor<M> {
 
     private final TransactionManager transactionManager;
 
@@ -51,26 +47,10 @@
     }
 
     @Override
-<<<<<<< HEAD
     @Nonnull
     public MessageStream<?> interceptOnHandle(@Nonnull M message,
                                               @Nonnull ProcessingContext context,
                                               @Nonnull MessageHandlerInterceptorChain<M> interceptorChain) {
-=======
-    public Object handle(@Nonnull LegacyUnitOfWork<? extends T> unitOfWork,
-                         @Nonnull ProcessingContext context,
-                         @Nonnull InterceptorChain interceptorChain) throws Exception {
-        Transaction transaction = transactionManager.startTransaction();
-        unitOfWork.onCommit(u -> transaction.commit());
-        unitOfWork.onRollback(u -> transaction.rollback());
-        return interceptorChain.proceedSync(context);
-    }
-
-    @Override
-    public <M extends T, R extends Message> MessageStream<R> interceptOnHandle(@Nonnull M message,
-                                                                                  @Nonnull ProcessingContext context,
-                                                                                  @Nonnull InterceptorChain<M, R> interceptorChain) {
->>>>>>> 9384d039
         Transaction transaction = transactionManager.startTransaction();
         context.runOnCommit(u -> transaction.commit());
         context.onError((u, p, e) -> transaction.rollback());
