/*
 * Copyright (c) 2010-2025. Axon Framework
 *
 * Licensed under the Apache License, Version 2.0 (the "License");
 * you may not use this file except in compliance with the License.
 * You may obtain a copy of the License at
 *
 *    http://www.apache.org/licenses/LICENSE-2.0
 *
 * Unless required by applicable law or agreed to in writing, software
 * distributed under the License is distributed on an "AS IS" BASIS,
 * WITHOUT WARRANTIES OR CONDITIONS OF ANY KIND, either express or implied.
 * See the License for the specific language governing permissions and
 * limitations under the License.
 */

package org.axonframework.messaging.interceptors;

import jakarta.annotation.Nonnull;
import jakarta.annotation.Nullable;
import jakarta.validation.ConstraintViolation;
import jakarta.validation.Validation;
import jakarta.validation.Validator;
import jakarta.validation.ValidatorFactory;
import org.axonframework.messaging.Message;
import org.axonframework.messaging.MessageDispatchInterceptor;
import org.axonframework.messaging.MessageDispatchInterceptorChain;
import org.axonframework.messaging.MessageHandlerInterceptor;
import org.axonframework.messaging.MessageHandlerInterceptorChain;
import org.axonframework.messaging.MessageStream;
import org.axonframework.messaging.unitofwork.ProcessingContext;

import java.util.List;
import java.util.Set;
import java.util.concurrent.CompletableFuture;
import java.util.function.BiFunction;
import java.util.function.Function;

/**
 * Interceptor that applies JSR303 bean validation on incoming {@link Message}s. When validation on a message fails, a
 * {@link JSR303ViolationException} is thrown, holding the constraint violations. This interceptor can either be used as
 * a {@link MessageHandlerInterceptor} or as a {@link MessageDispatchInterceptor}.
 *
 * @param <M> Type of message the interceptor works with.
 * @author Allard Buijze
 * @since 1.1
 */
<<<<<<< HEAD
public class BeanValidationInterceptor<M extends Message<?>>
        implements MessageHandlerInterceptor<M>, MessageDispatchInterceptor<M> {
=======
public class BeanValidationInterceptor<T extends Message>
        implements MessageHandlerInterceptor<T>, MessageDispatchInterceptor<T> {
>>>>>>> 9384d039

    private final ValidatorFactory validatorFactory;

    /**
     * Initializes a validation interceptor using a default {@link ValidatorFactory}.
     *
     * @see Validation#buildDefaultValidatorFactory()
     */
    public BeanValidationInterceptor() {
        this(Validation.buildDefaultValidatorFactory());
    }

    /**
     * Initializes a validation interceptor using the given {@link ValidatorFactory}.
     *
     * @param validatorFactory the factory providing {@link Validator} instances for this interceptor
     */
    public BeanValidationInterceptor(ValidatorFactory validatorFactory) {
        this.validatorFactory = validatorFactory;
    }

    @Nonnull
    @Override
<<<<<<< HEAD
    public MessageStream<?> interceptOnDispatch(@Nonnull M message,
                                                @Nullable ProcessingContext context,
                                                @Nonnull MessageDispatchInterceptorChain<M> dispatchInterceptorChain) {
        return interceptOrContinue(message,
                                   (m) -> dispatchInterceptorChain.proceed(m, context)
        );
=======
    public <M extends T, R extends Message> MessageStream<R> interceptOnDispatch(@Nonnull M message,
                                                                                    @Nullable ProcessingContext context,
                                                                                    @Nonnull InterceptorChain<M, R> interceptorChain) {
        return intercept(message, context, interceptorChain);
>>>>>>> 9384d039
    }

    @Nonnull
    @Override
<<<<<<< HEAD
    public MessageStream<?> interceptOnHandle(@Nonnull M message,
                                              @Nonnull ProcessingContext context,
                                              @Nonnull MessageHandlerInterceptorChain<M> handlerInterceptorChain) {
        return interceptOrContinue(message,
                                   (m) -> handlerInterceptorChain.proceed(m, context)
        );
    }

    @Nonnull
    private MessageStream<?> interceptOrContinue(@Nonnull M message,
                                                 @Nonnull Function<M, MessageStream<?>> continuation) {
=======
    public <M extends T, R extends Message> MessageStream<R> interceptOnHandle(@Nonnull M message,
                                                                                  @Nonnull ProcessingContext context,
                                                                                  @Nonnull InterceptorChain<M, R> interceptorChain) {
        return intercept(message, context, interceptorChain);
    }

    private <M extends T, R extends Message> MessageStream<R> intercept(M message,
                                                                           @Nullable ProcessingContext context,
                                                                           InterceptorChain<M, R> interceptorChain) {
>>>>>>> 9384d039
        Set<ConstraintViolation<Object>> violations = validate(message);
        if (!violations.isEmpty()) {
            return MessageStream.fromFuture(CompletableFuture.failedFuture(new JSR303ViolationException(violations)));
        }
        return continuation.apply(message);
    }

<<<<<<< HEAD

    private Set<ConstraintViolation<Object>> validate(Message<?> message) {
=======
    private Set<ConstraintViolation<Object>> validate(Message message) {
>>>>>>> 9384d039
        Validator validator = validatorFactory.getValidator();
        return validateMessage(message.payload(), validator);
    }

    /**
     * Validate the given {@code message} using the given {@code validator}. The default implementation merely calls
     * {@code validator.validate(message)}.
     * <p>
     * Subclasses may override this method to alter the validation behavior in specific cases. Although the {@code null}
     * is accepted as return value to indicate that there are no constraint violations, implementations are encouraged
     * to return an empty Set instead.
     *
     * @param message   the message to validate
     * @param validator the validator provided by the validator factory
     * @return a set of {@link ConstraintViolation}s. May also return {@code null}
     */
    protected Set<ConstraintViolation<Object>> validateMessage(Object message, Validator validator) {
        return validator.validate(message);
    }
}<|MERGE_RESOLUTION|>--- conflicted
+++ resolved
@@ -45,13 +45,8 @@
  * @author Allard Buijze
  * @since 1.1
  */
-<<<<<<< HEAD
-public class BeanValidationInterceptor<M extends Message<?>>
+public class BeanValidationInterceptor<M extends Message>
         implements MessageHandlerInterceptor<M>, MessageDispatchInterceptor<M> {
-=======
-public class BeanValidationInterceptor<T extends Message>
-        implements MessageHandlerInterceptor<T>, MessageDispatchInterceptor<T> {
->>>>>>> 9384d039
 
     private final ValidatorFactory validatorFactory;
 
@@ -75,24 +70,16 @@
 
     @Nonnull
     @Override
-<<<<<<< HEAD
     public MessageStream<?> interceptOnDispatch(@Nonnull M message,
                                                 @Nullable ProcessingContext context,
                                                 @Nonnull MessageDispatchInterceptorChain<M> dispatchInterceptorChain) {
         return interceptOrContinue(message,
                                    (m) -> dispatchInterceptorChain.proceed(m, context)
         );
-=======
-    public <M extends T, R extends Message> MessageStream<R> interceptOnDispatch(@Nonnull M message,
-                                                                                    @Nullable ProcessingContext context,
-                                                                                    @Nonnull InterceptorChain<M, R> interceptorChain) {
-        return intercept(message, context, interceptorChain);
->>>>>>> 9384d039
     }
 
     @Nonnull
     @Override
-<<<<<<< HEAD
     public MessageStream<?> interceptOnHandle(@Nonnull M message,
                                               @Nonnull ProcessingContext context,
                                               @Nonnull MessageHandlerInterceptorChain<M> handlerInterceptorChain) {
@@ -104,17 +91,6 @@
     @Nonnull
     private MessageStream<?> interceptOrContinue(@Nonnull M message,
                                                  @Nonnull Function<M, MessageStream<?>> continuation) {
-=======
-    public <M extends T, R extends Message> MessageStream<R> interceptOnHandle(@Nonnull M message,
-                                                                                  @Nonnull ProcessingContext context,
-                                                                                  @Nonnull InterceptorChain<M, R> interceptorChain) {
-        return intercept(message, context, interceptorChain);
-    }
-
-    private <M extends T, R extends Message> MessageStream<R> intercept(M message,
-                                                                           @Nullable ProcessingContext context,
-                                                                           InterceptorChain<M, R> interceptorChain) {
->>>>>>> 9384d039
         Set<ConstraintViolation<Object>> violations = validate(message);
         if (!violations.isEmpty()) {
             return MessageStream.fromFuture(CompletableFuture.failedFuture(new JSR303ViolationException(violations)));
@@ -122,12 +98,8 @@
         return continuation.apply(message);
     }
 
-<<<<<<< HEAD
 
-    private Set<ConstraintViolation<Object>> validate(Message<?> message) {
-=======
     private Set<ConstraintViolation<Object>> validate(Message message) {
->>>>>>> 9384d039
         Validator validator = validatorFactory.getValidator();
         return validateMessage(message.payload(), validator);
     }
