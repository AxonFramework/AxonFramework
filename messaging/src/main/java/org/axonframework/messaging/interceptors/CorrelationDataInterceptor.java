--- conflicted
+++ resolved
@@ -38,11 +38,7 @@
  * @author Rene de Waele
  * @since 3.0
  */
-<<<<<<< HEAD
-public class CorrelationDataInterceptor<M extends Message<?>> implements MessageHandlerInterceptor<M> {
-=======
-public class CorrelationDataInterceptor<T extends Message> implements MessageHandlerInterceptor<T> {
->>>>>>> 9384d039
+public class CorrelationDataInterceptor<M extends Message> implements MessageHandlerInterceptor<M> {
 
     /**
      * Resource key the correlation data is stored in the processing context.
@@ -69,19 +65,8 @@
     }
 
     @Override
-<<<<<<< HEAD
     @Nonnull
     public MessageStream<?> interceptOnHandle(
-=======
-    public Object handle(@Nonnull LegacyUnitOfWork<? extends T> unitOfWork, @Nonnull ProcessingContext context, @Nonnull InterceptorChain interceptorChain)
-            throws Exception {
-        correlationDataProviders.forEach(unitOfWork::registerCorrelationDataProvider);
-        return interceptorChain.proceedSync(context);
-    }
-
-    @Override
-    public <M extends T, R extends Message> MessageStream<R> interceptOnHandle(
->>>>>>> 9384d039
             @Nonnull M message,
             @Nonnull ProcessingContext context,
             @Nonnull MessageHandlerInterceptorChain<M> interceptorChain
