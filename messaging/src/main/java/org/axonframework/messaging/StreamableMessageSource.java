--- conflicted
+++ resolved
@@ -32,13 +32,8 @@
  * @author Rene de Waele
  * @deprecated In favor of the {@code org.axonframework.eventsourcing.eventstore.StreamableEventSource}.
  */
-<<<<<<< HEAD
-@Deprecated(since = "5.0.0")
+@Deprecated(since = "5.0.0", forRemoval = true)
 public interface StreamableMessageSource<M extends Message<?>> extends TrackingTokenSource {
-=======
-@Deprecated(since = "5.0.0", forRemoval = true)
-public interface StreamableMessageSource<M extends Message<?>> {
->>>>>>> 0c690350
 
     /**
      * Open a stream containing all messages since given tracking token. Pass a {@code trackingToken} of {@code null} to
