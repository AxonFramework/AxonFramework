/*
 * Copyright (c) 2010-2025. Axon Framework
 *
 * Licensed under the Apache License, Version 2.0 (the "License");
 * you may not use this file except in compliance with the License.
 * You may obtain a copy of the License at
 *
 *    http://www.apache.org/licenses/LICENSE-2.0
 *
 * Unless required by applicable law or agreed to in writing, software
 * distributed under the License is distributed on an "AS IS" BASIS,
 * WITHOUT WARRANTIES OR CONDITIONS OF ANY KIND, either express or implied.
 * See the License for the specific language governing permissions and
 * limitations under the License.
 */

package org.axonframework.queryhandling.distributed;

import jakarta.annotation.Nonnull;
import jakarta.annotation.Nullable;
import org.axonframework.common.FutureUtils;
import org.axonframework.common.Registration;
import org.axonframework.common.infra.ComponentDescriptor;
import org.axonframework.messaging.DelayedMessageStream;
import org.axonframework.messaging.MessageStream;
import org.axonframework.messaging.QualifiedName;
import org.axonframework.messaging.unitofwork.ProcessingContext;
import org.axonframework.queryhandling.QueryBus;
import org.axonframework.queryhandling.QueryHandler;
import org.axonframework.queryhandling.QueryMessage;
import org.axonframework.queryhandling.QueryResponseMessage;
import org.axonframework.queryhandling.SubscriptionQueryUpdateMessage;
import org.axonframework.util.PriorityRunnable;
import org.slf4j.Logger;
import org.slf4j.LoggerFactory;

import java.lang.invoke.MethodHandles;
import java.util.ArrayList;
import java.util.List;
import java.util.Map;
import java.util.concurrent.CompletableFuture;
import java.util.concurrent.ConcurrentHashMap;
import java.util.concurrent.ExecutorService;
import java.util.concurrent.PriorityBlockingQueue;
import java.util.concurrent.atomic.AtomicLong;
import java.util.function.Predicate;
import java.util.function.Supplier;

/**
 * Implementation of a {@code QueryBus} that is aware of multiple instances of a {@code QueryBus} working together to
 * spread the load.
 * <p>
 * Each "physical" {@code QueryBus} instance is considered a "segment" of a conceptual distributed {@code QueryBus}.
 * <p>
 * The {@code DistributedQueryBus} relies on a {@link QueryBusConnector} to dispatch queries and query responses to
 * different segments of the {@code QueryBus}. Depending on the implementation used, each segment may run in a different
 * JVM.
 *
 * @author Steven van Beelen, Jan Galinski
 * @since 5.0.0
 */
public class DistributedQueryBus implements QueryBus {

    private static final Logger logger = LoggerFactory.getLogger(MethodHandles.lookup().lookupClass());

    private static final int QUERY_AND_RESPONSE_QUEUE_CAPACITY = 1000;

    private final QueryBus localSegment;
    private final QueryBusConnector connector;
    private final ExecutorService queryingExecutor;
    private final Map<QueryMessage, QueryBusConnector.UpdateCallback> updateRegistry = new ConcurrentHashMap<>();

    /**
     * Constructs a {@code DistributedQueryBus} using the given {@code localSegment} for
     * {@link #subscribe(QualifiedName, QueryHandler) subscribing} handlers and the given {@code connector} to
     * dispatch and receive queries and query responses with, to and from different segments of the {@code QueryBus}.
     *
     * @param localSegment  The local {@code QueryBus} used to subscribe handlers to.
     * @param connector     The {@code QueryBusConnector} to dispatch and receive queries and query responses with.
     * @param configuration The {@code DistributedCommandBusConfiguration} containing the
     *                      {@link ExecutorService ExecutorServices} for querying and handling query responses.
     */
    public DistributedQueryBus(@Nonnull QueryBus localSegment,
                               @Nonnull QueryBusConnector connector,
                               @Nonnull DistributedQueryBusConfiguration configuration) {
        this.localSegment = localSegment;
        this.connector = connector;
        this.queryingExecutor =
                configuration.queryExecutorServiceFactory()
                             .createExecutorService(configuration,
                                                    new PriorityBlockingQueue<>(QUERY_AND_RESPONSE_QUEUE_CAPACITY));
//        TODO - Decide what to do with response handling executors
//        this.responseHandlingExecutor =
//                configuration.queryResponseExecutorServiceFactory()
//                             .createExecutorService(configuration,
//                                                    new PriorityBlockingQueue<>(QUERY_AND_RESPONSE_QUEUE_CAPACITY));
        connector.onIncomingQuery(new DistributedHandler());

        // TODO - Add configuration for local segment shortcut on queries
    }

    @Override
    public QueryBus subscribe(@Nonnull QualifiedName queryName,
                              @Nonnull QueryHandler queryHandler) {
<<<<<<< HEAD
        localSegment.subscribe(handlerName, queryHandler);
        FutureUtils.joinAndUnwrap(connector.subscribe(handlerName));
=======
        localSegment.subscribe(queryName, queryHandler);
        connector.subscribe(queryName);
>>>>>>> 782f4480
        return this;
    }

    @Nonnull
    @Override
    public MessageStream<QueryResponseMessage> query(@Nonnull QueryMessage query,
                                                     @Nullable ProcessingContext context) {
        return connector.query(query, context);
    }

    @Nonnull
    @Override
    public MessageStream<QueryResponseMessage> subscriptionQuery(@Nonnull QueryMessage query,
                                                                 @Nullable ProcessingContext context,
                                                                 int updateBufferSize) {
        return connector.subscriptionQuery(query, context, updateBufferSize);
    }

    @Nonnull
    @Override
    public MessageStream<SubscriptionQueryUpdateMessage> subscribeToUpdates(@Nonnull QueryMessage query,
                                                                            int updateBufferSize) {
        // not ideal, but the AxonServer Connector doesn't support just subscribing to updates yet
        return subscriptionQuery(query, null, updateBufferSize)
                .filter(e -> e.message() instanceof SubscriptionQueryUpdateMessage)
                .cast();
    }

    @Nonnull
    @Override
    public CompletableFuture<Void> emitUpdate(@Nonnull Predicate<QueryMessage> filter,
                                              @Nonnull Supplier<SubscriptionQueryUpdateMessage> updateSupplier,
                                              @Nullable ProcessingContext context) {
        List<CompletableFuture<Void>> tasks = new ArrayList<>();
        updateRegistry.forEach((message, sender) -> {
            if (filter.test((message))) {
                tasks.add(sender.sendUpdate(updateSupplier.get()));
            }
        });
        return CompletableFuture.allOf(tasks.toArray(new CompletableFuture[0]));
    }

    @Nonnull
    @Override
    public CompletableFuture<Void> completeSubscriptions(@Nonnull Predicate<QueryMessage> filter,
                                                         @Nullable ProcessingContext context) {
        List<CompletableFuture<Void>> tasks = new ArrayList<>();
        updateRegistry.forEach((message, sender) -> {
            if (filter.test((message))) {
                tasks.add(sender.complete());
            }
        });
        return CompletableFuture.allOf(tasks.toArray(new CompletableFuture[0]));
    }

    @Nonnull
    @Override
    public CompletableFuture<Void> completeSubscriptionsExceptionally(
            @Nonnull Predicate<QueryMessage> filter,
            @Nonnull Throwable cause,
            @Nullable ProcessingContext context
    ) {
        List<CompletableFuture<Void>> tasks = new ArrayList<>();
        updateRegistry.forEach((message, sender) -> {
            if (filter.test((message))) {
                tasks.add(sender.completeExceptionally(cause));
            }
        });
        return CompletableFuture.allOf(tasks.toArray(new CompletableFuture[0]));
    }

    @Override
    public void describeTo(@Nonnull ComponentDescriptor descriptor) {
        descriptor.describeWrapperOf(localSegment);
        descriptor.describeProperty("connector", connector);
    }

    private class DistributedHandler implements QueryBusConnector.Handler {

        private static final AtomicLong TASK_SEQUENCE = new AtomicLong(Long.MIN_VALUE);

        @Override
        public MessageStream<QueryResponseMessage> query(@Nonnull QueryMessage query) {
            int priority = query.priority().orElse(0);
            if (logger.isDebugEnabled()) {
                logger.debug("Received query [{}] for processing with priority [{}].",
                             query.type(), priority);
            }
            long sequence = TASK_SEQUENCE.incrementAndGet();
            CompletableFuture<MessageStream<QueryResponseMessage>> localResult = new CompletableFuture<>();
            queryingExecutor.execute(
                    new PriorityRunnable(() -> {
                        try {
                            var result = localSegment.query(query, null);
                            result.first()
                                  .asCompletableFuture()
                                  .whenComplete((firstMessage, error) -> {
                                      if (error != null) {
                                          localResult.completeExceptionally(error);
                                      } else {
                                          localResult.complete(result);
                                      }
                                  });
                        } catch (Exception e) {
                            localResult.completeExceptionally(e);
                        }
                    }, priority, sequence));

            return DelayedMessageStream.create(localResult);
        }


        @Nonnull
        @Override
        public Registration registerUpdateHandler(@Nonnull QueryMessage subscriptionQueryMessage,
                                                  @Nonnull QueryBusConnector.UpdateCallback updateCallback) {
            updateRegistry.put(subscriptionQueryMessage, updateCallback);
            return () -> updateRegistry.remove(subscriptionQueryMessage, updateCallback);
        }
    }
}<|MERGE_RESOLUTION|>--- conflicted
+++ resolved
@@ -102,13 +102,8 @@
     @Override
     public QueryBus subscribe(@Nonnull QualifiedName queryName,
                               @Nonnull QueryHandler queryHandler) {
-<<<<<<< HEAD
-        localSegment.subscribe(handlerName, queryHandler);
-        FutureUtils.joinAndUnwrap(connector.subscribe(handlerName));
-=======
         localSegment.subscribe(queryName, queryHandler);
-        connector.subscribe(queryName);
->>>>>>> 782f4480
+        FutureUtils.joinAndUnwrap(connector.subscribe(queryName));
         return this;
     }
 
