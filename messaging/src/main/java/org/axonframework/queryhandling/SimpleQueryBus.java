--- conflicted
+++ resolved
@@ -456,13 +456,8 @@
             //noinspection unchecked
             Message message = (Message) result;
             return new GenericQueryResponseMessage(messageTypeResolver.resolveOrThrow(message.payload()),
-<<<<<<< HEAD
                                                    message.payload(),
-                                                   message.metaData());
-=======
-                                                     message.payload(),
-                                                     message.metadata());
->>>>>>> 8310b7ff
+                                                   message.metadata());
         } else {
             MessageType type = messageTypeResolver.resolveOrThrow(ObjectUtils.nullSafeTypeOf(result));
             //noinspection unchecked
