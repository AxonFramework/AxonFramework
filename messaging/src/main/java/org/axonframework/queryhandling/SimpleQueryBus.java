/*
 * Copyright (c) 2010-2025. Axon Framework
 *
 * Licensed under the Apache License, Version 2.0 (the "License");
 * you may not use this file except in compliance with the License.
 * You may obtain a copy of the License at
 *
 *    http://www.apache.org/licenses/LICENSE-2.0
 *
 * Unless required by applicable law or agreed to in writing, software
 * distributed under the License is distributed on an "AS IS" BASIS,
 * WITHOUT WARRANTIES OR CONDITIONS OF ANY KIND, either express or implied.
 * See the License for the specific language governing permissions and
 * limitations under the License.
 */
package org.axonframework.queryhandling;

import org.axonframework.common.Assert;
import org.axonframework.common.AxonConfigurationException;
import org.axonframework.common.ObjectUtils;
import org.axonframework.common.Registration;
import org.axonframework.common.transaction.NoTransactionManager;
import org.axonframework.common.transaction.TransactionManager;
import org.axonframework.messaging.ClassBasedMessageTypeResolver;
import org.axonframework.messaging.DefaultMessageDispatchInterceptorChain;
import org.axonframework.messaging.Message;
import org.axonframework.messaging.MessageDispatchInterceptor;
import org.axonframework.messaging.MessageHandler;
import org.axonframework.messaging.MessageHandlerInterceptor;
import org.axonframework.messaging.MessageStream;
import org.axonframework.messaging.MessageType;
import org.axonframework.messaging.MessageTypeResolver;
import org.axonframework.messaging.QualifiedName;
import org.axonframework.messaging.QueryMessageHandlerInterceptorChain;
import org.axonframework.messaging.ResultMessage;
import org.axonframework.messaging.interceptors.TransactionManagingInterceptor;
import org.axonframework.messaging.responsetypes.ResponseType;
import org.axonframework.messaging.unitofwork.LegacyDefaultUnitOfWork;
import org.axonframework.messaging.unitofwork.LegacyUnitOfWork;
import org.axonframework.messaging.unitofwork.ProcessingContext;
import org.axonframework.monitoring.MessageMonitor;
import org.axonframework.monitoring.NoOpMessageMonitor;
import org.axonframework.queryhandling.registration.DuplicateQueryHandlerResolution;
import org.axonframework.queryhandling.registration.DuplicateQueryHandlerResolver;
import org.axonframework.tracing.NoOpSpanFactory;
import org.axonframework.tracing.Span;
import org.axonframework.tracing.SpanScope;
import org.reactivestreams.Publisher;
import org.slf4j.Logger;
import org.slf4j.LoggerFactory;
import reactor.core.publisher.Flux;
import reactor.core.publisher.Mono;
import reactor.core.publisher.Signal;
import reactor.util.context.Context;

import java.lang.reflect.Type;
import java.util.Collection;
import java.util.Collections;
import java.util.Iterator;
import java.util.List;
import java.util.Map;
import java.util.Objects;
import java.util.concurrent.CompletableFuture;
import java.util.concurrent.ConcurrentHashMap;
import java.util.concurrent.ConcurrentMap;
import java.util.concurrent.CopyOnWriteArrayList;
import java.util.concurrent.ExecutionException;
import java.util.concurrent.Future;
import java.util.concurrent.TimeUnit;
import java.util.concurrent.atomic.AtomicReference;
import java.util.function.Consumer;
import java.util.function.Function;
import java.util.function.UnaryOperator;
import java.util.stream.Collectors;
import java.util.stream.Stream;
import jakarta.annotation.Nonnull;

import static java.lang.String.format;
import static java.util.Objects.isNull;
import static java.util.stream.Collectors.groupingBy;
import static java.util.stream.Collectors.mapping;
import static org.axonframework.common.BuilderUtils.assertNonNull;
import static org.axonframework.common.ObjectUtils.getRemainingOfDeadline;

/**
 * Implementation of the QueryBus that dispatches queries to the handlers within the JVM. Any timeouts are ignored by
 * this implementation, as handlers are considered to answer immediately.
 * <p>
 * In case multiple handlers are registered for the same query and response type, the {@link #query(QueryMessage)}
 * method will invoke one of these handlers. Which one is unspecified.
 *
 * @author Marc Gathier
 * @author Allard Buijze
 * @author Steven van Beelen
 * @author Milan Savic
 * @since 3.1
 */
public class SimpleQueryBus implements QueryBus {

    private static final Logger logger = LoggerFactory.getLogger(SimpleQueryBus.class);

    private final ConcurrentMap<String, List<QuerySubscription<?>>> subscriptions = new ConcurrentHashMap<>();
    private final MessageMonitor<? super QueryMessage> messageMonitor;
    private final DuplicateQueryHandlerResolver duplicateQueryHandlerResolver;
    private final QueryInvocationErrorHandler errorHandler;
<<<<<<< HEAD
    private final List<MessageHandlerInterceptor<QueryMessage<?, ?>>> handlerInterceptors = new CopyOnWriteArrayList<>();
    private final List<MessageDispatchInterceptor<? super QueryMessage<?, ?>>> dispatchInterceptors = new CopyOnWriteArrayList<>();
=======
    private final List<MessageHandlerInterceptor<? super QueryMessage>> handlerInterceptors = new CopyOnWriteArrayList<>();
    private final List<MessageDispatchInterceptor<? super QueryMessage>> dispatchInterceptors = new CopyOnWriteArrayList<>();
>>>>>>> 9384d039
    private final QueryBusSpanFactory spanFactory;
    private final MessageTypeResolver messageTypeResolver;

    private final QueryUpdateEmitter queryUpdateEmitter;

    /**
     * Instantiate a {@link SimpleQueryBus} based on the fields contained in the {@link Builder}.
     *
     * @param builder the {@link Builder} used to instantiate a {@link SimpleQueryBus} instance
     */
    protected SimpleQueryBus(Builder builder) {
        builder.validate();
        this.messageMonitor = builder.messageMonitor;
        this.errorHandler = builder.errorHandler;
        if (builder.transactionManager != NoTransactionManager.INSTANCE) {
            registerHandlerInterceptor(new TransactionManagingInterceptor<>(builder.transactionManager));
        }
        this.queryUpdateEmitter = builder.queryUpdateEmitter;
        this.duplicateQueryHandlerResolver = builder.duplicateQueryHandlerResolver;
        this.spanFactory = builder.spanFactory;
        this.messageTypeResolver = builder.messageTypeResolver;
    }

    /**
     * Instantiate a Builder to be able to create a {@link SimpleQueryBus}.
     * <p>
     * The {@link MessageMonitor} is defaulted to {@link NoOpMessageMonitor}, {@link TransactionManager} to
     * {@link NoTransactionManager}, {@link QueryInvocationErrorHandler} to {@link LoggingQueryInvocationErrorHandler},
     * the {@link QueryBusSpanFactory} defaults to a {@link DefaultQueryBusSpanFactory} backed by a
     * {@link NoOpSpanFactory} and {@link QueryUpdateEmitter} to {@link SimpleQueryUpdateEmitter}.
     *
     * @return a Builder to be able to create a {@link SimpleQueryBus}
     */
    public static Builder builder() {
        return new Builder();
    }

    @Override
    public Registration subscribe(@Nonnull String queryName,
                                  @Nonnull Type responseType,
                                  @Nonnull MessageHandler<? super QueryMessage, ? extends QueryResponseMessage> handler) {
        QuerySubscription<?> querySubscription = new QuerySubscription<>(responseType, handler);
        List<QuerySubscription<?>> handlers =
                subscriptions.computeIfAbsent(queryName, k -> new CopyOnWriteArrayList<>());
        if (handlers.contains(querySubscription)) {
            return () -> unsubscribe(queryName, querySubscription);
        }
        List<QuerySubscription<?>> existingHandlers = handlers.stream()
                                                              .filter(q -> q.getResponseType().equals(responseType))
                                                              .collect(Collectors.toList());
        if (existingHandlers.isEmpty()) {
            handlers.add(querySubscription);
        } else {
            List<QuerySubscription<?>> resolvedHandlers =
                    duplicateQueryHandlerResolver.resolve(queryName, responseType, existingHandlers, querySubscription);
            subscriptions.put(queryName, resolvedHandlers);
        }

        return () -> unsubscribe(queryName, querySubscription);
    }

    private <R> boolean unsubscribe(String queryName, QuerySubscription<R> querySubscription) {
        subscriptions.computeIfPresent(queryName, (key, handlers) -> {
            handlers.remove(querySubscription);
            if (handlers.isEmpty()) {
                return null;
            }
            return handlers;
        });
        return true;
    }

    @Override
    public CompletableFuture<QueryResponseMessage> query(@Nonnull QueryMessage query) {
        Span span = spanFactory.createQuerySpan(query, false);
        return span.runSupplier(() -> doQuery(query).whenComplete((r, t) -> {
            if (t != null) {
                span.recordException(t);
            }
        }));
    }

    @Nonnull
    private CompletableFuture<QueryResponseMessage> doQuery(
            @Nonnull QueryMessage query) {
        Assert.isFalse(Publisher.class.isAssignableFrom(query.responseType().getExpectedResponseType()),
                       () -> "Direct query does not support Flux as a return type.");
        MessageMonitor.MonitorCallback monitorCallback = messageMonitor.onMessageIngested(query);
        QueryMessage interceptedQuery = intercept(query);
        List<MessageHandler<? super QueryMessage, ? extends QueryResponseMessage>> handlers =
                getHandlersForMessage(interceptedQuery);
        CompletableFuture<QueryResponseMessage> result = new CompletableFuture<>();
        try {
            ResponseType<?> responseType = interceptedQuery.responseType();
            if (handlers.isEmpty()) {
                throw noHandlerException(interceptedQuery);
            }
            Iterator<MessageHandler<? super QueryMessage, ? extends QueryResponseMessage>> handlerIterator = handlers.iterator();
            boolean invocationSuccess = false;
            while (!invocationSuccess && handlerIterator.hasNext()) {
                LegacyDefaultUnitOfWork<QueryMessage> uow = LegacyDefaultUnitOfWork.startAndGet(interceptedQuery);
                ResultMessage resultMessage =
                        interceptAndInvoke(uow, handlerIterator.next());
                if (resultMessage.isExceptional()) {
                    if (!(resultMessage.exceptionResult() instanceof NoHandlerForQueryException)) {
                        GenericQueryResponseMessage queryResponseMessage =
                                responseType.convertExceptional(resultMessage.exceptionResult())
                                            .map(exceptionalResult -> new GenericQueryResponseMessage(
                                                    messageTypeResolver.resolveOrThrow(exceptionalResult),
                                                    exceptionalResult
                                            ))
                                            .orElse(new GenericQueryResponseMessage(
                                                    messageTypeResolver.resolveOrThrow(resultMessage.exceptionResult()),
                                                    resultMessage.exceptionResult(),
                                                    responseType.responseMessagePayloadType()
                                            ));


                        result.complete(queryResponseMessage);
                        monitorCallback.reportFailure(resultMessage.exceptionResult());
                        return result;
                    }
                } else {
                    result = (CompletableFuture<QueryResponseMessage>) resultMessage.payload();
                    invocationSuccess = true;
                }
            }
            if (!invocationSuccess) {
                throw noSuitableHandlerException(interceptedQuery);
            }
            monitorCallback.reportSuccess();
        } catch (Exception e) {
            result.completeExceptionally(e);
            monitorCallback.reportFailure(e);
        }
        return result;
    }

    @Override
    public Publisher<QueryResponseMessage> streamingQuery(StreamingQueryMessage query) {
        Span span = spanFactory.createStreamingQuerySpan(query, false).start();
        try (SpanScope unused = span.makeCurrent()) {
            AtomicReference<Throwable> lastError = new AtomicReference<>();
            return Mono.just(intercept(query))
                       .flatMapMany(interceptedQuery -> Mono
                               .just(interceptedQuery)
                               .flatMapMany(this::getStreamingHandlersForMessage)
                               .switchIfEmpty(Flux.error(noHandlerException(interceptedQuery)))
                               .map(handler -> interceptAndInvokeStreaming(interceptedQuery, handler, span))
                               .flatMap(new CatchLastError(lastError))
                               .doOnEach(new ErrorIfComplete(lastError, interceptedQuery))
                               .next()
                               .doOnEach(new SuccessReporter())
                               .flatMapMany(m -> (Publisher)m.payload())
                       ).contextWrite(new MonitorCallbackContextWriter(messageMonitor, query))
                       .doOnTerminate(span::end);
        }
    }

    /**
     * <p>
     * The reason for this static class to exist at all is the ability of instantiating {@link SimpleQueryBus} even
     * without Project Reactor on the classpath.
     * </p>
     * <p>
     * If we had Project Reactor on the classpath, this class would be replaced with a lambda (which would compile into
     * inner class). But, inner classes have a reference to an outer class making a single unit together with it. If an
     * inner or outer class had a method with a parameter that belongs to a library which is not on the classpath,
     * instantiation would fail.
     * </p>
     */
    private static class CatchLastError implements Function<ResultMessage, Mono<ResultMessage>> {

        private final AtomicReference<Throwable> lastError;

        private CatchLastError(AtomicReference<Throwable> lastError) {
            this.lastError = lastError;
        }

        @Override
        public Mono<ResultMessage> apply(ResultMessage resultMessage) {
            if (resultMessage.isExceptional()) {
                lastError.set(resultMessage.exceptionResult());
                return Mono.empty();
            }
            return Mono.just(resultMessage);
        }
    }

    /**
     * <p>
     * The reason for this static class to exist at all is the ability of instantiating {@link SimpleQueryBus} even
     * without Project Reactor on the classpath.
     * </p>
     * <p>
     * If we had Project Reactor on the classpath, this class would be replaced with a lambda (which would compile into
     * inner class). But, inner classes have a reference to an outer class making a single unit together with it. If an
     * inner or outer class had a method with a parameter that belongs to a library which is not on the classpath,
     * instantiation would fail.
     * </p>
     */
    private static class ErrorIfComplete implements Consumer<Signal<?>> {

        private final AtomicReference<Throwable> lastError;
        private final StreamingQueryMessage interceptedQuery;

        private ErrorIfComplete(AtomicReference<Throwable> lastError, StreamingQueryMessage interceptedQuery) {
            this.lastError = lastError;
            this.interceptedQuery = interceptedQuery;
        }

        @Override
        public void accept(Signal signal) {
            if (signal.isOnComplete()) {
                Throwable throwable = lastError.get();
                if (isNull(throwable)) {
                    throw noSuitableHandlerException(interceptedQuery);
                } else {
                    throw new QueryExecutionException("Error starting stream", throwable);
                }
            }
        }
    }


    /**
     * Reports result of streaming query execution to the
     * {@link org.axonframework.monitoring.MessageMonitor.MonitorCallback} (assuming that a monitor callback is attached
     * to the context).
     * <p>
     * The reason for this static class to exist at all is the ability of instantiating {@link SimpleQueryBus} even
     * without Project Reactor on the classpath.
     * </p>
     * <p>
     * If we had Project Reactor on the classpath, this class would be replaced with a lambda (which would compile into
     * inner class). But, inner classes have a reference to an outer class making a single unit together with it. If an
     * inner or outer class had a method with a parameter that belongs to a library which is not on the classpath,
     * instantiation would fail.
     * </p>
     *
     * @author Milan Savic
     */
    private static class SuccessReporter implements Consumer<Signal<?>> {

        @Override
        public void accept(Signal signal) {
            MessageMonitor.MonitorCallback m = signal.getContextView()
                                                     .get(MessageMonitor.MonitorCallback.class);
            if (signal.isOnNext()) {
                m.reportSuccess();
            } else if (signal.isOnError()) {
                m.reportFailure(signal.getThrowable());
            }
        }
    }

    /**
     * Attaches {@link org.axonframework.monitoring.MessageMonitor.MonitorCallback} to the Project Reactor's
     * {@link Context}.
     * <p>
     * The reason for this static class to exist at all is the ability of instantiating {@link SimpleQueryBus} even
     * without Project Reactor on the classpath.
     * </p>
     * <p>
     * If we had Project Reactor on the classpath, this class would be replaced with a lambda (which would compile into
     * inner class). But, inner classes have a reference to an outer class making a single unit together with it. If an
     * inner or outer class had a method with a parameter that belongs to a library which is not on the classpath,
     * instantiation would fail.
     * </p>
     *
     * @author Milan Savic
     */
    private static class MonitorCallbackContextWriter implements UnaryOperator<Context> {

        private final MessageMonitor<? super QueryMessage> messageMonitor;
        private final StreamingQueryMessage query;

        private MonitorCallbackContextWriter(MessageMonitor<? super QueryMessage> messageMonitor,
                                             StreamingQueryMessage query) {
            this.messageMonitor = messageMonitor;
            this.query = query;
        }

        @Override
        public Context apply(Context ctx) {
            return ctx.put(MessageMonitor.MonitorCallback.class,
                           messageMonitor.onMessageIngested(query));
        }
    }

    private NoHandlerForQueryException noHandlerException(QueryMessage intercepted) {
        return new NoHandlerForQueryException(format("No handler found for [%s] with response type [%s]",
                                                     intercepted.type(),
                                                     intercepted.responseType()));
    }

    private static NoHandlerForQueryException noSuitableHandlerException(QueryMessage intercepted) {
        return new NoHandlerForQueryException(format("No suitable handler was found for [%s] with response type [%s]",
                                                     intercepted.type(),
                                                     intercepted.responseType()));
    }

    @Override
    public Stream<QueryResponseMessage> scatterGather(@Nonnull QueryMessage query, long timeout,
                                                      @Nonnull TimeUnit unit) {
        Assert.isFalse(Publisher.class.isAssignableFrom(query.responseType().getExpectedResponseType()),
                       () -> "Scatter-Gather query does not support Flux as a return type.");
        MessageMonitor.MonitorCallback monitorCallback = messageMonitor.onMessageIngested(query);
        QueryMessage interceptedQuery = intercept(query);
        List<MessageHandler<? super QueryMessage, ? extends QueryResponseMessage>> handlers =
                getHandlersForMessage(interceptedQuery);
        if (handlers.isEmpty()) {
            monitorCallback.reportIgnored();
            return Stream.empty();
        }

        return spanFactory.createScatterGatherSpan(query, false).runSupplier(() -> {
            long deadline = System.currentTimeMillis() + unit.toMillis(timeout);
            List<Span> spans = handlers.stream().map(handler -> {
                int handlerIndex = handlers.indexOf(handler);
                return spanFactory.createScatterGatherHandlerSpan(query, handlerIndex);
            }).collect(Collectors.toList());
            return handlers
                    .stream()
                    .map(handler -> {
                        Span span = spans.get(handlers.indexOf(handler));
                        return span.runSupplier(
                                () -> scatterGatherHandler(span, monitorCallback, interceptedQuery, deadline, handler));
                    })
                    .filter(Objects::nonNull);
        });
    }

    private QueryResponseMessage scatterGatherHandler(
            Span span,
            MessageMonitor.MonitorCallback monitorCallback,
            QueryMessage interceptedQuery,
            long deadline,
            MessageHandler<? super QueryMessage, ? extends QueryResponseMessage> handler
    ) {
        long leftTimeout = getRemainingOfDeadline(deadline);
        ResultMessage resultMessage =
                interceptAndInvoke(LegacyDefaultUnitOfWork.startAndGet(interceptedQuery),
                                   handler);
        QueryResponseMessage response = null;
        if (resultMessage.isExceptional()) {
            monitorCallback.reportFailure(resultMessage.exceptionResult());
            span.recordException(resultMessage.exceptionResult());
            errorHandler.onError(resultMessage.exceptionResult(), interceptedQuery, handler);
        } else {
            try {
                response = ((CompletableFuture<QueryResponseMessage>)resultMessage.payload()).get(leftTimeout,
                                                       TimeUnit.MILLISECONDS);
                monitorCallback.reportSuccess();
            } catch (Exception e) {
                span.recordException(e);
                monitorCallback.reportFailure(e);
                errorHandler.onError(e, interceptedQuery, handler);
            }
        }
        return response;
    }

    @Override
    public <Q, I, U> SubscriptionQueryResult<QueryResponseMessage, SubscriptionQueryUpdateMessage> subscriptionQuery(
            @Nonnull SubscriptionQueryMessage<Q, I, U> query,
            int updateBufferSize
    ) {
        assertSubQueryResponseTypes(query);
        if (queryUpdateEmitter.queryUpdateHandlerRegistered(query)) {
            throw new IllegalArgumentException("There is already a subscription with the given message identifier");
        }

        Mono<QueryResponseMessage> initialResult = Mono.fromFuture(() -> query(query))
                                                          .doOnError(error -> logger.error(
                                                                  "An error happened while trying to report an initial result. Query: {}",
                                                                  query, error
                                                          ));
        UpdateHandlerRegistration updateHandlerRegistration =
                queryUpdateEmitter.registerUpdateHandler(query, updateBufferSize);

        return getSubscriptionQueryResult(initialResult, updateHandlerRegistration);
    }

    private <Q, I, U> void assertSubQueryResponseTypes(SubscriptionQueryMessage<Q, I, U> query) {
        Assert.isFalse(Publisher.class.isAssignableFrom(query.responseType().getExpectedResponseType()),
                       () -> "Subscription Query query does not support Flux as a return type.");
        Assert.isFalse(Publisher.class.isAssignableFrom(query.updatesResponseType().getExpectedResponseType()),
                       () -> "Subscription Query query does not support Flux as an update type.");
    }

    private DefaultSubscriptionQueryResult<QueryResponseMessage, SubscriptionQueryUpdateMessage> getSubscriptionQueryResult(
            Publisher<QueryResponseMessage> initialResult,
            UpdateHandlerRegistration updateHandlerRegistration
    ) {
        return new DefaultSubscriptionQueryResult<>(Mono.from(initialResult),
                                                    updateHandlerRegistration.getUpdates(),
                                                    () -> {
                                                        updateHandlerRegistration.complete();
                                                        return true;
                                                    });
    }

    @Override
    public QueryUpdateEmitter queryUpdateEmitter() {
        return queryUpdateEmitter;
    }

    private ResultMessage interceptAndInvoke(
            LegacyUnitOfWork<QueryMessage> uow,
            MessageHandler<? super QueryMessage, ? extends QueryResponseMessage> handler
    ) {
        return uow.executeWithResult((ctx) -> {
<<<<<<< HEAD
            ResponseType<R> responseType = uow.getMessage().responseType();
            // TODO: reintegrate as part of #3079
            /*
            QueryHandler queryHandler = new QueryHandler() {
                @Nonnull
                @Override
                public MessageStream<QueryResponseMessage<?>> handle(@Nonnull QueryMessage<?, ?> query,
                                                                     @Nonnull ProcessingContext context) {
                    return handler.handle((QueryMessage<?, R>)query, context).cast();
                }
            };
            Object queryResponse = new QueryMessageHandlerInterceptorChain(handlerInterceptors, queryHandler).proceed(uow.getMessage(), ctx);
             */
            Object queryResponse = handler.handleSync(uow.getMessage(), ctx);
=======
            ResponseType<?> responseType = uow.getMessage().responseType();
            Object queryResponse = new DefaultInterceptorChain<>(uow, handlerInterceptors, handler).proceedSync(ctx);
>>>>>>> 9384d039
            if (queryResponse instanceof CompletableFuture) {
                return ((CompletableFuture<?>) queryResponse).thenCompose(
                        result -> buildCompletableFuture(responseType, result));
            } else if (queryResponse instanceof Future) {
                return CompletableFuture.supplyAsync(() -> {
                    try {
                        return asNullableResponseMessage(
                                responseType.responseMessagePayloadType(),
                                responseType.convert(((Future<?>) queryResponse).get()));
                    } catch (InterruptedException | ExecutionException e) {
                        throw new QueryExecutionException("Error happened while trying to execute query handler", e);
                    }
                });
            }
            return buildCompletableFuture(responseType, queryResponse);
        });
    }

    /**
     * Creates a QueryResponseMessage for the given {@code result} with a {@code declaredType} as the result type.
     * Providing both the result type and the result allows the creation of a nullable response message, as the
     * implementation does not have to check the type itself, which could result in a
     * {@link java.lang.NullPointerException}. If result already implements QueryResponseMessage, it is returned
     * directly. Otherwise a new QueryResponseMessage is created with the declared type as the result type and the
     * result as payload.
     *
     * @param declaredType The declared type of the Query Response Message to be created.
     * @param result       The result of a Query, to be wrapped in a QueryResponseMessage
     * @param <R>          The type of response expected
     * @return a QueryResponseMessage for the given {@code result}, or the result itself, if already a
     * QueryResponseMessage.
     * @deprecated In favor of using the constructor, as we intend to enforce thinking about the
     * {@link QualifiedName name}.
     */
    private <R> QueryResponseMessage asNullableResponseMessage(Class<R> declaredType, Object result) {
        if (result instanceof QueryResponseMessage) {
            //noinspection unchecked
            return (QueryResponseMessage) result;
        } else if (result instanceof ResultMessage) {
            //noinspection unchecked
            ResultMessage resultMessage = (ResultMessage) result;
            if (resultMessage.isExceptional()) {
                Throwable cause = resultMessage.exceptionResult();
                return new GenericQueryResponseMessage(
                        messageTypeResolver.resolveOrThrow(cause),
                        cause,
                        declaredType,
                        resultMessage.metaData()
                );
            }
            return new GenericQueryResponseMessage(
                    messageTypeResolver.resolveOrThrow(resultMessage.payload()),
                    resultMessage.payload(),
                    resultMessage.metaData()
            );
        } else if (result instanceof Message) {
            //noinspection unchecked
            Message message = (Message) result;
            return new GenericQueryResponseMessage(messageTypeResolver.resolveOrThrow(message.payload()),
                                                     message.payload(),
                                                     message.metaData());
        } else {
            MessageType type = messageTypeResolver.resolveOrThrow(ObjectUtils.nullSafeTypeOf(result));
            //noinspection unchecked
            return new GenericQueryResponseMessage(type, (R) result, declaredType);
        }
    }

    private ResultMessage interceptAndInvokeStreaming(
            StreamingQueryMessage query,
            MessageHandler<? super StreamingQueryMessage, ? extends QueryResponseMessage> handler, Span span) {
        try (SpanScope unused = span.makeCurrent()) {
            LegacyDefaultUnitOfWork<StreamingQueryMessage> uow = LegacyDefaultUnitOfWork.startAndGet(query);
            return uow.executeWithResult((ctx) -> {
                /*
                // TODO: reintegrate as part of #3079
                QueryHandler queryHandler = new QueryHandler() {
                    @Nonnull
                    @Override
                    public MessageStream<QueryResponseMessage<?>> handle(@Nonnull QueryMessage<?, ?> query,
                                                                         @Nonnull ProcessingContext context) {
                        return handler.handle((StreamingQueryMessage<Q, R>)query, context).cast();
                    }
                };
                Object queryResponse = new QueryMessageHandlerInterceptorChain(handlerInterceptors, queryHandler)
                        .proceed(uow.getMessage(), ctx);

                 */
                Object queryResponse = handler.handleSync(uow.getMessage(), ctx);
                return Flux.from(query.responseType().convert(queryResponse))
                           .map(this::asResponseMessage);
            });
        }
    }

    /**
     * Creates a QueryResponseMessage for the given {@code result}. If result already implements QueryResponseMessage,
     * it is returned directly. Otherwise, a new QueryResponseMessage is created with the result as payload.
     *
     * @param result The result of a Query, to be wrapped in a QueryResponseMessage
     * @param <R>    The type of response expected
     * @return a QueryResponseMessage for the given {@code result}, or the result itself, if already a
     * QueryResponseMessage.
     * @deprecated In favor of using the constructor, as we intend to enforce thinking about the
     * {@link QualifiedName name}.
     */
    @Deprecated
    private QueryResponseMessage asResponseMessage(Object result) {
        if (result instanceof QueryResponseMessage qrm) {
            return qrm;
        }
        if (result instanceof ResultMessage resultMessage) {
            return new GenericQueryResponseMessage(
                    messageTypeResolver.resolveOrThrow(resultMessage.payload()),
                    resultMessage.payload(),
                    resultMessage.metaData()
            );
        }
        if (result instanceof Message message) {
            return new GenericQueryResponseMessage(messageTypeResolver.resolveOrThrow(message.payload()),
                                                   message.payload(),
                                                   message.metaData());
        }
        return new GenericQueryResponseMessage(messageTypeResolver.resolveOrThrow(result), result);
    }

    private <R> CompletableFuture<QueryResponseMessage> buildCompletableFuture(ResponseType<R> responseType,
                                                                               Object queryResponse) {
        return CompletableFuture.completedFuture(asNullableResponseMessage(
                responseType.responseMessagePayloadType(),
                responseType.convert(queryResponse)));
    }

<<<<<<< HEAD
    private <Q, R, T extends QueryMessage<Q, R>> T intercept(T query) {
        /*
        // TODO: reintegrate as part of #3079
        return new DefaultMessageDispatchInterceptorChain<>(dispatchInterceptors)
                .proceed(query, null)
                .first()
                .<T>cast()
                .asMono()
                .map(MessageStream.Entry::message)
                .block();
         */
        return query;
=======
    @SuppressWarnings("unchecked")
    private <T extends QueryMessage> T intercept(T query) {
        T intercepted = query;
        for (MessageDispatchInterceptor<? super QueryMessage> interceptor : dispatchInterceptors) {
            intercepted = (T) interceptor.handle(intercepted);
        }
        return intercepted;
>>>>>>> 9384d039
    }

    /**
     * Returns the subscriptions for this query bus. While the returned map is unmodifiable, it may or may not reflect
     * changes made to the subscriptions after the call was made.
     *
     * @return the subscriptions for this query bus
     */
    protected Map<String, Collection<QuerySubscription<?>>> getSubscriptions() {
        return Collections.unmodifiableMap(subscriptions);
    }

    /**
     * Registers an interceptor that is used to intercept Queries before they are passed to their respective handlers.
     * The interceptor is invoked separately for each handler instance (in a separate unit of work).
     *
     * @param interceptor the interceptor to invoke before passing a Query to the handler
     * @return handle to deregister the interceptor
     */
    @Override
    public Registration registerHandlerInterceptor(
<<<<<<< HEAD
            @Nonnull MessageHandlerInterceptor<QueryMessage<?, ?>> interceptor) {
=======
            @Nonnull MessageHandlerInterceptor<? super QueryMessage> interceptor) {
>>>>>>> 9384d039
        handlerInterceptors.add(interceptor);
        return () -> handlerInterceptors.remove(interceptor);
    }

    /**
     * Registers an interceptor that intercepts Queries as they are sent. Each interceptor is called once, regardless of
     * the type of query (point-to-point or scatter-gather) executed.
     *
     * @param interceptor the interceptor to invoke when sending a Query
     * @return handle to deregister the interceptor
     */
    @Override
    public @Nonnull
    Registration registerDispatchInterceptor(
            @Nonnull MessageDispatchInterceptor<? super QueryMessage> interceptor) {
        dispatchInterceptors.add(interceptor);
        return () -> dispatchInterceptors.remove(interceptor);
    }

    private List<MessageHandler<? super QueryMessage, ? extends QueryResponseMessage>> getHandlersForMessage(
            QueryMessage queryMessage) {
        ResponseType<?> responseType = queryMessage.responseType();
        return subscriptions.computeIfAbsent(queryMessage.type().name(), k -> new CopyOnWriteArrayList<>())
                            .stream()
                            .collect(groupingBy(
                                    querySubscription -> responseType.matchRank(querySubscription.getResponseType()),
                                    mapping(Function.identity(), Collectors.toList())
                            ))
                            .entrySet()
                            .stream()
                            .filter(entry -> entry.getKey() != ResponseType.NO_MATCH)
                            .sorted((entry1, entry2) -> entry2.getKey() - entry1.getKey())
                            .map(Map.Entry::getValue)
                            .flatMap(Collection::stream)
                            .map(QuerySubscription::getQueryHandler)
                            .map(queryHandler -> (MessageHandler<? super QueryMessage, ? extends QueryResponseMessage>) queryHandler)
                            .collect(Collectors.toList());
    }

    private Publisher<MessageHandler<? super QueryMessage, ? extends QueryResponseMessage>> getStreamingHandlersForMessage(
            StreamingQueryMessage queryMessage) {
        return Flux.fromIterable(getHandlersForMessage(queryMessage));
    }

    /**
     * Builder class to instantiate a {@link SimpleQueryBus}.
     * <p>
     * The {@link MessageMonitor} is defaulted to {@link NoOpMessageMonitor}, {@link TransactionManager} to
     * {@link NoTransactionManager}, {@link QueryInvocationErrorHandler} to {@link LoggingQueryInvocationErrorHandler},
     * the {@link QueryUpdateEmitter} to {@link SimpleQueryUpdateEmitter} and the {@link QueryBusSpanFactory} defaults
     * to a {@link DefaultQueryBusSpanFactory} backed by a {@link NoOpSpanFactory}.
     */
    public static class Builder {

        private MessageMonitor<? super QueryMessage> messageMonitor = NoOpMessageMonitor.INSTANCE;
        private TransactionManager transactionManager = NoTransactionManager.instance();
        private QueryInvocationErrorHandler errorHandler = LoggingQueryInvocationErrorHandler.builder()
                                                                                             .logger(logger)
                                                                                             .build();
        private DuplicateQueryHandlerResolver duplicateQueryHandlerResolver = DuplicateQueryHandlerResolution.logAndAccept();
        private QueryUpdateEmitter queryUpdateEmitter = SimpleQueryUpdateEmitter.builder()
                                                                                .spanFactory(
                                                                                        DefaultQueryUpdateEmitterSpanFactory.builder()
                                                                                                                            .spanFactory(
                                                                                                                                    NoOpSpanFactory.INSTANCE)
                                                                                                                            .build())
                                                                                .build();
        private QueryBusSpanFactory spanFactory = DefaultQueryBusSpanFactory.builder()
                                                                            .spanFactory(NoOpSpanFactory.INSTANCE)
                                                                            .build();
        private MessageTypeResolver messageTypeResolver = new ClassBasedMessageTypeResolver();

        /**
         * Sets the {@link MessageMonitor} used to monitor query messages. Defaults to a {@link NoOpMessageMonitor}.
         *
         * @param messageMonitor a {@link MessageMonitor} used to monitor query messages
         * @return the current Builder instance, for fluent interfacing
         */
        public Builder messageMonitor(@Nonnull MessageMonitor<? super QueryMessage> messageMonitor) {
            assertNonNull(messageMonitor, "MessageMonitor may not be null");
            this.messageMonitor = messageMonitor;
            return this;
        }

        /**
         * Sets the duplicate query handler resolver. This determines which registrations are added to the query bus
         * when multiple handlers are detected for the same query.
         * <p>
         * {@link DuplicateQueryHandlerResolution} contains good examples on this and will most of the time suffice. The
         * bus defaults to {@link DuplicateQueryHandlerResolution#logAndAccept()}.
         *
         * @param duplicateQueryHandlerResolver The {@link} DuplicateQueryHandlerResolver to use when multiple
         *                                      registrations are detected
         * @return the current Builder instance, for fluent interfacing
         */
        public Builder duplicateQueryHandlerResolver(DuplicateQueryHandlerResolver duplicateQueryHandlerResolver) {
            assertNonNull(duplicateQueryHandlerResolver, "DuplicateQueryHandlerResolver may not be null");
            this.duplicateQueryHandlerResolver = duplicateQueryHandlerResolver;
            return this;
        }

        /**
         * Sets the {@link TransactionManager} used to manage the query handling transactions. Defaults to a
         * {@link NoTransactionManager}.
         *
         * @param transactionManager a {@link TransactionManager} used to manage the query handling transactions
         * @return the current Builder instance, for fluent interfacing
         */
        public Builder transactionManager(@Nonnull TransactionManager transactionManager) {
            assertNonNull(transactionManager, "TransactionManager may not be null");
            this.transactionManager = transactionManager;
            return this;
        }

        /**
         * Sets the {@link QueryInvocationErrorHandler} to handle exceptions during query handler invocation. Defaults
         * to a {@link LoggingQueryInvocationErrorHandler} using this instance it's {@link Logger}.
         *
         * @param errorHandler a {@link QueryInvocationErrorHandler} to handle exceptions during query handler
         *                     invocation
         * @return the current Builder instance, for fluent interfacing
         */
        public Builder errorHandler(@Nonnull QueryInvocationErrorHandler errorHandler) {
            assertNonNull(errorHandler, "QueryInvocationErrorHandler may not be null");
            this.errorHandler = errorHandler;
            return this;
        }

        /**
         * Sets the {@link QueryUpdateEmitter} used to emits updates for the
         * {@link QueryBus#subscriptionQuery(SubscriptionQueryMessage)}. Defaults to a
         * {@link SimpleQueryUpdateEmitter}.
         *
         * @param queryUpdateEmitter the {@link QueryUpdateEmitter} used to emits updates for the
         *                           {@link QueryBus#subscriptionQuery(SubscriptionQueryMessage)}
         * @return the current Builder instance, for fluent interfacing
         */
        public Builder queryUpdateEmitter(@Nonnull QueryUpdateEmitter queryUpdateEmitter) {
            assertNonNull(queryUpdateEmitter, "QueryUpdateEmitter may not be null");
            this.queryUpdateEmitter = queryUpdateEmitter;
            return this;
        }

        /**
         * Sets the {@link QueryBusSpanFactory} implementation to use for providing tracing capabilities. Defaults to a
         * {@link DefaultQueryBusSpanFactory} backed by a {@link NoOpSpanFactory} by default, which provides no tracing
         * capabilities.
         *
         * @param spanFactory The {@link QueryBusSpanFactory} implementation.
         * @return The current Builder instance, for fluent interfacing.
         */
        public Builder spanFactory(@Nonnull QueryBusSpanFactory spanFactory) {
            assertNonNull(spanFactory, "SpanFactory may not be null");
            this.spanFactory = spanFactory;
            return this;
        }

        /**
         * Sets the {@link MessageTypeResolver} to be used in order to resolve QualifiedName for published Event messages.
         * If not set, a {@link ClassBasedMessageTypeResolver} is used by default.
         *
         * @param messageTypeResolver which provides QualifiedName for Event messages
         * @return the current Builder instance, for fluent interfacing
         */
        public Builder messageNameResolver(MessageTypeResolver messageTypeResolver) {
            assertNonNull(messageTypeResolver, "MessageNameResolver may not be null");
            this.messageTypeResolver = messageTypeResolver;
            return this;
        }

        /**
         * Initializes a {@link SimpleQueryBus} as specified through this Builder.
         *
         * @return a {@link SimpleQueryBus} as specified through this Builder
         */
        public SimpleQueryBus build() {
            return new SimpleQueryBus(this);
        }

        /**
         * Validate whether the fields contained in this Builder are set accordingly.
         *
         * @throws AxonConfigurationException if one field is asserted to be incorrect according to the Builder's
         *                                    specifications
         */
        protected void validate() throws AxonConfigurationException {
            // Method kept for overriding
        }
    }
}<|MERGE_RESOLUTION|>--- conflicted
+++ resolved
@@ -103,13 +103,8 @@
     private final MessageMonitor<? super QueryMessage> messageMonitor;
     private final DuplicateQueryHandlerResolver duplicateQueryHandlerResolver;
     private final QueryInvocationErrorHandler errorHandler;
-<<<<<<< HEAD
-    private final List<MessageHandlerInterceptor<QueryMessage<?, ?>>> handlerInterceptors = new CopyOnWriteArrayList<>();
-    private final List<MessageDispatchInterceptor<? super QueryMessage<?, ?>>> dispatchInterceptors = new CopyOnWriteArrayList<>();
-=======
-    private final List<MessageHandlerInterceptor<? super QueryMessage>> handlerInterceptors = new CopyOnWriteArrayList<>();
+    private final List<MessageHandlerInterceptor<QueryMessage>> handlerInterceptors = new CopyOnWriteArrayList<>();
     private final List<MessageDispatchInterceptor<? super QueryMessage>> dispatchInterceptors = new CopyOnWriteArrayList<>();
->>>>>>> 9384d039
     private final QueryBusSpanFactory spanFactory;
     private final MessageTypeResolver messageTypeResolver;
 
@@ -523,8 +518,7 @@
             MessageHandler<? super QueryMessage, ? extends QueryResponseMessage> handler
     ) {
         return uow.executeWithResult((ctx) -> {
-<<<<<<< HEAD
-            ResponseType<R> responseType = uow.getMessage().responseType();
+            ResponseType<?> responseType = uow.getMessage().responseType();
             // TODO: reintegrate as part of #3079
             /*
             QueryHandler queryHandler = new QueryHandler() {
@@ -538,10 +532,6 @@
             Object queryResponse = new QueryMessageHandlerInterceptorChain(handlerInterceptors, queryHandler).proceed(uow.getMessage(), ctx);
              */
             Object queryResponse = handler.handleSync(uow.getMessage(), ctx);
-=======
-            ResponseType<?> responseType = uow.getMessage().responseType();
-            Object queryResponse = new DefaultInterceptorChain<>(uow, handlerInterceptors, handler).proceedSync(ctx);
->>>>>>> 9384d039
             if (queryResponse instanceof CompletableFuture) {
                 return ((CompletableFuture<?>) queryResponse).thenCompose(
                         result -> buildCompletableFuture(responseType, result));
@@ -675,8 +665,7 @@
                 responseType.convert(queryResponse)));
     }
 
-<<<<<<< HEAD
-    private <Q, R, T extends QueryMessage<Q, R>> T intercept(T query) {
+    private <Q, R, T extends QueryMessage> T intercept(T query) {
         /*
         // TODO: reintegrate as part of #3079
         return new DefaultMessageDispatchInterceptorChain<>(dispatchInterceptors)
@@ -688,15 +677,6 @@
                 .block();
          */
         return query;
-=======
-    @SuppressWarnings("unchecked")
-    private <T extends QueryMessage> T intercept(T query) {
-        T intercepted = query;
-        for (MessageDispatchInterceptor<? super QueryMessage> interceptor : dispatchInterceptors) {
-            intercepted = (T) interceptor.handle(intercepted);
-        }
-        return intercepted;
->>>>>>> 9384d039
     }
 
     /**
@@ -718,11 +698,7 @@
      */
     @Override
     public Registration registerHandlerInterceptor(
-<<<<<<< HEAD
-            @Nonnull MessageHandlerInterceptor<QueryMessage<?, ?>> interceptor) {
-=======
-            @Nonnull MessageHandlerInterceptor<? super QueryMessage> interceptor) {
->>>>>>> 9384d039
+            @Nonnull MessageHandlerInterceptor<QueryMessage> interceptor) {
         handlerInterceptors.add(interceptor);
         return () -> handlerInterceptors.remove(interceptor);
     }
