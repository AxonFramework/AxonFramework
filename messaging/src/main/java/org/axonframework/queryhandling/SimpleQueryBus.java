/*
 * Copyright (c) 2010-2025. Axon Framework
 *
 * Licensed under the Apache License, Version 2.0 (the "License");
 * you may not use this file except in compliance with the License.
 * You may obtain a copy of the License at
 *
 *    http://www.apache.org/licenses/LICENSE-2.0
 *
 * Unless required by applicable law or agreed to in writing, software
 * distributed under the License is distributed on an "AS IS" BASIS,
 * WITHOUT WARRANTIES OR CONDITIONS OF ANY KIND, either express or implied.
 * See the License for the specific language governing permissions and
 * limitations under the License.
 */
package org.axonframework.queryhandling;

import jakarta.annotation.Nonnull;
import jakarta.annotation.Nullable;
import org.axonframework.common.Assert;
import org.axonframework.common.infra.ComponentDescriptor;
import org.axonframework.messaging.MessageStream;
import org.axonframework.messaging.QualifiedName;
import org.axonframework.messaging.responsetypes.ResponseType;
import org.axonframework.messaging.unitofwork.ProcessingContext;
import org.axonframework.messaging.unitofwork.UnitOfWork;
import org.axonframework.messaging.unitofwork.UnitOfWorkFactory;
import org.reactivestreams.Publisher;
import org.slf4j.Logger;
import org.slf4j.LoggerFactory;
import reactor.core.publisher.Mono;

import java.util.List;
import java.util.Objects;
import java.util.concurrent.CompletableFuture;
import java.util.concurrent.ConcurrentHashMap;
import java.util.concurrent.ConcurrentMap;
<<<<<<< HEAD
import java.util.concurrent.CopyOnWriteArrayList;
=======
import java.util.concurrent.atomic.AtomicReference;
import java.util.function.Consumer;
import java.util.function.Function;

import static java.lang.String.format;
import static java.util.Objects.isNull;
>>>>>>> 969fdd70

/**
 * Implementation of the {@code QueryBus} that dispatches queries (through
 * {@link #query(QueryMessage, ProcessingContext) dispatches} or {@link #subscriptionQuery(SubscriptionQueryMessage)})
 * to the {@link QueryHandler QueryHandlers} subscribed to that specific query's {@link QualifiedName name} and
 * {@link ResponseType type} combination.
 * <p>
 * Furthermore, it is in charge of invoking the {@link #subscribe(QueryHandlerName, QueryHandler) subscribed}
 * {@link QueryHandler query handlers} when a query is being dispatched.
 * <p>
 * In case multiple handlers are registered for the same query and response type, the
 * {@link #query(QueryMessage, ProcessingContext)} method will invoke one of these handlers. Which one is unspecified.
 *
 * @author Marc Gathier
 * @author Allard Buijze
 * @author Steven van Beelen
 * @author Milan Savic
 * @since 3.1.0
 */
public class SimpleQueryBus implements QueryBus {

    private static final Logger logger = LoggerFactory.getLogger(SimpleQueryBus.class);

    private final UnitOfWorkFactory unitOfWorkFactory;
    private final QueryUpdateEmitter queryUpdateEmitter;
    private final ConcurrentMap<QueryHandlerName, QueryHandler> subscriptions = new ConcurrentHashMap<>();

    /**
     * Construct a {@code SimpleQueryBus} with the given {@code unitOfWorkFactory} and {@code queryUpdateEmitter}.
     *
     * @param unitOfWorkFactory  The factory constructing
     *                           {@link org.axonframework.messaging.unitofwork.UnitOfWork units of work} to dispatch and
     *                           handle queries in.
     * @param queryUpdateEmitter The query update emitter used to register update handlers for
     *                           {@link #subscriptionQuery(SubscriptionQueryMessage, int) subscription queries}.
     */
    public SimpleQueryBus(@Nonnull UnitOfWorkFactory unitOfWorkFactory,
                          @Nonnull QueryUpdateEmitter queryUpdateEmitter) {
        this.unitOfWorkFactory = Objects.requireNonNull(unitOfWorkFactory, "The UnitOfWorkFactory must be provided.");
        this.queryUpdateEmitter =
                Objects.requireNonNull(queryUpdateEmitter, "The QueryUpdateEmitter must be provided.");
    }

    @Override
    public QueryBus subscribe(@Nonnull QueryHandlerName handlerName, @Nonnull QueryHandler queryHandler) {
        logger.debug("Subscribing query handler for name [{}].", handlerName);
        QueryHandler existingHandler = subscriptions.putIfAbsent(handlerName, queryHandler);
        if (existingHandler != null && existingHandler != queryHandler) {
            throw new DuplicateQueryHandlerSubscriptionException(handlerName, existingHandler, queryHandler);
        }
        return this;
    }

    @Nonnull
    @Override
    public MessageStream<QueryResponseMessage> query(@Nonnull QueryMessage query, @Nullable ProcessingContext context) {
        if (logger.isDebugEnabled()) {
            logger.debug("Dispatching direct-query for query name [{}] and response [{}].",
                         query.type().name(), query.responseType());
        }
        try {
            MessageStream<QueryResponseMessage> responseStream = handle(query, handlerFor(query)).get();
            return containsResponseOrUserException(responseStream)
                    ? responseStream
                    : MessageStream.empty().cast();
        } catch (Exception e) {
            return MessageStream.failed(e);
        }
    }

    @Nonnull
    private CompletableFuture<MessageStream<QueryResponseMessage>> handle(@Nonnull QueryMessage query,
                                                                          @Nonnull QueryHandler handler) {
        if (logger.isDebugEnabled()) {
            logger.debug("Handling query [{} {name={},response={}}]",
                         query.identifier(), query.type(), query.responseType());
        }

        UnitOfWork unitOfWork = unitOfWorkFactory.create();
        return unitOfWork.executeWithResult(
                context -> {
                    MessageStream<QueryResponseMessage> result;
                    try {
                        result = handler.handle(query, context);
                    } catch (Exception e) {
                        result = MessageStream.failed(e);
                    }
                    return CompletableFuture.completedFuture(result);
                }
        );
    }

    /**
     * Validates whether the given {@code responseStream} is <b>not</b> completed or has an exception thrown by the
     * user's {@link QueryHandler}.
     * <p>
     * If it has not completed yet, we can assume responses will be returned, making it a valuable response. If it has
     * an exception that has been (consciously) thrown by the user, they should know about it, making it a valuable
     * response.
     *
     * @param responseStream The response stream to check whether it is not completed or had an exception.
     * @return {@code true} when the given {@code responseStream} is <b>not</b> completed or has an
     * {@link MessageStream#error() error} (consciously) thrown by the user, {@code false} otherwise.
     */
    private static boolean containsResponseOrUserException(MessageStream<QueryResponseMessage> responseStream) {
        return !responseStream.isCompleted()
                || responseStream.error()
                                 .map(e -> !(e instanceof NoHandlerForQueryException))
                                 .orElse(false);
    }

    @Override
    public <Q, I, U> SubscriptionQueryResult<QueryResponseMessage, SubscriptionQueryUpdateMessage> subscriptionQuery(
            @Nonnull SubscriptionQueryMessage<Q, I, U> query,
            int updateBufferSize
    ) {
        assertSubQueryResponseTypes(query);
        if (queryUpdateEmitter.queryUpdateHandlerRegistered(query)) {
            throw new IllegalArgumentException("There is already a subscription with the given message identifier");
        }
        Mono<QueryResponseMessage> initialResult = null;
        // TODO #3488 - Fix once implementing subscription queries
//        Mono<QueryResponseMessage> initialResult = Mono.fromFuture(() -> query(query))
//                                                       .doOnError(error -> logger.error(
//                                                               "An error happened while trying to report an initial result. Query: {}",
//                                                               query,
//                                                               error
//                                                       ));
        UpdateHandlerRegistration updateHandlerRegistration =
                queryUpdateEmitter.registerUpdateHandler(query, updateBufferSize);

        return getSubscriptionQueryResult(initialResult, updateHandlerRegistration);
    }

    private <Q, I, U> void assertSubQueryResponseTypes(SubscriptionQueryMessage<Q, I, U> query) {
        Assert.isFalse(Publisher.class.isAssignableFrom(query.responseType().getExpectedResponseType()),
                       () -> "Subscription Query query does not support Flux as a return type.");
        Assert.isFalse(Publisher.class.isAssignableFrom(query.updatesResponseType().getExpectedResponseType()),
                       () -> "Subscription Query query does not support Flux as an update type.");
    }

    private DefaultSubscriptionQueryResult<QueryResponseMessage, SubscriptionQueryUpdateMessage> getSubscriptionQueryResult(
            Publisher<QueryResponseMessage> initialResult,
            UpdateHandlerRegistration updateHandlerRegistration
    ) {
        return new DefaultSubscriptionQueryResult<>(Mono.from(initialResult),
                                                    updateHandlerRegistration.getUpdates(),
                                                    () -> {
                                                        updateHandlerRegistration.complete();
                                                        return true;
                                                    });
    }

    @Override
    public QueryUpdateEmitter queryUpdateEmitter() {
        return queryUpdateEmitter;
    }

<<<<<<< HEAD
    @Nonnull
    private List<QueryHandler> handlersFor(@Nonnull QueryMessage query) {
=======
    private ResultMessage invokeStreaming(
            StreamingQueryMessage query,
            MessageHandler<? super StreamingQueryMessage, ? extends QueryResponseMessage> handler) {
        LegacyDefaultUnitOfWork<StreamingQueryMessage> uow = LegacyDefaultUnitOfWork.startAndGet(query);
        return uow.executeWithResult((ctx) -> {
            Object queryResponse = handler.handleSync(uow.getMessage(), ctx);
            return Flux.from(query.responseType().convert(queryResponse))
                       .map(this::asResponseMessage);
        });
    }

    /**
     * Creates a QueryResponseMessage for the given {@code result}. If result already implements QueryResponseMessage,
     * it is returned directly. Otherwise, a new QueryResponseMessage is created with the result as payload.
     *
     * @param result The result of a Query, to be wrapped in a QueryResponseMessage
     * @return a QueryResponseMessage for the given {@code result}, or the result itself, if already a
     * QueryResponseMessage.
     * @deprecated In favor of using the constructor, as we intend to enforce thinking about the
     * {@link QualifiedName name}.
     */
    @Deprecated
    private QueryResponseMessage asResponseMessage(Object result) {
        if (result instanceof QueryResponseMessage qrm) {
            return qrm;
        }
        if (result instanceof ResultMessage resultMessage) {
            return new GenericQueryResponseMessage(
                    messageTypeResolver.resolveOrThrow(resultMessage.payload()),
                    resultMessage.payload(),
                    resultMessage.metadata()
            );
        }
        if (result instanceof Message message) {
            return new GenericQueryResponseMessage(messageTypeResolver.resolveOrThrow(message.payload()),
                                                   message.payload(),
                                                   message.metadata());
        }
        return new GenericQueryResponseMessage(messageTypeResolver.resolveOrThrow(result), result);
    }

    private List<MessageHandler<? super QueryMessage, ? extends QueryResponseMessage>> getHandlersForMessage(
            QueryMessage queryMessage
    ) {
        return List.of();
//        ResponseType<?> responseType = queryMessage.responseType();
//        return oldsubscriptions.computeIfAbsent(queryMessage.type().name(), k -> new CopyOnWriteArrayList<>())
//                               .stream()
//                               .collect(groupingBy(
//                                       querySubscription -> responseType.matchRank(querySubscription.getResponseType()),
//                                       mapping(Function.identity(), Collectors.toList())
//                               ))
//                               .entrySet()
//                               .stream()
//                               .filter(entry -> entry.getKey() != ResponseType.NO_MATCH)
//                               .sorted((entry1, entry2) -> entry2.getKey() - entry1.getKey())
//                               .map(Map.Entry::getValue)
//                               .flatMap(Collection::stream)
//                               .map(QuerySubscription::getQueryHandler)
//                               .map(queryHandler -> (MessageHandler<? super QueryMessage, ? extends QueryResponseMessage>) queryHandler)
//                               .collect(Collectors.toList());
    }

    private Publisher<MessageHandler<? super QueryMessage, ? extends QueryResponseMessage>> getStreamingHandlersForMessage(
            StreamingQueryMessage queryMessage) {
        return Flux.fromIterable(getHandlersForMessage(queryMessage));
    }

    @Nonnull
    private QueryHandler handlerFor(@Nonnull QueryMessage query) {
>>>>>>> 969fdd70
        ResponseType<?> responseType = query.responseType();
        QueryHandlerName handlerName = new QueryHandlerName(
                query.type().qualifiedName(),
                new QualifiedName(responseType.getExpectedResponseType())
        );
<<<<<<< HEAD
        List<QueryHandler> handlers = subscriptions.get(handlerName);
        if (handlers == null || handlers.isEmpty()) {
            throw NoHandlerForQueryException.forBus(query);
        }
        return handlers;
=======
        if (!subscriptions.containsKey(handlerName)) {
            throw NoHandlerForQueryException.forBus(query);
        }
        return subscriptions.get(handlerName);
>>>>>>> 969fdd70
    }

    @Override
    public void describeTo(@Nonnull ComponentDescriptor descriptor) {
        descriptor.describeProperty("unitOfWorkFactory", unitOfWorkFactory);
        descriptor.describeProperty("queryUpdateEmitter", queryUpdateEmitter);
        descriptor.describeProperty("subscriptions", subscriptions);
    }
}<|MERGE_RESOLUTION|>--- conflicted
+++ resolved
@@ -30,21 +30,10 @@
 import org.slf4j.LoggerFactory;
 import reactor.core.publisher.Mono;
 
-import java.util.List;
 import java.util.Objects;
 import java.util.concurrent.CompletableFuture;
 import java.util.concurrent.ConcurrentHashMap;
 import java.util.concurrent.ConcurrentMap;
-<<<<<<< HEAD
-import java.util.concurrent.CopyOnWriteArrayList;
-=======
-import java.util.concurrent.atomic.AtomicReference;
-import java.util.function.Consumer;
-import java.util.function.Function;
-
-import static java.lang.String.format;
-import static java.util.Objects.isNull;
->>>>>>> 969fdd70
 
 /**
  * Implementation of the {@code QueryBus} that dispatches queries (through
@@ -203,98 +192,17 @@
         return queryUpdateEmitter;
     }
 
-<<<<<<< HEAD
-    @Nonnull
-    private List<QueryHandler> handlersFor(@Nonnull QueryMessage query) {
-=======
-    private ResultMessage invokeStreaming(
-            StreamingQueryMessage query,
-            MessageHandler<? super StreamingQueryMessage, ? extends QueryResponseMessage> handler) {
-        LegacyDefaultUnitOfWork<StreamingQueryMessage> uow = LegacyDefaultUnitOfWork.startAndGet(query);
-        return uow.executeWithResult((ctx) -> {
-            Object queryResponse = handler.handleSync(uow.getMessage(), ctx);
-            return Flux.from(query.responseType().convert(queryResponse))
-                       .map(this::asResponseMessage);
-        });
-    }
-
-    /**
-     * Creates a QueryResponseMessage for the given {@code result}. If result already implements QueryResponseMessage,
-     * it is returned directly. Otherwise, a new QueryResponseMessage is created with the result as payload.
-     *
-     * @param result The result of a Query, to be wrapped in a QueryResponseMessage
-     * @return a QueryResponseMessage for the given {@code result}, or the result itself, if already a
-     * QueryResponseMessage.
-     * @deprecated In favor of using the constructor, as we intend to enforce thinking about the
-     * {@link QualifiedName name}.
-     */
-    @Deprecated
-    private QueryResponseMessage asResponseMessage(Object result) {
-        if (result instanceof QueryResponseMessage qrm) {
-            return qrm;
-        }
-        if (result instanceof ResultMessage resultMessage) {
-            return new GenericQueryResponseMessage(
-                    messageTypeResolver.resolveOrThrow(resultMessage.payload()),
-                    resultMessage.payload(),
-                    resultMessage.metadata()
-            );
-        }
-        if (result instanceof Message message) {
-            return new GenericQueryResponseMessage(messageTypeResolver.resolveOrThrow(message.payload()),
-                                                   message.payload(),
-                                                   message.metadata());
-        }
-        return new GenericQueryResponseMessage(messageTypeResolver.resolveOrThrow(result), result);
-    }
-
-    private List<MessageHandler<? super QueryMessage, ? extends QueryResponseMessage>> getHandlersForMessage(
-            QueryMessage queryMessage
-    ) {
-        return List.of();
-//        ResponseType<?> responseType = queryMessage.responseType();
-//        return oldsubscriptions.computeIfAbsent(queryMessage.type().name(), k -> new CopyOnWriteArrayList<>())
-//                               .stream()
-//                               .collect(groupingBy(
-//                                       querySubscription -> responseType.matchRank(querySubscription.getResponseType()),
-//                                       mapping(Function.identity(), Collectors.toList())
-//                               ))
-//                               .entrySet()
-//                               .stream()
-//                               .filter(entry -> entry.getKey() != ResponseType.NO_MATCH)
-//                               .sorted((entry1, entry2) -> entry2.getKey() - entry1.getKey())
-//                               .map(Map.Entry::getValue)
-//                               .flatMap(Collection::stream)
-//                               .map(QuerySubscription::getQueryHandler)
-//                               .map(queryHandler -> (MessageHandler<? super QueryMessage, ? extends QueryResponseMessage>) queryHandler)
-//                               .collect(Collectors.toList());
-    }
-
-    private Publisher<MessageHandler<? super QueryMessage, ? extends QueryResponseMessage>> getStreamingHandlersForMessage(
-            StreamingQueryMessage queryMessage) {
-        return Flux.fromIterable(getHandlersForMessage(queryMessage));
-    }
-
     @Nonnull
     private QueryHandler handlerFor(@Nonnull QueryMessage query) {
->>>>>>> 969fdd70
         ResponseType<?> responseType = query.responseType();
         QueryHandlerName handlerName = new QueryHandlerName(
                 query.type().qualifiedName(),
                 new QualifiedName(responseType.getExpectedResponseType())
         );
-<<<<<<< HEAD
-        List<QueryHandler> handlers = subscriptions.get(handlerName);
-        if (handlers == null || handlers.isEmpty()) {
-            throw NoHandlerForQueryException.forBus(query);
-        }
-        return handlers;
-=======
         if (!subscriptions.containsKey(handlerName)) {
             throw NoHandlerForQueryException.forBus(query);
         }
         return subscriptions.get(handlerName);
->>>>>>> 969fdd70
     }
 
     @Override
