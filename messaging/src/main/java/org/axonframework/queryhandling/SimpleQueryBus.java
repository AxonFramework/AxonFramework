--- conflicted
+++ resolved
@@ -452,38 +452,6 @@
         return response;
     }
 
-<<<<<<< HEAD
-=======
-    /**
-     * {@inheritDoc}
-     *
-     * @deprecated in favor use of {{@link #subscriptionQuery(SubscriptionQueryMessage, int)}
-     */
-    @Deprecated
-    @Override
-    public <Q, I, U> SubscriptionQueryResult<QueryResponseMessage<I>, SubscriptionQueryUpdateMessage<U>> subscriptionQuery(
-            @Nonnull SubscriptionQueryMessage<Q, I, U> query,
-            SubscriptionQueryBackpressure backpressure,
-            int updateBufferSize
-    ) {
-        assertSubQueryResponseTypes(query);
-        if (queryUpdateEmitter.queryUpdateHandlerRegistered(query)) {
-            throw new IllegalArgumentException("There is already a subscription with the given message identifier");
-        }
-
-        Mono<QueryResponseMessage<I>> initialResult = Mono.fromFuture(() -> query(query))
-                                                          .doOnError(error -> logger.error(
-                                                                  "An error happened while trying to report an initial result. Query: {}",
-                                                                  query,
-                                                                  error));
-
-        UpdateHandlerRegistration<U> updateHandlerRegistration =
-                queryUpdateEmitter.registerUpdateHandler(query, backpressure, updateBufferSize);
-
-        return getSubscriptionQueryResult(initialResult, updateHandlerRegistration);
-    }
-
->>>>>>> 75e64c0b
     @Override
     public <Q, I, U> SubscriptionQueryResult<QueryResponseMessage<I>, SubscriptionQueryUpdateMessage<U>> subscriptionQuery(
             @Nonnull SubscriptionQueryMessage<Q, I, U> query,
