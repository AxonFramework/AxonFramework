/*
 * Copyright (c) 2010-2024. Axon Framework
 *
 * Licensed under the Apache License, Version 2.0 (the "License");
 * you may not use this file except in compliance with the License.
 * You may obtain a copy of the License at
 *
 *    http://www.apache.org/licenses/LICENSE-2.0
 *
 * Unless required by applicable law or agreed to in writing, software
 * distributed under the License is distributed on an "AS IS" BASIS,
 * WITHOUT WARRANTIES OR CONDITIONS OF ANY KIND, either express or implied.
 * See the License for the specific language governing permissions and
 * limitations under the License.
 */
package org.axonframework.queryhandling;

import org.axonframework.common.Assert;
import org.axonframework.common.AxonConfigurationException;
import org.axonframework.common.Registration;
import org.axonframework.common.transaction.NoTransactionManager;
import org.axonframework.common.transaction.TransactionManager;
import org.axonframework.messaging.DefaultInterceptorChain;
import org.axonframework.messaging.Message;
import org.axonframework.messaging.MessageDispatchInterceptor;
import org.axonframework.messaging.MessageHandler;
import org.axonframework.messaging.MessageHandlerInterceptor;
import org.axonframework.messaging.QualifiedNameUtils;
import org.axonframework.messaging.ResultMessage;
import org.axonframework.messaging.interceptors.TransactionManagingInterceptor;
import org.axonframework.messaging.responsetypes.ResponseType;
import org.axonframework.messaging.unitofwork.DefaultUnitOfWork;
import org.axonframework.messaging.unitofwork.UnitOfWork;
import org.axonframework.monitoring.MessageMonitor;
import org.axonframework.monitoring.NoOpMessageMonitor;
import org.axonframework.queryhandling.registration.DuplicateQueryHandlerResolution;
import org.axonframework.queryhandling.registration.DuplicateQueryHandlerResolver;
import org.axonframework.tracing.NoOpSpanFactory;
import org.axonframework.tracing.Span;
import org.axonframework.tracing.SpanScope;
import org.reactivestreams.Publisher;
import org.slf4j.Logger;
import org.slf4j.LoggerFactory;
import reactor.core.publisher.Flux;
import reactor.core.publisher.Mono;
import reactor.core.publisher.Signal;
import reactor.util.context.Context;

import java.lang.reflect.Type;
import java.util.Collection;
import java.util.Collections;
import java.util.Iterator;
import java.util.List;
import java.util.Map;
import java.util.Objects;
import java.util.concurrent.CompletableFuture;
import java.util.concurrent.ConcurrentHashMap;
import java.util.concurrent.ConcurrentMap;
import java.util.concurrent.CopyOnWriteArrayList;
import java.util.concurrent.ExecutionException;
import java.util.concurrent.Future;
import java.util.concurrent.TimeUnit;
import java.util.concurrent.atomic.AtomicReference;
import java.util.function.Consumer;
import java.util.function.Function;
import java.util.function.UnaryOperator;
import java.util.stream.Collectors;
import java.util.stream.Stream;
import javax.annotation.Nonnull;

import static java.lang.String.format;
import static java.util.Objects.isNull;
import static java.util.stream.Collectors.groupingBy;
import static java.util.stream.Collectors.mapping;
import static org.axonframework.common.BuilderUtils.assertNonNull;
import static org.axonframework.common.ObjectUtils.getRemainingOfDeadline;
import static org.axonframework.queryhandling.GenericQueryResponseMessage.asNullableResponseMessage;

/**
 * Implementation of the QueryBus that dispatches queries to the handlers within the JVM. Any timeouts are ignored by
 * this implementation, as handlers are considered to answer immediately.
 * <p>
 * In case multiple handlers are registered for the same query and response type, the {@link #query(QueryMessage)}
 * method will invoke one of these handlers. Which one is unspecified.
 *
 * @author Marc Gathier
 * @author Allard Buijze
 * @author Steven van Beelen
 * @author Milan Savic
 * @since 3.1
 */
public class SimpleQueryBus implements QueryBus {

    private static final Logger logger = LoggerFactory.getLogger(SimpleQueryBus.class);

    private final ConcurrentMap<String, List<QuerySubscription<?>>> subscriptions = new ConcurrentHashMap<>();
    private final MessageMonitor<? super QueryMessage<?, ?>> messageMonitor;
    private final DuplicateQueryHandlerResolver duplicateQueryHandlerResolver;
    private final QueryInvocationErrorHandler errorHandler;
    private final List<MessageHandlerInterceptor<? super QueryMessage<?, ?>>> handlerInterceptors = new CopyOnWriteArrayList<>();
    private final List<MessageDispatchInterceptor<? super QueryMessage<?, ?>>> dispatchInterceptors = new CopyOnWriteArrayList<>();
    private final QueryBusSpanFactory spanFactory;

    private final QueryUpdateEmitter queryUpdateEmitter;

    /**
     * Instantiate a {@link SimpleQueryBus} based on the fields contained in the {@link Builder}.
     *
     * @param builder the {@link Builder} used to instantiate a {@link SimpleQueryBus} instance
     */
    protected SimpleQueryBus(Builder builder) {
        builder.validate();
        this.messageMonitor = builder.messageMonitor;
        this.errorHandler = builder.errorHandler;
        if (builder.transactionManager != NoTransactionManager.INSTANCE) {
            registerHandlerInterceptor(new TransactionManagingInterceptor<>(builder.transactionManager));
        }
        this.queryUpdateEmitter = builder.queryUpdateEmitter;
        this.duplicateQueryHandlerResolver = builder.duplicateQueryHandlerResolver;
        this.spanFactory = builder.spanFactory;
    }

    /**
     * Instantiate a Builder to be able to create a {@link SimpleQueryBus}.
     * <p>
     * The {@link MessageMonitor} is defaulted to {@link NoOpMessageMonitor}, {@link TransactionManager} to
     * {@link NoTransactionManager}, {@link QueryInvocationErrorHandler} to {@link LoggingQueryInvocationErrorHandler},
     * the {@link QueryBusSpanFactory} defaults to a {@link DefaultQueryBusSpanFactory} backed by a
     * {@link NoOpSpanFactory} and {@link QueryUpdateEmitter} to {@link SimpleQueryUpdateEmitter}.
     *
     * @return a Builder to be able to create a {@link SimpleQueryBus}
     */
    public static Builder builder() {
        return new Builder();
    }

    @Override
    public <R> Registration subscribe(@Nonnull String queryName,
                                      @Nonnull Type responseType,
                                      @Nonnull MessageHandler<? super QueryMessage<?, R>, ? extends QueryResponseMessage<?>> handler) {
        QuerySubscription<R> querySubscription = new QuerySubscription<>(responseType, handler);
        List<QuerySubscription<?>> handlers =
                subscriptions.computeIfAbsent(queryName, k -> new CopyOnWriteArrayList<>());
        if (handlers.contains(querySubscription)) {
            return () -> unsubscribe(queryName, querySubscription);
        }
        List<QuerySubscription<?>> existingHandlers = handlers.stream()
                                                              .filter(q -> q.getResponseType().equals(responseType))
                                                              .collect(Collectors.toList());
        if (existingHandlers.isEmpty()) {
            handlers.add(querySubscription);
        } else {
            List<QuerySubscription<?>> resolvedHandlers =
                    duplicateQueryHandlerResolver.resolve(queryName, responseType, existingHandlers, querySubscription);
            subscriptions.put(queryName, resolvedHandlers);
        }

        return () -> unsubscribe(queryName, querySubscription);
    }

    private <R> boolean unsubscribe(String queryName, QuerySubscription<R> querySubscription) {
        subscriptions.computeIfPresent(queryName, (key, handlers) -> {
            handlers.remove(querySubscription);
            if (handlers.isEmpty()) {
                return null;
            }
            return handlers;
        });
        return true;
    }

    @Override
    public <Q, R> CompletableFuture<QueryResponseMessage<R>> query(@Nonnull QueryMessage<Q, R> query) {
        Span span = spanFactory.createQuerySpan(query, false);
        return span.runSupplier(() -> doQuery(query).whenComplete((r, t) -> {
            if (t != null) {
                span.recordException(t);
            }
        }));
    }

    @Nonnull
    private <Q, R> CompletableFuture<QueryResponseMessage<R>> doQuery(
            @Nonnull QueryMessage<Q, R> query) {
        Assert.isFalse(Publisher.class.isAssignableFrom(query.getResponseType().getExpectedResponseType()),
                       () -> "Direct query does not support Flux as a return type.");
        MessageMonitor.MonitorCallback monitorCallback = messageMonitor.onMessageIngested(query);
        QueryMessage<Q, R> interceptedQuery = intercept(query);
        List<MessageHandler<? super QueryMessage<?, ?>, ? extends QueryResponseMessage<?>>> handlers =
                getHandlersForMessage(interceptedQuery);
        CompletableFuture<QueryResponseMessage<R>> result = new CompletableFuture<>();
        try {
            ResponseType<R> responseType = interceptedQuery.getResponseType();
            if (handlers.isEmpty()) {
                throw noHandlerException(interceptedQuery);
            }
            Iterator<MessageHandler<? super QueryMessage<?, ?>, ? extends QueryResponseMessage<?>>> handlerIterator = handlers.iterator();
            boolean invocationSuccess = false;
            while (!invocationSuccess && handlerIterator.hasNext()) {
                DefaultUnitOfWork<QueryMessage<Q, R>> uow = DefaultUnitOfWork.startAndGet(interceptedQuery);
                ResultMessage<CompletableFuture<QueryResponseMessage<R>>> resultMessage =
                        interceptAndInvoke(uow, handlerIterator.next());
                if (resultMessage.isExceptional()) {
                    if (!(resultMessage.exceptionResult() instanceof NoHandlerForQueryException)) {
                        GenericQueryResponseMessage<R> queryResponseMessage =
                                responseType.convertExceptional(resultMessage.exceptionResult())
                                            .map(exceptionalResult -> new GenericQueryResponseMessage<>(
                                                    QualifiedNameUtils.fromClassName(exceptionalResult.getClass()),
                                                    exceptionalResult
                                            ))
                                            .orElse(new GenericQueryResponseMessage<>(
                                                    QualifiedNameUtils.fromClassName(resultMessage.exceptionResult()
                                                                                                  .getClass()),
                                                    resultMessage.exceptionResult(),
                                                    responseType.responseMessagePayloadType()
                                            ));


                        result.complete(queryResponseMessage);
                        monitorCallback.reportFailure(resultMessage.exceptionResult());
                        return result;
                    }
                } else {
                    result = resultMessage.getPayload();
                    invocationSuccess = true;
                }
            }
            if (!invocationSuccess) {
                throw noSuitableHandlerException(interceptedQuery);
            }
            monitorCallback.reportSuccess();
        } catch (Exception e) {
            result.completeExceptionally(e);
            monitorCallback.reportFailure(e);
        }
        return result;
    }

    @Override
    public <Q, R> Publisher<QueryResponseMessage<R>> streamingQuery(StreamingQueryMessage<Q, R> query) {
        Span span = spanFactory.createStreamingQuerySpan(query, false).start();
        try (SpanScope unused = span.makeCurrent()) {
            AtomicReference<Throwable> lastError = new AtomicReference<>();
            return Mono.just(intercept(query))
                       .flatMapMany(interceptedQuery -> Mono
                               .just(interceptedQuery)
                               .flatMapMany(this::getStreamingHandlersForMessage)
                               .switchIfEmpty(Flux.error(noHandlerException(interceptedQuery)))
                               .map(handler -> interceptAndInvokeStreaming(interceptedQuery, handler, span))
                               .flatMap(new CatchLastError<>(lastError))
                               .doOnEach(new ErrorIfComplete(lastError, interceptedQuery))
                               .next()
                               .doOnEach(new SuccessReporter())
                               .flatMapMany(Message::getPayload)
                       ).contextWrite(new MonitorCallbackContextWriter(messageMonitor, query))
                       .doOnTerminate(span::end);
        }
    }

    /**
     * <p>
     * The reason for this static class to exist at all is the ability of instantiating {@link SimpleQueryBus} even
     * without Project Reactor on the classpath.
     * </p>
     * <p>
     * If we had Project Reactor on the classpath, this class would be replaced with a lambda (which would compile into
     * inner class). But, inner classes have a reference to an outer class making a single unit together with it. If an
     * inner or outer class had a method with a parameter that belongs to a library which is not on the classpath,
     * instantiation would fail.
     * </p>
     */
    private static class CatchLastError<R> implements Function<ResultMessage<R>, Mono<ResultMessage<R>>> {

        private final AtomicReference<Throwable> lastError;

        private CatchLastError(AtomicReference<Throwable> lastError) {
            this.lastError = lastError;
        }

        @Override
        public Mono<ResultMessage<R>> apply(ResultMessage<R> resultMessage) {
            if (resultMessage.isExceptional()) {
                lastError.set(resultMessage.exceptionResult());
                return Mono.empty();
            }
            return Mono.just(resultMessage);
        }
    }

    /**
     * <p>
     * The reason for this static class to exist at all is the ability of instantiating {@link SimpleQueryBus} even
     * without Project Reactor on the classpath.
     * </p>
     * <p>
     * If we had Project Reactor on the classpath, this class would be replaced with a lambda (which would compile into
     * inner class). But, inner classes have a reference to an outer class making a single unit together with it. If an
     * inner or outer class had a method with a parameter that belongs to a library which is not on the classpath,
     * instantiation would fail.
     * </p>
     */
    private static class ErrorIfComplete implements Consumer<Signal<?>> {

        private final AtomicReference<Throwable> lastError;
        private final StreamingQueryMessage<?, ?> interceptedQuery;

        private ErrorIfComplete(AtomicReference<Throwable> lastError, StreamingQueryMessage<?, ?> interceptedQuery) {
            this.lastError = lastError;
            this.interceptedQuery = interceptedQuery;
        }

        @Override
        public void accept(Signal signal) {
            if (signal.isOnComplete()) {
                Throwable throwable = lastError.get();
                if (isNull(throwable)) {
                    throw noSuitableHandlerException(interceptedQuery);
                } else {
                    throw new QueryExecutionException("Error starting stream", throwable);
                }
            }
        }
    }


    /**
     * Reports result of streaming query execution to the
     * {@link org.axonframework.monitoring.MessageMonitor.MonitorCallback} (assuming that a monitor callback is attached
     * to the context).
     * <p>
     * The reason for this static class to exist at all is the ability of instantiating {@link SimpleQueryBus} even
     * without Project Reactor on the classpath.
     * </p>
     * <p>
     * If we had Project Reactor on the classpath, this class would be replaced with a lambda (which would compile into
     * inner class). But, inner classes have a reference to an outer class making a single unit together with it. If an
     * inner or outer class had a method with a parameter that belongs to a library which is not on the classpath,
     * instantiation would fail.
     * </p>
     *
     * @author Milan Savic
     */
    private static class SuccessReporter implements Consumer<Signal<?>> {

        @Override
        public void accept(Signal signal) {
            MessageMonitor.MonitorCallback m = signal.getContextView()
                                                     .get(MessageMonitor.MonitorCallback.class);
            if (signal.isOnNext()) {
                m.reportSuccess();
            } else if (signal.isOnError()) {
                m.reportFailure(signal.getThrowable());
            }
        }
    }

    /**
     * Attaches {@link org.axonframework.monitoring.MessageMonitor.MonitorCallback} to the Project Reactor's
     * {@link Context}.
     * <p>
     * The reason for this static class to exist at all is the ability of instantiating {@link SimpleQueryBus} even
     * without Project Reactor on the classpath.
     * </p>
     * <p>
     * If we had Project Reactor on the classpath, this class would be replaced with a lambda (which would compile into
     * inner class). But, inner classes have a reference to an outer class making a single unit together with it. If an
     * inner or outer class had a method with a parameter that belongs to a library which is not on the classpath,
     * instantiation would fail.
     * </p>
     *
     * @author Milan Savic
     */
    private static class MonitorCallbackContextWriter implements UnaryOperator<Context> {

        private final MessageMonitor<? super QueryMessage<?, ?>> messageMonitor;
        private final StreamingQueryMessage<?, ?> query;

        private MonitorCallbackContextWriter(MessageMonitor<? super QueryMessage<?, ?>> messageMonitor,
                                             StreamingQueryMessage<?, ?> query) {
            this.messageMonitor = messageMonitor;
            this.query = query;
        }

        @Override
        public Context apply(Context ctx) {
            return ctx.put(MessageMonitor.MonitorCallback.class,
                           messageMonitor.onMessageIngested(query));
        }
    }

    private NoHandlerForQueryException noHandlerException(QueryMessage<?, ?> intercepted) {
        return new NoHandlerForQueryException(format("No handler found for [%s] with response type [%s]",
                                                     intercepted.getQueryName(),
                                                     intercepted.getResponseType()));
    }

    private static NoHandlerForQueryException noSuitableHandlerException(QueryMessage<?, ?> intercepted) {
        return new NoHandlerForQueryException(format("No suitable handler was found for [%s] with response type [%s]",
                                                     intercepted.getQueryName(),
                                                     intercepted.getResponseType()));
    }

    @Override
    public <Q, R> Stream<QueryResponseMessage<R>> scatterGather(@Nonnull QueryMessage<Q, R> query, long timeout,
                                                                @Nonnull TimeUnit unit) {
        Assert.isFalse(Publisher.class.isAssignableFrom(query.getResponseType().getExpectedResponseType()),
                       () -> "Scatter-Gather query does not support Flux as a return type.");
        MessageMonitor.MonitorCallback monitorCallback = messageMonitor.onMessageIngested(query);
        QueryMessage<Q, R> interceptedQuery = intercept(query);
        List<MessageHandler<? super QueryMessage<?, ?>, ? extends QueryResponseMessage<?>>> handlers =
                getHandlersForMessage(interceptedQuery);
        if (handlers.isEmpty()) {
            monitorCallback.reportIgnored();
            return Stream.empty();
        }

        return spanFactory.createScatterGatherSpan(query, false).runSupplier(() -> {
            long deadline = System.currentTimeMillis() + unit.toMillis(timeout);
            List<Span> spans = handlers.stream().map(handler -> {
                int handlerIndex = handlers.indexOf(handler);
                return spanFactory.createScatterGatherHandlerSpan(query, handlerIndex);
            }).collect(Collectors.toList());
            return handlers
                    .stream()
                    .map(handler -> {
                        Span span = spans.get(handlers.indexOf(handler));
                        return span.runSupplier(
                                () -> scatterGatherHandler(span, monitorCallback, interceptedQuery, deadline, handler));
                    })
                    .filter(Objects::nonNull);
        });
    }

    private <Q, R> QueryResponseMessage<R> scatterGatherHandler(
            Span span,
            MessageMonitor.MonitorCallback monitorCallback,
            QueryMessage<Q, R> interceptedQuery,
            long deadline,
            MessageHandler<? super QueryMessage<?, ?>, ? extends QueryResponseMessage<?>> handler
    ) {
        long leftTimeout = getRemainingOfDeadline(deadline);
        ResultMessage<CompletableFuture<QueryResponseMessage<R>>> resultMessage =
                interceptAndInvoke(DefaultUnitOfWork.startAndGet(interceptedQuery),
                                   handler);
        QueryResponseMessage<R> response = null;
        if (resultMessage.isExceptional()) {
            monitorCallback.reportFailure(resultMessage.exceptionResult());
            span.recordException(resultMessage.exceptionResult());
            errorHandler.onError(resultMessage.exceptionResult(), interceptedQuery, handler);
        } else {
            try {
                response = resultMessage.getPayload().get(leftTimeout,
                                                          TimeUnit.MILLISECONDS);
                monitorCallback.reportSuccess();
            } catch (Exception e) {
                span.recordException(e);
                monitorCallback.reportFailure(e);
                errorHandler.onError(e, interceptedQuery, handler);
            }
        }
        return response;
    }

    @Override
    public <Q, I, U> SubscriptionQueryResult<QueryResponseMessage<I>, SubscriptionQueryUpdateMessage<U>> subscriptionQuery(
            @Nonnull SubscriptionQueryMessage<Q, I, U> query,
            int updateBufferSize
    ) {
        assertSubQueryResponseTypes(query);
        if (queryUpdateEmitter.queryUpdateHandlerRegistered(query)) {
            throw new IllegalArgumentException("There is already a subscription with the given message identifier");
        }

        Mono<QueryResponseMessage<I>> initialResult = Mono.fromFuture(() -> query(query))
                                                          .doOnError(error -> logger.error(
                                                                  "An error happened while trying to report an initial result. Query: {}",
<<<<<<< HEAD
                                                                  query, error
                                                          ));
=======
                                                                  query,
                                                                  error));
>>>>>>> cf0857a7
        UpdateHandlerRegistration<U> updateHandlerRegistration =
                queryUpdateEmitter.registerUpdateHandler(query, updateBufferSize);

        return getSubscriptionQueryResult(initialResult, updateHandlerRegistration);
    }

    private <Q, I, U> void assertSubQueryResponseTypes(SubscriptionQueryMessage<Q, I, U> query) {
        Assert.isFalse(Publisher.class.isAssignableFrom(query.getResponseType().getExpectedResponseType()),
                       () -> "Subscription Query query does not support Flux as a return type.");
        Assert.isFalse(Publisher.class.isAssignableFrom(query.getUpdateResponseType().getExpectedResponseType()),
                       () -> "Subscription Query query does not support Flux as an update type.");
    }

    private <I, U> DefaultSubscriptionQueryResult<QueryResponseMessage<I>, SubscriptionQueryUpdateMessage<U>> getSubscriptionQueryResult(
            Publisher<QueryResponseMessage<I>> initialResult,
            UpdateHandlerRegistration<U> updateHandlerRegistration
    ) {
        return new DefaultSubscriptionQueryResult<>(Mono.from(initialResult),
                                                    updateHandlerRegistration.getUpdates(),
                                                    () -> {
                                                        updateHandlerRegistration.complete();
                                                        return true;
                                                    });
    }

    @Override
    public QueryUpdateEmitter queryUpdateEmitter() {
        return queryUpdateEmitter;
    }

    private <Q, R> ResultMessage<CompletableFuture<QueryResponseMessage<R>>> interceptAndInvoke(
            UnitOfWork<QueryMessage<Q, R>> uow,
            MessageHandler<? super QueryMessage<?, R>, ? extends QueryResponseMessage<?>> handler
    ) {
        return uow.executeWithResult(() -> {
            ResponseType<R> responseType = uow.getMessage().getResponseType();
            Object queryResponse = new DefaultInterceptorChain<>(uow, handlerInterceptors, handler).proceedSync();
            if (queryResponse instanceof CompletableFuture) {
                return ((CompletableFuture<?>) queryResponse).thenCompose(
                        result -> buildCompletableFuture(responseType, result));
            } else if (queryResponse instanceof Future) {
                return CompletableFuture.supplyAsync(() -> {
                    try {
                        return asNullableResponseMessage(
                                responseType.responseMessagePayloadType(),
                                responseType.convert(((Future<?>) queryResponse).get()));
                    } catch (InterruptedException | ExecutionException e) {
                        throw new QueryExecutionException("Error happened while trying to execute query handler", e);
                    }
                });
            }
            return buildCompletableFuture(responseType, queryResponse);
        });
    }

    private <Q, R> ResultMessage<Publisher<QueryResponseMessage<R>>> interceptAndInvokeStreaming(
            StreamingQueryMessage<Q, R> query,
            MessageHandler<? super StreamingQueryMessage<?, R>, ? extends QueryResponseMessage<?>> handler, Span span) {
        try (SpanScope unused = span.makeCurrent()) {
            DefaultUnitOfWork<StreamingQueryMessage<Q, R>> uow = DefaultUnitOfWork.startAndGet(query);
            return uow.executeWithResult(() -> {
                Object queryResponse = new DefaultInterceptorChain<>(uow, handlerInterceptors, handler).proceedSync();
                return Flux.from(query.getResponseType()
                                      .convert(queryResponse))
                           .map(GenericQueryResponseMessage::asResponseMessage);
            });
        }
    }

    private <R> CompletableFuture<QueryResponseMessage<R>> buildCompletableFuture(ResponseType<R> responseType,
                                                                                  Object queryResponse) {
        return CompletableFuture.completedFuture(asNullableResponseMessage(
                responseType.responseMessagePayloadType(),
                responseType.convert(queryResponse)));
    }

    @SuppressWarnings("unchecked")
    private <Q, R, T extends QueryMessage<Q, R>> T intercept(T query) {
        T intercepted = query;
        for (MessageDispatchInterceptor<? super QueryMessage<?, ?>> interceptor : dispatchInterceptors) {
            intercepted = (T) interceptor.handle(intercepted);
        }
        return intercepted;
    }

    /**
     * Returns the subscriptions for this query bus. While the returned map is unmodifiable, it may or may not reflect
     * changes made to the subscriptions after the call was made.
     *
     * @return the subscriptions for this query bus
     */
    protected Map<String, Collection<QuerySubscription<?>>> getSubscriptions() {
        return Collections.unmodifiableMap(subscriptions);
    }

    /**
     * Registers an interceptor that is used to intercept Queries before they are passed to their respective handlers.
     * The interceptor is invoked separately for each handler instance (in a separate unit of work).
     *
     * @param interceptor the interceptor to invoke before passing a Query to the handler
     * @return handle to deregister the interceptor
     */
    @Override
    public Registration registerHandlerInterceptor(
            @Nonnull MessageHandlerInterceptor<? super QueryMessage<?, ?>> interceptor) {
        handlerInterceptors.add(interceptor);
        return () -> handlerInterceptors.remove(interceptor);
    }

    /**
     * Registers an interceptor that intercepts Queries as they are sent. Each interceptor is called once, regardless of
     * the type of query (point-to-point or scatter-gather) executed.
     *
     * @param interceptor the interceptor to invoke when sending a Query
     * @return handle to deregister the interceptor
     */
    @Override
    public @Nonnull
    Registration registerDispatchInterceptor(
            @Nonnull MessageDispatchInterceptor<? super QueryMessage<?, ?>> interceptor) {
        dispatchInterceptors.add(interceptor);
        return () -> dispatchInterceptors.remove(interceptor);
    }

    @SuppressWarnings("unchecked") // Suppresses 'queryHandler' cast to `MessageHandler<? super QueryMessage<?, ?>>`
    private <Q, R> List<MessageHandler<? super QueryMessage<?, ?>, ? extends QueryResponseMessage<?>>> getHandlersForMessage(
            QueryMessage<Q, R> queryMessage) {
        ResponseType<R> responseType = queryMessage.getResponseType();
        return subscriptions.computeIfAbsent(queryMessage.getQueryName(), k -> new CopyOnWriteArrayList<>())
                            .stream()
                            .collect(groupingBy(
                                    querySubscription -> responseType.matchRank(querySubscription.getResponseType()),
                                    mapping(Function.identity(), Collectors.toList())
                            ))
                            .entrySet()
                            .stream()
                            .filter(entry -> entry.getKey() != ResponseType.NO_MATCH)
                            .sorted((entry1, entry2) -> entry2.getKey() - entry1.getKey())
                            .map(Map.Entry::getValue)
                            .flatMap(Collection::stream)
                            .map(QuerySubscription::getQueryHandler)
                            .map(queryHandler -> (MessageHandler<? super QueryMessage<?, ?>, ? extends QueryResponseMessage<?>>) queryHandler)
                            .collect(Collectors.toList());
    }

    private <Q, R> Publisher<MessageHandler<? super QueryMessage<?, ?>, ? extends QueryResponseMessage<?>>> getStreamingHandlersForMessage(
            StreamingQueryMessage<Q, R> queryMessage) {
        return Flux.fromIterable(getHandlersForMessage(queryMessage));
    }

    /**
     * Builder class to instantiate a {@link SimpleQueryBus}.
     * <p>
     * The {@link MessageMonitor} is defaulted to {@link NoOpMessageMonitor}, {@link TransactionManager} to
     * {@link NoTransactionManager}, {@link QueryInvocationErrorHandler} to {@link LoggingQueryInvocationErrorHandler},
     * the {@link QueryUpdateEmitter} to {@link SimpleQueryUpdateEmitter} and the {@link QueryBusSpanFactory} defaults
     * to a {@link DefaultQueryBusSpanFactory} backed by a {@link NoOpSpanFactory}.
     */
    public static class Builder {

        private MessageMonitor<? super QueryMessage<?, ?>> messageMonitor = NoOpMessageMonitor.INSTANCE;
        private TransactionManager transactionManager = NoTransactionManager.instance();
        private QueryInvocationErrorHandler errorHandler = LoggingQueryInvocationErrorHandler.builder()
                                                                                             .logger(logger)
                                                                                             .build();
        private DuplicateQueryHandlerResolver duplicateQueryHandlerResolver = DuplicateQueryHandlerResolution.logAndAccept();
        private QueryUpdateEmitter queryUpdateEmitter = SimpleQueryUpdateEmitter.builder()
                                                                                .spanFactory(
                                                                                        DefaultQueryUpdateEmitterSpanFactory.builder()
                                                                                                                            .spanFactory(
                                                                                                                                    NoOpSpanFactory.INSTANCE)
                                                                                                                            .build())
                                                                                .build();
        private QueryBusSpanFactory spanFactory = DefaultQueryBusSpanFactory.builder()
                                                                            .spanFactory(NoOpSpanFactory.INSTANCE)
                                                                            .build();

        /**
         * Sets the {@link MessageMonitor} used to monitor query messages. Defaults to a {@link NoOpMessageMonitor}.
         *
         * @param messageMonitor a {@link MessageMonitor} used to monitor query messages
         * @return the current Builder instance, for fluent interfacing
         */
        public Builder messageMonitor(@Nonnull MessageMonitor<? super QueryMessage<?, ?>> messageMonitor) {
            assertNonNull(messageMonitor, "MessageMonitor may not be null");
            this.messageMonitor = messageMonitor;
            return this;
        }

        /**
         * Sets the duplicate query handler resolver. This determines which registrations are added to the query bus
         * when multiple handlers are detected for the same query.
         * <p>
         * {@link DuplicateQueryHandlerResolution} contains good examples on this and will most of the time suffice. The
         * bus defaults to {@link DuplicateQueryHandlerResolution#logAndAccept()}.
         *
         * @param duplicateQueryHandlerResolver The {@link} DuplicateQueryHandlerResolver to use when multiple
         *                                      registrations are detected
         * @return the current Builder instance, for fluent interfacing
         */
        public Builder duplicateQueryHandlerResolver(DuplicateQueryHandlerResolver duplicateQueryHandlerResolver) {
            assertNonNull(duplicateQueryHandlerResolver, "DuplicateQueryHandlerResolver may not be null");
            this.duplicateQueryHandlerResolver = duplicateQueryHandlerResolver;
            return this;
        }

        /**
         * Sets the {@link TransactionManager} used to manage the query handling transactions. Defaults to a
         * {@link NoTransactionManager}.
         *
         * @param transactionManager a {@link TransactionManager} used to manage the query handling transactions
         * @return the current Builder instance, for fluent interfacing
         */
        public Builder transactionManager(@Nonnull TransactionManager transactionManager) {
            assertNonNull(transactionManager, "TransactionManager may not be null");
            this.transactionManager = transactionManager;
            return this;
        }

        /**
         * Sets the {@link QueryInvocationErrorHandler} to handle exceptions during query handler invocation. Defaults
         * to a {@link LoggingQueryInvocationErrorHandler} using this instance it's {@link Logger}.
         *
         * @param errorHandler a {@link QueryInvocationErrorHandler} to handle exceptions during query handler
         *                     invocation
         * @return the current Builder instance, for fluent interfacing
         */
        public Builder errorHandler(@Nonnull QueryInvocationErrorHandler errorHandler) {
            assertNonNull(errorHandler, "QueryInvocationErrorHandler may not be null");
            this.errorHandler = errorHandler;
            return this;
        }

        /**
         * Sets the {@link QueryUpdateEmitter} used to emits updates for the
         * {@link QueryBus#subscriptionQuery(SubscriptionQueryMessage)}. Defaults to a
         * {@link SimpleQueryUpdateEmitter}.
         *
         * @param queryUpdateEmitter the {@link QueryUpdateEmitter} used to emits updates for the
         *                           {@link QueryBus#subscriptionQuery(SubscriptionQueryMessage)}
         * @return the current Builder instance, for fluent interfacing
         */
        public Builder queryUpdateEmitter(@Nonnull QueryUpdateEmitter queryUpdateEmitter) {
            assertNonNull(queryUpdateEmitter, "QueryUpdateEmitter may not be null");
            this.queryUpdateEmitter = queryUpdateEmitter;
            return this;
        }

        /**
         * Sets the {@link QueryBusSpanFactory} implementation to use for providing tracing capabilities. Defaults to a
         * {@link DefaultQueryBusSpanFactory} backed by a {@link NoOpSpanFactory} by default, which provides no tracing
         * capabilities.
         *
         * @param spanFactory The {@link QueryBusSpanFactory} implementation.
         * @return The current Builder instance, for fluent interfacing.
         */
        public Builder spanFactory(@Nonnull QueryBusSpanFactory spanFactory) {
            assertNonNull(spanFactory, "SpanFactory may not be null");
            this.spanFactory = spanFactory;
            return this;
        }

        /**
         * Initializes a {@link SimpleQueryBus} as specified through this Builder.
         *
         * @return a {@link SimpleQueryBus} as specified through this Builder
         */
        public SimpleQueryBus build() {
            return new SimpleQueryBus(this);
        }

        /**
         * Validate whether the fields contained in this Builder are set accordingly.
         *
         * @throws AxonConfigurationException if one field is asserted to be incorrect according to the Builder's
         *                                    specifications
         */
        protected void validate() throws AxonConfigurationException {
            // Method kept for overriding
        }
    }
}<|MERGE_RESOLUTION|>--- conflicted
+++ resolved
@@ -474,13 +474,8 @@
         Mono<QueryResponseMessage<I>> initialResult = Mono.fromFuture(() -> query(query))
                                                           .doOnError(error -> logger.error(
                                                                   "An error happened while trying to report an initial result. Query: {}",
-<<<<<<< HEAD
                                                                   query, error
                                                           ));
-=======
-                                                                  query,
-                                                                  error));
->>>>>>> cf0857a7
         UpdateHandlerRegistration<U> updateHandlerRegistration =
                 queryUpdateEmitter.registerUpdateHandler(query, updateBufferSize);
 
