/*
 * Copyright (c) 2010-2025. Axon Framework
 *
 * Licensed under the Apache License, Version 2.0 (the "License");
 * you may not use this file except in compliance with the License.
 * You may obtain a copy of the License at
 *
 *    http://www.apache.org/licenses/LICENSE-2.0
 *
 * Unless required by applicable law or agreed to in writing, software
 * distributed under the License is distributed on an "AS IS" BASIS,
 * WITHOUT WARRANTIES OR CONDITIONS OF ANY KIND, either express or implied.
 * See the License for the specific language governing permissions and
 * limitations under the License.
 */
package org.axonframework.queryhandling;

import org.axonframework.common.Assert;
import org.axonframework.common.AxonConfigurationException;
import org.axonframework.common.ObjectUtils;
import org.axonframework.common.Registration;
import org.axonframework.common.transaction.NoTransactionManager;
import org.axonframework.common.transaction.TransactionManager;
import org.axonframework.messaging.ClassBasedMessageTypeResolver;
import org.axonframework.messaging.DefaultInterceptorChain;
import org.axonframework.messaging.Message;
import org.axonframework.messaging.MessageDispatchInterceptor;
import org.axonframework.messaging.MessageHandler;
import org.axonframework.messaging.MessageHandlerInterceptor;
import org.axonframework.messaging.MessageType;
import org.axonframework.messaging.MessageTypeResolver;
import org.axonframework.messaging.QualifiedName;
import org.axonframework.messaging.ResultMessage;
import org.axonframework.messaging.interceptors.TransactionManagingInterceptor;
import org.axonframework.messaging.responsetypes.ResponseType;
import org.axonframework.messaging.unitofwork.LegacyDefaultUnitOfWork;
import org.axonframework.messaging.unitofwork.LegacyUnitOfWork;
import org.axonframework.monitoring.MessageMonitor;
import org.axonframework.monitoring.NoOpMessageMonitor;
import org.axonframework.queryhandling.registration.DuplicateQueryHandlerResolution;
import org.axonframework.queryhandling.registration.DuplicateQueryHandlerResolver;
import org.axonframework.tracing.NoOpSpanFactory;
import org.axonframework.tracing.Span;
import org.axonframework.tracing.SpanScope;
import org.reactivestreams.Publisher;
import org.slf4j.Logger;
import org.slf4j.LoggerFactory;
import reactor.core.publisher.Flux;
import reactor.core.publisher.Mono;
import reactor.core.publisher.Signal;
import reactor.util.context.Context;

import java.lang.reflect.Type;
import java.util.Collection;
import java.util.Collections;
import java.util.Iterator;
import java.util.List;
import java.util.Map;
import java.util.Objects;
import java.util.concurrent.CompletableFuture;
import java.util.concurrent.ConcurrentHashMap;
import java.util.concurrent.ConcurrentMap;
import java.util.concurrent.CopyOnWriteArrayList;
import java.util.concurrent.ExecutionException;
import java.util.concurrent.Future;
import java.util.concurrent.TimeUnit;
import java.util.concurrent.atomic.AtomicReference;
import java.util.function.Consumer;
import java.util.function.Function;
import java.util.function.UnaryOperator;
import java.util.stream.Collectors;
import java.util.stream.Stream;
import jakarta.annotation.Nonnull;

import static java.lang.String.format;
import static java.util.Objects.isNull;
import static java.util.stream.Collectors.groupingBy;
import static java.util.stream.Collectors.mapping;
import static org.axonframework.common.BuilderUtils.assertNonNull;
import static org.axonframework.common.ObjectUtils.getRemainingOfDeadline;

/**
 * Implementation of the QueryBus that dispatches queries to the handlers within the JVM. Any timeouts are ignored by
 * this implementation, as handlers are considered to answer immediately.
 * <p>
 * In case multiple handlers are registered for the same query and response type, the {@link #query(QueryMessage)}
 * method will invoke one of these handlers. Which one is unspecified.
 *
 * @author Marc Gathier
 * @author Allard Buijze
 * @author Steven van Beelen
 * @author Milan Savic
 * @since 3.1
 */
public class SimpleQueryBus implements QueryBus {

    private static final Logger logger = LoggerFactory.getLogger(SimpleQueryBus.class);

    private final ConcurrentMap<String, List<QuerySubscription<?>>> subscriptions = new ConcurrentHashMap<>();
    private final MessageMonitor<? super QueryMessage<?, ?>> messageMonitor;
    private final DuplicateQueryHandlerResolver duplicateQueryHandlerResolver;
    private final QueryInvocationErrorHandler errorHandler;
    private final List<MessageHandlerInterceptor<? super QueryMessage<?, ?>>> handlerInterceptors = new CopyOnWriteArrayList<>();
    private final List<MessageDispatchInterceptor<? super QueryMessage<?, ?>>> dispatchInterceptors = new CopyOnWriteArrayList<>();
    private final QueryBusSpanFactory spanFactory;
    private final MessageTypeResolver messageTypeResolver;

    private final QueryUpdateEmitter queryUpdateEmitter;

    /**
     * Instantiate a {@link SimpleQueryBus} based on the fields contained in the {@link Builder}.
     *
     * @param builder the {@link Builder} used to instantiate a {@link SimpleQueryBus} instance
     */
    protected SimpleQueryBus(Builder builder) {
        builder.validate();
        this.messageMonitor = builder.messageMonitor;
        this.errorHandler = builder.errorHandler;
        if (builder.transactionManager != NoTransactionManager.INSTANCE) {
            registerHandlerInterceptor(new TransactionManagingInterceptor<>(builder.transactionManager));
        }
        this.queryUpdateEmitter = builder.queryUpdateEmitter;
        this.duplicateQueryHandlerResolver = builder.duplicateQueryHandlerResolver;
        this.spanFactory = builder.spanFactory;
        this.messageTypeResolver = builder.messageTypeResolver;
    }

    /**
     * Instantiate a Builder to be able to create a {@link SimpleQueryBus}.
     * <p>
     * The {@link MessageMonitor} is defaulted to {@link NoOpMessageMonitor}, {@link TransactionManager} to
     * {@link NoTransactionManager}, {@link QueryInvocationErrorHandler} to {@link LoggingQueryInvocationErrorHandler},
     * the {@link QueryBusSpanFactory} defaults to a {@link DefaultQueryBusSpanFactory} backed by a
     * {@link NoOpSpanFactory} and {@link QueryUpdateEmitter} to {@link SimpleQueryUpdateEmitter}.
     *
     * @return a Builder to be able to create a {@link SimpleQueryBus}
     */
    public static Builder builder() {
        return new Builder();
    }

    @Override
    public <R> Registration subscribe(@Nonnull String queryName,
                                      @Nonnull Type responseType,
                                      @Nonnull MessageHandler<? super QueryMessage<?, R>, ? extends QueryResponseMessage<?>> handler) {
        QuerySubscription<R> querySubscription = new QuerySubscription<>(responseType, handler);
        List<QuerySubscription<?>> handlers =
                subscriptions.computeIfAbsent(queryName, k -> new CopyOnWriteArrayList<>());
        if (handlers.contains(querySubscription)) {
            return () -> unsubscribe(queryName, querySubscription);
        }
        List<QuerySubscription<?>> existingHandlers = handlers.stream()
                                                              .filter(q -> q.getResponseType().equals(responseType))
                                                              .collect(Collectors.toList());
        if (existingHandlers.isEmpty()) {
            handlers.add(querySubscription);
        } else {
            List<QuerySubscription<?>> resolvedHandlers =
                    duplicateQueryHandlerResolver.resolve(queryName, responseType, existingHandlers, querySubscription);
            subscriptions.put(queryName, resolvedHandlers);
        }

        return () -> unsubscribe(queryName, querySubscription);
    }

    private <R> boolean unsubscribe(String queryName, QuerySubscription<R> querySubscription) {
        subscriptions.computeIfPresent(queryName, (key, handlers) -> {
            handlers.remove(querySubscription);
            if (handlers.isEmpty()) {
                return null;
            }
            return handlers;
        });
        return true;
    }

    @Override
    public <Q, R> CompletableFuture<QueryResponseMessage<R>> query(@Nonnull QueryMessage<Q, R> query) {
        Span span = spanFactory.createQuerySpan(query, false);
        return span.runSupplier(() -> doQuery(query).whenComplete((r, t) -> {
            if (t != null) {
                span.recordException(t);
            }
        }));
    }

    @Nonnull
    private <Q, R> CompletableFuture<QueryResponseMessage<R>> doQuery(
            @Nonnull QueryMessage<Q, R> query) {
        Assert.isFalse(Publisher.class.isAssignableFrom(query.getResponseType().getExpectedResponseType()),
                       () -> "Direct query does not support Flux as a return type.");
        MessageMonitor.MonitorCallback monitorCallback = messageMonitor.onMessageIngested(query);
        QueryMessage<Q, R> interceptedQuery = intercept(query);
        List<MessageHandler<? super QueryMessage<?, ?>, ? extends QueryResponseMessage<?>>> handlers =
                getHandlersForMessage(interceptedQuery);
        CompletableFuture<QueryResponseMessage<R>> result = new CompletableFuture<>();
        try {
            ResponseType<R> responseType = interceptedQuery.getResponseType();
            if (handlers.isEmpty()) {
                throw noHandlerException(interceptedQuery);
            }
            Iterator<MessageHandler<? super QueryMessage<?, ?>, ? extends QueryResponseMessage<?>>> handlerIterator = handlers.iterator();
            boolean invocationSuccess = false;
            while (!invocationSuccess && handlerIterator.hasNext()) {
                LegacyDefaultUnitOfWork<QueryMessage<Q, R>> uow = LegacyDefaultUnitOfWork.startAndGet(interceptedQuery);
                ResultMessage<CompletableFuture<QueryResponseMessage<R>>> resultMessage =
                        interceptAndInvoke(uow, handlerIterator.next());
                if (resultMessage.isExceptional()) {
                    if (!(resultMessage.exceptionResult() instanceof NoHandlerForQueryException)) {
                        GenericQueryResponseMessage<R> queryResponseMessage =
                                responseType.convertExceptional(resultMessage.exceptionResult())
                                            .map(exceptionalResult -> new GenericQueryResponseMessage<>(
                                                    messageTypeResolver.resolveOrThrow(exceptionalResult),
                                                    exceptionalResult
                                            ))
                                            .orElse(new GenericQueryResponseMessage<>(
                                                    messageTypeResolver.resolveOrThrow(resultMessage.exceptionResult()),
                                                    resultMessage.exceptionResult(),
                                                    responseType.responseMessagePayloadType()
                                            ));


                        result.complete(queryResponseMessage);
                        monitorCallback.reportFailure(resultMessage.exceptionResult());
                        return result;
                    }
                } else {
                    result = resultMessage.payload();
                    invocationSuccess = true;
                }
            }
            if (!invocationSuccess) {
                throw noSuitableHandlerException(interceptedQuery);
            }
            monitorCallback.reportSuccess();
        } catch (Exception e) {
            result.completeExceptionally(e);
            monitorCallback.reportFailure(e);
        }
        return result;
    }

    @Override
    public <Q, R> Publisher<QueryResponseMessage<R>> streamingQuery(StreamingQueryMessage<Q, R> query) {
        Span span = spanFactory.createStreamingQuerySpan(query, false).start();
        try (SpanScope unused = span.makeCurrent()) {
            AtomicReference<Throwable> lastError = new AtomicReference<>();
            return Mono.just(intercept(query))
                       .flatMapMany(interceptedQuery -> Mono
                               .just(interceptedQuery)
                               .flatMapMany(this::getStreamingHandlersForMessage)
                               .switchIfEmpty(Flux.error(noHandlerException(interceptedQuery)))
                               .map(handler -> interceptAndInvokeStreaming(interceptedQuery, handler, span))
                               .flatMap(new CatchLastError<>(lastError))
                               .doOnEach(new ErrorIfComplete(lastError, interceptedQuery))
                               .next()
                               .doOnEach(new SuccessReporter())
                               .flatMapMany(Message::payload)
                       ).contextWrite(new MonitorCallbackContextWriter(messageMonitor, query))
                       .doOnTerminate(span::end);
        }
    }

    /**
     * <p>
     * The reason for this static class to exist at all is the ability of instantiating {@link SimpleQueryBus} even
     * without Project Reactor on the classpath.
     * </p>
     * <p>
     * If we had Project Reactor on the classpath, this class would be replaced with a lambda (which would compile into
     * inner class). But, inner classes have a reference to an outer class making a single unit together with it. If an
     * inner or outer class had a method with a parameter that belongs to a library which is not on the classpath,
     * instantiation would fail.
     * </p>
     */
    private static class CatchLastError<R> implements Function<ResultMessage<R>, Mono<ResultMessage<R>>> {

        private final AtomicReference<Throwable> lastError;

        private CatchLastError(AtomicReference<Throwable> lastError) {
            this.lastError = lastError;
        }

        @Override
        public Mono<ResultMessage<R>> apply(ResultMessage<R> resultMessage) {
            if (resultMessage.isExceptional()) {
                lastError.set(resultMessage.exceptionResult());
                return Mono.empty();
            }
            return Mono.just(resultMessage);
        }
    }

    /**
     * <p>
     * The reason for this static class to exist at all is the ability of instantiating {@link SimpleQueryBus} even
     * without Project Reactor on the classpath.
     * </p>
     * <p>
     * If we had Project Reactor on the classpath, this class would be replaced with a lambda (which would compile into
     * inner class). But, inner classes have a reference to an outer class making a single unit together with it. If an
     * inner or outer class had a method with a parameter that belongs to a library which is not on the classpath,
     * instantiation would fail.
     * </p>
     */
    private static class ErrorIfComplete implements Consumer<Signal<?>> {

        private final AtomicReference<Throwable> lastError;
        private final StreamingQueryMessage<?, ?> interceptedQuery;

        private ErrorIfComplete(AtomicReference<Throwable> lastError, StreamingQueryMessage<?, ?> interceptedQuery) {
            this.lastError = lastError;
            this.interceptedQuery = interceptedQuery;
        }

        @Override
        public void accept(Signal signal) {
            if (signal.isOnComplete()) {
                Throwable throwable = lastError.get();
                if (isNull(throwable)) {
                    throw noSuitableHandlerException(interceptedQuery);
                } else {
                    throw new QueryExecutionException("Error starting stream", throwable);
                }
            }
        }
    }


    /**
     * Reports result of streaming query execution to the
     * {@link org.axonframework.monitoring.MessageMonitor.MonitorCallback} (assuming that a monitor callback is attached
     * to the context).
     * <p>
     * The reason for this static class to exist at all is the ability of instantiating {@link SimpleQueryBus} even
     * without Project Reactor on the classpath.
     * </p>
     * <p>
     * If we had Project Reactor on the classpath, this class would be replaced with a lambda (which would compile into
     * inner class). But, inner classes have a reference to an outer class making a single unit together with it. If an
     * inner or outer class had a method with a parameter that belongs to a library which is not on the classpath,
     * instantiation would fail.
     * </p>
     *
     * @author Milan Savic
     */
    private static class SuccessReporter implements Consumer<Signal<?>> {

        @Override
        public void accept(Signal signal) {
            MessageMonitor.MonitorCallback m = signal.getContextView()
                                                     .get(MessageMonitor.MonitorCallback.class);
            if (signal.isOnNext()) {
                m.reportSuccess();
            } else if (signal.isOnError()) {
                m.reportFailure(signal.getThrowable());
            }
        }
    }

    /**
     * Attaches {@link org.axonframework.monitoring.MessageMonitor.MonitorCallback} to the Project Reactor's
     * {@link Context}.
     * <p>
     * The reason for this static class to exist at all is the ability of instantiating {@link SimpleQueryBus} even
     * without Project Reactor on the classpath.
     * </p>
     * <p>
     * If we had Project Reactor on the classpath, this class would be replaced with a lambda (which would compile into
     * inner class). But, inner classes have a reference to an outer class making a single unit together with it. If an
     * inner or outer class had a method with a parameter that belongs to a library which is not on the classpath,
     * instantiation would fail.
     * </p>
     *
     * @author Milan Savic
     */
    private static class MonitorCallbackContextWriter implements UnaryOperator<Context> {

        private final MessageMonitor<? super QueryMessage<?, ?>> messageMonitor;
        private final StreamingQueryMessage<?, ?> query;

        private MonitorCallbackContextWriter(MessageMonitor<? super QueryMessage<?, ?>> messageMonitor,
                                             StreamingQueryMessage<?, ?> query) {
            this.messageMonitor = messageMonitor;
            this.query = query;
        }

        @Override
        public Context apply(Context ctx) {
            return ctx.put(MessageMonitor.MonitorCallback.class,
                           messageMonitor.onMessageIngested(query));
        }
    }

    private NoHandlerForQueryException noHandlerException(QueryMessage<?, ?> intercepted) {
        return new NoHandlerForQueryException(format("No handler found for [%s] with response type [%s]",
                                                     intercepted.type(),
                                                     intercepted.getResponseType()));
    }

    private static NoHandlerForQueryException noSuitableHandlerException(QueryMessage<?, ?> intercepted) {
        return new NoHandlerForQueryException(format("No suitable handler was found for [%s] with response type [%s]",
                                                     intercepted.type(),
                                                     intercepted.getResponseType()));
    }

    @Override
    public <Q, R> Stream<QueryResponseMessage<R>> scatterGather(@Nonnull QueryMessage<Q, R> query, long timeout,
                                                                @Nonnull TimeUnit unit) {
        Assert.isFalse(Publisher.class.isAssignableFrom(query.getResponseType().getExpectedResponseType()),
                       () -> "Scatter-Gather query does not support Flux as a return type.");
        MessageMonitor.MonitorCallback monitorCallback = messageMonitor.onMessageIngested(query);
        QueryMessage<Q, R> interceptedQuery = intercept(query);
        List<MessageHandler<? super QueryMessage<?, ?>, ? extends QueryResponseMessage<?>>> handlers =
                getHandlersForMessage(interceptedQuery);
        if (handlers.isEmpty()) {
            monitorCallback.reportIgnored();
            return Stream.empty();
        }

        return spanFactory.createScatterGatherSpan(query, false).runSupplier(() -> {
            long deadline = System.currentTimeMillis() + unit.toMillis(timeout);
            List<Span> spans = handlers.stream().map(handler -> {
                int handlerIndex = handlers.indexOf(handler);
                return spanFactory.createScatterGatherHandlerSpan(query, handlerIndex);
            }).collect(Collectors.toList());
            return handlers
                    .stream()
                    .map(handler -> {
                        Span span = spans.get(handlers.indexOf(handler));
                        return span.runSupplier(
                                () -> scatterGatherHandler(span, monitorCallback, interceptedQuery, deadline, handler));
                    })
                    .filter(Objects::nonNull);
        });
    }

    private <Q, R> QueryResponseMessage<R> scatterGatherHandler(
            Span span,
            MessageMonitor.MonitorCallback monitorCallback,
            QueryMessage<Q, R> interceptedQuery,
            long deadline,
            MessageHandler<? super QueryMessage<?, ?>, ? extends QueryResponseMessage<?>> handler
    ) {
        long leftTimeout = getRemainingOfDeadline(deadline);
        ResultMessage<CompletableFuture<QueryResponseMessage<R>>> resultMessage =
                interceptAndInvoke(LegacyDefaultUnitOfWork.startAndGet(interceptedQuery),
                                   handler);
        QueryResponseMessage<R> response = null;
        if (resultMessage.isExceptional()) {
            monitorCallback.reportFailure(resultMessage.exceptionResult());
            span.recordException(resultMessage.exceptionResult());
            errorHandler.onError(resultMessage.exceptionResult(), interceptedQuery, handler);
        } else {
            try {
                response = resultMessage.payload().get(leftTimeout,
                                                       TimeUnit.MILLISECONDS);
                monitorCallback.reportSuccess();
            } catch (Exception e) {
                span.recordException(e);
                monitorCallback.reportFailure(e);
                errorHandler.onError(e, interceptedQuery, handler);
            }
        }
        return response;
    }

    @Override
    public <Q, I, U> SubscriptionQueryResult<QueryResponseMessage<I>, SubscriptionQueryUpdateMessage<U>> subscriptionQuery(
            @Nonnull SubscriptionQueryMessage<Q, I, U> query,
            int updateBufferSize
    ) {
        assertSubQueryResponseTypes(query);
        if (queryUpdateEmitter.queryUpdateHandlerRegistered(query)) {
            throw new IllegalArgumentException("There is already a subscription with the given message identifier");
        }

        Mono<QueryResponseMessage<I>> initialResult = Mono.fromFuture(() -> query(query))
                                                          .doOnError(error -> logger.error(
                                                                  "An error happened while trying to report an initial result. Query: {}",
                                                                  query, error
                                                          ));
        UpdateHandlerRegistration<U> updateHandlerRegistration =
                queryUpdateEmitter.registerUpdateHandler(query, updateBufferSize);

        return getSubscriptionQueryResult(initialResult, updateHandlerRegistration);
    }

    private <Q, I, U> void assertSubQueryResponseTypes(SubscriptionQueryMessage<Q, I, U> query) {
        Assert.isFalse(Publisher.class.isAssignableFrom(query.getResponseType().getExpectedResponseType()),
                       () -> "Subscription Query query does not support Flux as a return type.");
        Assert.isFalse(Publisher.class.isAssignableFrom(query.getUpdateResponseType().getExpectedResponseType()),
                       () -> "Subscription Query query does not support Flux as an update type.");
    }

    private <I, U> DefaultSubscriptionQueryResult<QueryResponseMessage<I>, SubscriptionQueryUpdateMessage<U>> getSubscriptionQueryResult(
            Publisher<QueryResponseMessage<I>> initialResult,
            UpdateHandlerRegistration<U> updateHandlerRegistration
    ) {
        return new DefaultSubscriptionQueryResult<>(Mono.from(initialResult),
                                                    updateHandlerRegistration.getUpdates(),
                                                    () -> {
                                                        updateHandlerRegistration.complete();
                                                        return true;
                                                    });
    }

    @Override
    public QueryUpdateEmitter queryUpdateEmitter() {
        return queryUpdateEmitter;
    }

    private <Q, R> ResultMessage<CompletableFuture<QueryResponseMessage<R>>> interceptAndInvoke(
            LegacyUnitOfWork<QueryMessage<Q, R>> uow,
            MessageHandler<? super QueryMessage<?, R>, ? extends QueryResponseMessage<?>> handler
    ) {
        return uow.executeWithResult((ctx) -> {
            ResponseType<R> responseType = uow.getMessage().getResponseType();
            Object queryResponse = new DefaultInterceptorChain<>(uow, handlerInterceptors, handler).proceedSync(ctx);
            if (queryResponse instanceof CompletableFuture) {
                return ((CompletableFuture<?>) queryResponse).thenCompose(
                        result -> buildCompletableFuture(responseType, result));
            } else if (queryResponse instanceof Future) {
                return CompletableFuture.supplyAsync(() -> {
                    try {
                        return asNullableResponseMessage(
                                responseType.responseMessagePayloadType(),
                                responseType.convert(((Future<?>) queryResponse).get()));
                    } catch (InterruptedException | ExecutionException e) {
                        throw new QueryExecutionException("Error happened while trying to execute query handler", e);
                    }
                });
            }
            return buildCompletableFuture(responseType, queryResponse);
        });
    }

    /**
     * Creates a QueryResponseMessage for the given {@code result} with a {@code declaredType} as the result type.
     * Providing both the result type and the result allows the creation of a nullable response message, as the
     * implementation does not have to check the type itself, which could result in a
     * {@link java.lang.NullPointerException}. If result already implements QueryResponseMessage, it is returned
     * directly. Otherwise a new QueryResponseMessage is created with the declared type as the result type and the
     * result as payload.
     *
     * @param declaredType The declared type of the Query Response Message to be created.
     * @param result       The result of a Query, to be wrapped in a QueryResponseMessage
     * @param <R>          The type of response expected
     * @return a QueryResponseMessage for the given {@code result}, or the result itself, if already a
     * QueryResponseMessage.
     * @deprecated In favor of using the constructor, as we intend to enforce thinking about the
     * {@link QualifiedName name}.
     */
    private <R> QueryResponseMessage<R> asNullableResponseMessage(Class<R> declaredType, Object result) {
        if (result instanceof QueryResponseMessage) {
            //noinspection unchecked
            return (QueryResponseMessage<R>) result;
        } else if (result instanceof ResultMessage) {
            //noinspection unchecked
            ResultMessage<R> resultMessage = (ResultMessage<R>) result;
            if (resultMessage.isExceptional()) {
                Throwable cause = resultMessage.exceptionResult();
<<<<<<< HEAD
                return new GenericQueryResponseMessage<>(messageTypeResolver.resolveOrThrow(cause), cause,
                                                         resultMessage.metaData(),
                                                         declaredType);
=======
                return new GenericQueryResponseMessage<>(
                        messageTypeResolver.resolveOrThrow(cause),
                        cause,
                        declaredType,
                        resultMessage.getMetaData()
                );
>>>>>>> d0627efd
            }
            return new GenericQueryResponseMessage<>(
                    messageTypeResolver.resolveOrThrow(resultMessage.payload()),
                    resultMessage.payload(),
                    resultMessage.metaData()
            );
        } else if (result instanceof Message) {
            //noinspection unchecked
            Message<R> message = (Message<R>) result;
            return new GenericQueryResponseMessage<>(messageTypeResolver.resolveOrThrow(message.payload()),
                                                     message.payload(),
                                                     message.metaData());
        } else {
            MessageType type = messageTypeResolver.resolveOrThrow(ObjectUtils.nullSafeTypeOf(result));
            //noinspection unchecked
            return new GenericQueryResponseMessage<>(type, (R) result, declaredType);
        }
    }

    private <Q, R> ResultMessage<Publisher<QueryResponseMessage<R>>> interceptAndInvokeStreaming(
            StreamingQueryMessage<Q, R> query,
            MessageHandler<? super StreamingQueryMessage<?, R>, ? extends QueryResponseMessage<?>> handler, Span span) {
        try (SpanScope unused = span.makeCurrent()) {
            LegacyDefaultUnitOfWork<StreamingQueryMessage<Q, R>> uow = LegacyDefaultUnitOfWork.startAndGet(query);
            return uow.executeWithResult((ctx) -> {
                Object queryResponse = new DefaultInterceptorChain<>(uow, handlerInterceptors, handler).proceedSync(ctx);
                return Flux.from(query.getResponseType()
                                      .convert(queryResponse))
                           .map(this::asResponseMessage);
            });
        }
    }

    /**
     * Creates a QueryResponseMessage for the given {@code result}. If result already implements QueryResponseMessage,
     * it is returned directly. Otherwise, a new QueryResponseMessage is created with the result as payload.
     *
     * @param result The result of a Query, to be wrapped in a QueryResponseMessage
     * @param <R>    The type of response expected
     * @return a QueryResponseMessage for the given {@code result}, or the result itself, if already a
     * QueryResponseMessage.
     * @deprecated In favor of using the constructor, as we intend to enforce thinking about the
     * {@link QualifiedName name}.
     */
    @Deprecated
    @SuppressWarnings("unchecked")
    private <R> QueryResponseMessage<R> asResponseMessage(Object result) {
        if (result instanceof QueryResponseMessage) {
            return (QueryResponseMessage<R>) result;
        } else if (result instanceof ResultMessage) {
            ResultMessage<R> resultMessage = (ResultMessage<R>) result;
            return new GenericQueryResponseMessage<>(
                    messageTypeResolver.resolveOrThrow(resultMessage.payload()),
                    resultMessage.payload(),
                    resultMessage.metaData()
            );
        } else if (result instanceof Message) {
            Message<R> message = (Message<R>) result;
            return new GenericQueryResponseMessage<>(messageTypeResolver.resolveOrThrow(message.payload()),
                                                     message.payload(),
                                                     message.metaData());
        } else {
            return new GenericQueryResponseMessage<>(messageTypeResolver.resolveOrThrow(result), (R) result);
        }
    }

    private <R> CompletableFuture<QueryResponseMessage<R>> buildCompletableFuture(ResponseType<R> responseType,
                                                                                  Object queryResponse) {
        return CompletableFuture.completedFuture(asNullableResponseMessage(
                responseType.responseMessagePayloadType(),
                responseType.convert(queryResponse)));
    }

    @SuppressWarnings("unchecked")
    private <Q, R, T extends QueryMessage<Q, R>> T intercept(T query) {
        T intercepted = query;
        for (MessageDispatchInterceptor<? super QueryMessage<?, ?>> interceptor : dispatchInterceptors) {
            intercepted = (T) interceptor.handle(intercepted);
        }
        return intercepted;
    }

    /**
     * Returns the subscriptions for this query bus. While the returned map is unmodifiable, it may or may not reflect
     * changes made to the subscriptions after the call was made.
     *
     * @return the subscriptions for this query bus
     */
    protected Map<String, Collection<QuerySubscription<?>>> getSubscriptions() {
        return Collections.unmodifiableMap(subscriptions);
    }

    /**
     * Registers an interceptor that is used to intercept Queries before they are passed to their respective handlers.
     * The interceptor is invoked separately for each handler instance (in a separate unit of work).
     *
     * @param interceptor the interceptor to invoke before passing a Query to the handler
     * @return handle to deregister the interceptor
     */
    @Override
    public Registration registerHandlerInterceptor(
            @Nonnull MessageHandlerInterceptor<? super QueryMessage<?, ?>> interceptor) {
        handlerInterceptors.add(interceptor);
        return () -> handlerInterceptors.remove(interceptor);
    }

    /**
     * Registers an interceptor that intercepts Queries as they are sent. Each interceptor is called once, regardless of
     * the type of query (point-to-point or scatter-gather) executed.
     *
     * @param interceptor the interceptor to invoke when sending a Query
     * @return handle to deregister the interceptor
     */
    @Override
    public @Nonnull
    Registration registerDispatchInterceptor(
            @Nonnull MessageDispatchInterceptor<? super QueryMessage<?, ?>> interceptor) {
        dispatchInterceptors.add(interceptor);
        return () -> dispatchInterceptors.remove(interceptor);
    }

    @SuppressWarnings("unchecked") // Suppresses 'queryHandler' cast to `MessageHandler<? super QueryMessage<?, ?>>`
    private <Q, R> List<MessageHandler<? super QueryMessage<?, ?>, ? extends QueryResponseMessage<?>>> getHandlersForMessage(
            QueryMessage<Q, R> queryMessage) {
        ResponseType<R> responseType = queryMessage.getResponseType();
        return subscriptions.computeIfAbsent(queryMessage.type().name(), k -> new CopyOnWriteArrayList<>())
                            .stream()
                            .collect(groupingBy(
                                    querySubscription -> responseType.matchRank(querySubscription.getResponseType()),
                                    mapping(Function.identity(), Collectors.toList())
                            ))
                            .entrySet()
                            .stream()
                            .filter(entry -> entry.getKey() != ResponseType.NO_MATCH)
                            .sorted((entry1, entry2) -> entry2.getKey() - entry1.getKey())
                            .map(Map.Entry::getValue)
                            .flatMap(Collection::stream)
                            .map(QuerySubscription::getQueryHandler)
                            .map(queryHandler -> (MessageHandler<? super QueryMessage<?, ?>, ? extends QueryResponseMessage<?>>) queryHandler)
                            .collect(Collectors.toList());
    }

    private <Q, R> Publisher<MessageHandler<? super QueryMessage<?, ?>, ? extends QueryResponseMessage<?>>> getStreamingHandlersForMessage(
            StreamingQueryMessage<Q, R> queryMessage) {
        return Flux.fromIterable(getHandlersForMessage(queryMessage));
    }

    /**
     * Builder class to instantiate a {@link SimpleQueryBus}.
     * <p>
     * The {@link MessageMonitor} is defaulted to {@link NoOpMessageMonitor}, {@link TransactionManager} to
     * {@link NoTransactionManager}, {@link QueryInvocationErrorHandler} to {@link LoggingQueryInvocationErrorHandler},
     * the {@link QueryUpdateEmitter} to {@link SimpleQueryUpdateEmitter} and the {@link QueryBusSpanFactory} defaults
     * to a {@link DefaultQueryBusSpanFactory} backed by a {@link NoOpSpanFactory}.
     */
    public static class Builder {

        private MessageMonitor<? super QueryMessage<?, ?>> messageMonitor = NoOpMessageMonitor.INSTANCE;
        private TransactionManager transactionManager = NoTransactionManager.instance();
        private QueryInvocationErrorHandler errorHandler = LoggingQueryInvocationErrorHandler.builder()
                                                                                             .logger(logger)
                                                                                             .build();
        private DuplicateQueryHandlerResolver duplicateQueryHandlerResolver = DuplicateQueryHandlerResolution.logAndAccept();
        private QueryUpdateEmitter queryUpdateEmitter = SimpleQueryUpdateEmitter.builder()
                                                                                .spanFactory(
                                                                                        DefaultQueryUpdateEmitterSpanFactory.builder()
                                                                                                                            .spanFactory(
                                                                                                                                    NoOpSpanFactory.INSTANCE)
                                                                                                                            .build())
                                                                                .build();
        private QueryBusSpanFactory spanFactory = DefaultQueryBusSpanFactory.builder()
                                                                            .spanFactory(NoOpSpanFactory.INSTANCE)
                                                                            .build();
        private MessageTypeResolver messageTypeResolver = new ClassBasedMessageTypeResolver();

        /**
         * Sets the {@link MessageMonitor} used to monitor query messages. Defaults to a {@link NoOpMessageMonitor}.
         *
         * @param messageMonitor a {@link MessageMonitor} used to monitor query messages
         * @return the current Builder instance, for fluent interfacing
         */
        public Builder messageMonitor(@Nonnull MessageMonitor<? super QueryMessage<?, ?>> messageMonitor) {
            assertNonNull(messageMonitor, "MessageMonitor may not be null");
            this.messageMonitor = messageMonitor;
            return this;
        }

        /**
         * Sets the duplicate query handler resolver. This determines which registrations are added to the query bus
         * when multiple handlers are detected for the same query.
         * <p>
         * {@link DuplicateQueryHandlerResolution} contains good examples on this and will most of the time suffice. The
         * bus defaults to {@link DuplicateQueryHandlerResolution#logAndAccept()}.
         *
         * @param duplicateQueryHandlerResolver The {@link} DuplicateQueryHandlerResolver to use when multiple
         *                                      registrations are detected
         * @return the current Builder instance, for fluent interfacing
         */
        public Builder duplicateQueryHandlerResolver(DuplicateQueryHandlerResolver duplicateQueryHandlerResolver) {
            assertNonNull(duplicateQueryHandlerResolver, "DuplicateQueryHandlerResolver may not be null");
            this.duplicateQueryHandlerResolver = duplicateQueryHandlerResolver;
            return this;
        }

        /**
         * Sets the {@link TransactionManager} used to manage the query handling transactions. Defaults to a
         * {@link NoTransactionManager}.
         *
         * @param transactionManager a {@link TransactionManager} used to manage the query handling transactions
         * @return the current Builder instance, for fluent interfacing
         */
        public Builder transactionManager(@Nonnull TransactionManager transactionManager) {
            assertNonNull(transactionManager, "TransactionManager may not be null");
            this.transactionManager = transactionManager;
            return this;
        }

        /**
         * Sets the {@link QueryInvocationErrorHandler} to handle exceptions during query handler invocation. Defaults
         * to a {@link LoggingQueryInvocationErrorHandler} using this instance it's {@link Logger}.
         *
         * @param errorHandler a {@link QueryInvocationErrorHandler} to handle exceptions during query handler
         *                     invocation
         * @return the current Builder instance, for fluent interfacing
         */
        public Builder errorHandler(@Nonnull QueryInvocationErrorHandler errorHandler) {
            assertNonNull(errorHandler, "QueryInvocationErrorHandler may not be null");
            this.errorHandler = errorHandler;
            return this;
        }

        /**
         * Sets the {@link QueryUpdateEmitter} used to emits updates for the
         * {@link QueryBus#subscriptionQuery(SubscriptionQueryMessage)}. Defaults to a
         * {@link SimpleQueryUpdateEmitter}.
         *
         * @param queryUpdateEmitter the {@link QueryUpdateEmitter} used to emits updates for the
         *                           {@link QueryBus#subscriptionQuery(SubscriptionQueryMessage)}
         * @return the current Builder instance, for fluent interfacing
         */
        public Builder queryUpdateEmitter(@Nonnull QueryUpdateEmitter queryUpdateEmitter) {
            assertNonNull(queryUpdateEmitter, "QueryUpdateEmitter may not be null");
            this.queryUpdateEmitter = queryUpdateEmitter;
            return this;
        }

        /**
         * Sets the {@link QueryBusSpanFactory} implementation to use for providing tracing capabilities. Defaults to a
         * {@link DefaultQueryBusSpanFactory} backed by a {@link NoOpSpanFactory} by default, which provides no tracing
         * capabilities.
         *
         * @param spanFactory The {@link QueryBusSpanFactory} implementation.
         * @return The current Builder instance, for fluent interfacing.
         */
        public Builder spanFactory(@Nonnull QueryBusSpanFactory spanFactory) {
            assertNonNull(spanFactory, "SpanFactory may not be null");
            this.spanFactory = spanFactory;
            return this;
        }

        /**
         * Sets the {@link MessageTypeResolver} to be used in order to resolve QualifiedName for published Event messages.
         * If not set, a {@link ClassBasedMessageTypeResolver} is used by default.
         *
         * @param messageTypeResolver which provides QualifiedName for Event messages
         * @return the current Builder instance, for fluent interfacing
         */
        public Builder messageNameResolver(MessageTypeResolver messageTypeResolver) {
            assertNonNull(messageTypeResolver, "MessageNameResolver may not be null");
            this.messageTypeResolver = messageTypeResolver;
            return this;
        }

        /**
         * Initializes a {@link SimpleQueryBus} as specified through this Builder.
         *
         * @return a {@link SimpleQueryBus} as specified through this Builder
         */
        public SimpleQueryBus build() {
            return new SimpleQueryBus(this);
        }

        /**
         * Validate whether the fields contained in this Builder are set accordingly.
         *
         * @throws AxonConfigurationException if one field is asserted to be incorrect according to the Builder's
         *                                    specifications
         */
        protected void validate() throws AxonConfigurationException {
            // Method kept for overriding
        }
    }
}<|MERGE_RESOLUTION|>--- conflicted
+++ resolved
@@ -560,18 +560,12 @@
             ResultMessage<R> resultMessage = (ResultMessage<R>) result;
             if (resultMessage.isExceptional()) {
                 Throwable cause = resultMessage.exceptionResult();
-<<<<<<< HEAD
-                return new GenericQueryResponseMessage<>(messageTypeResolver.resolveOrThrow(cause), cause,
-                                                         resultMessage.metaData(),
-                                                         declaredType);
-=======
                 return new GenericQueryResponseMessage<>(
                         messageTypeResolver.resolveOrThrow(cause),
                         cause,
                         declaredType,
-                        resultMessage.getMetaData()
+                        resultMessage.metaData()
                 );
->>>>>>> d0627efd
             }
             return new GenericQueryResponseMessage<>(
                     messageTypeResolver.resolveOrThrow(resultMessage.payload()),
