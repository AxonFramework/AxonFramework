/*
 * Copyright (c) 2010-2025. Axon Framework
 *
 * Licensed under the Apache License, Version 2.0 (the "License");
 * you may not use this file except in compliance with the License.
 * You may obtain a copy of the License at
 *
 *    http://www.apache.org/licenses/LICENSE-2.0
 *
 * Unless required by applicable law or agreed to in writing, software
 * distributed under the License is distributed on an "AS IS" BASIS,
 * WITHOUT WARRANTIES OR CONDITIONS OF ANY KIND, either express or implied.
 * See the License for the specific language governing permissions and
 * limitations under the License.
 */

package org.axonframework.queryhandling.interceptors;

import jakarta.annotation.Nonnull;
import jakarta.annotation.Nullable;
import org.axonframework.common.infra.ComponentDescriptor;
import org.axonframework.configuration.ComponentRegistry;
import org.axonframework.configuration.DecoratorDefinition;
import org.axonframework.messaging.DefaultMessageDispatchInterceptorChain;
import org.axonframework.messaging.Message;
import org.axonframework.messaging.MessageDispatchInterceptor;
import org.axonframework.messaging.MessageHandlerInterceptor;
import org.axonframework.messaging.MessageStream;
import org.axonframework.messaging.QualifiedName;
import org.axonframework.messaging.unitofwork.ProcessingContext;
import org.axonframework.queryhandling.QueryBus;
import org.axonframework.queryhandling.QueryHandler;
import org.axonframework.queryhandling.QueryMessage;
import org.axonframework.queryhandling.QueryResponseMessage;
import org.axonframework.queryhandling.SubscriptionQueryUpdateMessage;

import java.util.ArrayList;
import java.util.List;
import java.util.concurrent.CompletableFuture;
import java.util.function.BiFunction;
import java.util.function.Predicate;
import java.util.function.Supplier;

import static java.util.Objects.requireNonNull;

/**
 * A {@code QueryBus} wrapper that supports both {@link MessageHandlerInterceptor MessageHandlerInterceptors} and
 * {@link MessageDispatchInterceptor MessageDispatchInterceptors}. Actual dispatching and handling of queries is done by
 * a delegate.
 * <p>
 * This {@code InterceptingQueryBus} is typically registered as a
 * {@link ComponentRegistry#registerDecorator(DecoratorDefinition) decorator} and automatically kicks in whenever
 * {@link QueryMessage} specific {@code MessageHandlerInterceptors} or any {@code MessageDispatchInterceptors} are
 * present.
 *
 * @author Allard Buijze
 * @author Mateusz Nowak
 * @author Steven van Beelen
 * @since 5.0.0
 */
public class InterceptingQueryBus implements QueryBus {

    /**
     * The order in which the {@link InterceptingQueryBus} is applied as a
     * {@link ComponentRegistry#registerDecorator(DecoratorDefinition) decorator} to the {@link QueryBus}.
     * <p>
     * As such, any decorator with a lower value will be applied to the delegate, and any higher value will be applied
     * to the {@code InterceptingQueryBus} itself. Using the same value can either lead to application of the decorator
     * to the delegate or the {@code InterceptingQueryBus}, depending on the order of registration.
     * <p>
     * The order of the {@code InterceptingQueryBus} is set to {@code Integer.MIN_VALUE + 100} to ensure it is applied
     * very early in the configuration process, but not the earliest to allow for other decorators to be applied.
     */
    public static final int DECORATION_ORDER = Integer.MIN_VALUE + 100;

    private final QueryBus delegate;
    private final List<MessageHandlerInterceptor<? super QueryMessage>> handlerInterceptors;
    private final List<MessageDispatchInterceptor<? super QueryMessage>> dispatchInterceptors;
    private final List<MessageDispatchInterceptor<? super SubscriptionQueryUpdateMessage>> updateDispatchInterceptors;

    private final QueryInterceptingDispatcher queryInterceptingDispatcher;
    private final SubscriptionQueryInterceptingDispatcher subscriptionQueryInterceptingDispatcher;
    private final SubscribeToUpdatesInterceptingDispatcher subscribeToUpdatesInterceptingDispatcher;
    private final InterceptingResponseUpdateDispatcher interceptingResponseUpdateDispatcher;

    /**
     * Constructs a {@code InterceptingQueryBus}, delegating dispatching and handling logic to the given
     * {@code delegate}. The given {@code handlerInterceptors} are wrapped around the
     * {@link QueryHandler query handlers} when subscribing. The given {@code dispatchInterceptors} are invoked before
     * dispatching is provided to the given {@code delegate}. The given {@code updateDispatchInterceptors} are invoked
     * before emitting subscription query updates.
     *
     * @param delegate                   The delegate {@code QueryBus} that will handle all dispatching and handling
     *                                   logic.
     * @param handlerInterceptors        The interceptors to invoke before handling a query and if present on the query
     *                                   result.
     * @param dispatchInterceptors       The interceptors to invoke before dispatching a query and on the query result.
     * @param updateDispatchInterceptors The interceptors to invoke before emitting subscription query updates.
     */
    public InterceptingQueryBus(
            @Nonnull QueryBus delegate,
            @Nonnull List<MessageHandlerInterceptor<? super QueryMessage>> handlerInterceptors,
            @Nonnull List<MessageDispatchInterceptor<? super QueryMessage>> dispatchInterceptors,
            @Nonnull List<MessageDispatchInterceptor<? super SubscriptionQueryUpdateMessage>> updateDispatchInterceptors
    ) {
        this.delegate = requireNonNull(delegate, "The query bus delegate must not be null.");
        this.handlerInterceptors = new ArrayList<>(
                requireNonNull(handlerInterceptors, "The handler interceptors must not be null.")
        );
        this.dispatchInterceptors = new ArrayList<>(
                requireNonNull(dispatchInterceptors, "The dispatch interceptors must not be null.")
        );
        this.updateDispatchInterceptors = new ArrayList<>(
                requireNonNull(updateDispatchInterceptors, "The update dispatch interceptors must not be null.")
        );
        this.queryInterceptingDispatcher = new QueryInterceptingDispatcher(dispatchInterceptors, this::dispatchQuery);
        this.subscriptionQueryInterceptingDispatcher = new SubscriptionQueryInterceptingDispatcher(dispatchInterceptors,
                                                                                                   delegate);
        this.subscribeToUpdatesInterceptingDispatcher = new SubscribeToUpdatesInterceptingDispatcher(dispatchInterceptors,
                                                                                                      delegate);
        this.interceptingResponseUpdateDispatcher = new InterceptingResponseUpdateDispatcher(updateDispatchInterceptors);
    }

    @Override
    public InterceptingQueryBus subscribe(@Nonnull QualifiedName queryName,
                                          @Nonnull QueryHandler queryHandler) {
<<<<<<< HEAD
        if (handlerInterceptors.isEmpty()) {
            delegate.subscribe(handlerName, queryHandler);
        } else {
            delegate.subscribe(handlerName, new InterceptingHandler(queryHandler, handlerInterceptors));
        }
=======
        delegate.subscribe(queryName, new InterceptingHandler(queryHandler, handlerInterceptors));
>>>>>>> 782f4480
        return this;
    }

    @Nonnull
    @Override
    public MessageStream<QueryResponseMessage> query(@Nonnull QueryMessage query,
                                                     @Nullable ProcessingContext context) {
        return queryInterceptingDispatcher.dispatch(query, context);
    }

    @Nonnull
    @Override
    public MessageStream<QueryResponseMessage> subscriptionQuery(@Nonnull QueryMessage query,
                                                                 @Nullable ProcessingContext context,
                                                                 int updateBufferSize) {
        return subscriptionQueryInterceptingDispatcher.dispatch(query, context, updateBufferSize);
    }

    @Nonnull
    @Override
    public MessageStream<SubscriptionQueryUpdateMessage> subscribeToUpdates(@Nonnull QueryMessage query,
                                                                            int updateBufferSize) {
        return subscribeToUpdatesInterceptingDispatcher.dispatch(query, updateBufferSize);
    }

    @Nonnull
    @Override
    public CompletableFuture<Void> emitUpdate(@Nonnull Predicate<QueryMessage> filter,
                                              @Nonnull Supplier<SubscriptionQueryUpdateMessage> updateSupplier,
                                              @Nullable ProcessingContext context) {
        if (updateDispatchInterceptors.isEmpty()) {
            return delegate.emitUpdate(filter, updateSupplier, context);
        }

        try {
            SubscriptionQueryUpdateMessage update = updateSupplier.get();
            SubscriptionQueryUpdateMessage intercepted = interceptingResponseUpdateDispatcher.intercept(update,
                                                                                                        context);
            return delegate.emitUpdate(filter, () -> intercepted, context);
        } catch (Exception e) {
            return CompletableFuture.failedFuture(e);
        }
    }

    @Nonnull
    @Override
    public CompletableFuture<Void> completeSubscriptions(@Nonnull Predicate<QueryMessage> filter,
                                                         @Nullable ProcessingContext context) {
        return delegate.completeSubscriptions(filter, context);
    }

    @Nonnull
    @Override
    public CompletableFuture<Void> completeSubscriptionsExceptionally(
            @Nonnull Predicate<QueryMessage> filter,
            @Nonnull Throwable cause,
            @Nullable ProcessingContext context
    ) {
        return delegate.completeSubscriptionsExceptionally(filter, cause, context);
    }

    private MessageStream<?> dispatchQuery(@Nonnull Message message,
                                           @Nullable ProcessingContext processingContext) {
        if (!(message instanceof QueryMessage query)) {
            // The compiler should avoid this from happening.
            throw new IllegalArgumentException("Unsupported message implementation: " + message);
        }
        return delegate.query(query, processingContext);
    }

    @Override
    public void describeTo(@Nonnull ComponentDescriptor descriptor) {
        descriptor.describeWrapperOf(delegate);
        descriptor.describeProperty("handlerInterceptors", handlerInterceptors);
        descriptor.describeProperty("dispatchInterceptors", dispatchInterceptors);
        descriptor.describeProperty("updateDispatchInterceptors", updateDispatchInterceptors);
    }

    private static class InterceptingHandler implements QueryHandler {

        private final QueryMessageHandlerInterceptorChain interceptorChain;

        private InterceptingHandler(QueryHandler handler,
                                    List<MessageHandlerInterceptor<? super QueryMessage>> interceptors) {
            this.interceptorChain = new QueryMessageHandlerInterceptorChain(interceptors, handler);
        }

        @Nonnull
        @Override
        public MessageStream<QueryResponseMessage> handle(@Nonnull QueryMessage query,
                                                          @Nonnull ProcessingContext context) {
            return interceptorChain.proceed(query, context)
                                   .cast();
        }
    }

    private static class QueryInterceptingDispatcher {

        private final DefaultMessageDispatchInterceptorChain<? super QueryMessage> interceptorChain;

        private QueryInterceptingDispatcher(
                List<MessageDispatchInterceptor<? super QueryMessage>> interceptors,
                BiFunction<? super QueryMessage, ProcessingContext, MessageStream<?>> dispatcher
        ) {
            this.interceptorChain = new DefaultMessageDispatchInterceptorChain<>(interceptors, dispatcher);
        }

        private MessageStream<QueryResponseMessage> dispatch(
                @Nonnull QueryMessage query,
                @Nullable ProcessingContext context
        ) {
            return interceptorChain.proceed(query, context)
                                   .cast();
        }
    }

    private static class SubscriptionQueryInterceptingDispatcher {

        private final List<MessageDispatchInterceptor<? super QueryMessage>> interceptors;
        private final QueryBus delegate;

        private SubscriptionQueryInterceptingDispatcher(
                List<MessageDispatchInterceptor<? super QueryMessage>> interceptors,
                QueryBus delegate
        ) {
            this.interceptors = interceptors;
            this.delegate = delegate;
        }

        private MessageStream<QueryResponseMessage> dispatch(
                @Nonnull QueryMessage query,
                @Nullable ProcessingContext context,
                int updateBufferSize
        ) {
            // Create a new chain per call because the dispatcher needs the updateBufferSize parameter
            // which varies per invocation and is not part of the BiFunction signature.
            // We cannot use Processing Context to pass this value, because Processing Context can be null.
            BiFunction<? super QueryMessage, ProcessingContext, MessageStream<?>> subscriptionDispatcher =
                    (interceptedQuery, interceptedContext) -> delegate.subscriptionQuery(interceptedQuery,
                                                                                         interceptedContext,
                                                                                         updateBufferSize);

            return new DefaultMessageDispatchInterceptorChain<>(
                    interceptors,
                    subscriptionDispatcher
            ).proceed(query, context).cast();
        }
    }

    private static class SubscribeToUpdatesInterceptingDispatcher {

        private final List<MessageDispatchInterceptor<? super QueryMessage>> interceptors;
        private final QueryBus delegate;

        private SubscribeToUpdatesInterceptingDispatcher(
                List<MessageDispatchInterceptor<? super QueryMessage>> interceptors,
                QueryBus delegate
        ) {
            this.interceptors = interceptors;
            this.delegate = delegate;
        }

        private MessageStream<SubscriptionQueryUpdateMessage> dispatch(
                @Nonnull SubscriptionQueryMessage query,
                int updateBufferSize
        ) {
            // Create a new chain per call because the dispatcher needs the updateBufferSize parameter
            // which varies per invocation and is not part of the BiFunction signature.
            // We cannot use Processing Context to pass this value, because Processing Context can be null.
            BiFunction<? super QueryMessage, ProcessingContext, MessageStream<?>> subscribeToUpdatesDispatcher =
                    (interceptedQuery, interceptedContext) -> {
                        if (!(interceptedQuery instanceof SubscriptionQueryMessage)) {
                            throw new IllegalArgumentException(
                                    "Expected SubscriptionQueryMessage but got: " + interceptedQuery.getClass());
                        }
                        return delegate.subscribeToUpdates((SubscriptionQueryMessage) interceptedQuery,
                                                           updateBufferSize);
                    };

            return new DefaultMessageDispatchInterceptorChain<>(
                    interceptors,
                    subscribeToUpdatesDispatcher
            ).proceed(query, null).cast();
        }
    }

    private static class InterceptingResponseUpdateDispatcher {

        private final DefaultMessageDispatchInterceptorChain<? super SubscriptionQueryUpdateMessage> interceptorChain;

        private InterceptingResponseUpdateDispatcher(
                List<MessageDispatchInterceptor<? super SubscriptionQueryUpdateMessage>> interceptors
        ) {
            BiFunction<? super SubscriptionQueryUpdateMessage, ProcessingContext, MessageStream<?>> dispatcher =
                    (message, context) -> MessageStream.just(message).cast();
            this.interceptorChain = new DefaultMessageDispatchInterceptorChain<>(interceptors, dispatcher);
        }

        private SubscriptionQueryUpdateMessage intercept(
                @Nonnull SubscriptionQueryUpdateMessage update,
                @Nullable ProcessingContext context
        ) {
            @SuppressWarnings("unchecked")
            MessageStream<SubscriptionQueryUpdateMessage> intercepted =
                    (MessageStream<SubscriptionQueryUpdateMessage>) interceptorChain.proceed(update, context);
            return intercepted.first()
                              .asCompletableFuture()
                              .join()
                              .message();
        }
    }
}<|MERGE_RESOLUTION|>--- conflicted
+++ resolved
@@ -124,15 +124,11 @@
     @Override
     public InterceptingQueryBus subscribe(@Nonnull QualifiedName queryName,
                                           @Nonnull QueryHandler queryHandler) {
-<<<<<<< HEAD
         if (handlerInterceptors.isEmpty()) {
-            delegate.subscribe(handlerName, queryHandler);
+            delegate.subscribe(queryName, queryHandler);
         } else {
-            delegate.subscribe(handlerName, new InterceptingHandler(queryHandler, handlerInterceptors));
-        }
-=======
-        delegate.subscribe(queryName, new InterceptingHandler(queryHandler, handlerInterceptors));
->>>>>>> 782f4480
+            delegate.subscribe(queryName, new InterceptingHandler(queryHandler, handlerInterceptors));
+        }
         return this;
     }
 
@@ -296,21 +292,14 @@
         }
 
         private MessageStream<SubscriptionQueryUpdateMessage> dispatch(
-                @Nonnull SubscriptionQueryMessage query,
+                @Nonnull QueryMessage query,
                 int updateBufferSize
         ) {
             // Create a new chain per call because the dispatcher needs the updateBufferSize parameter
             // which varies per invocation and is not part of the BiFunction signature.
             // We cannot use Processing Context to pass this value, because Processing Context can be null.
             BiFunction<? super QueryMessage, ProcessingContext, MessageStream<?>> subscribeToUpdatesDispatcher =
-                    (interceptedQuery, interceptedContext) -> {
-                        if (!(interceptedQuery instanceof SubscriptionQueryMessage)) {
-                            throw new IllegalArgumentException(
-                                    "Expected SubscriptionQueryMessage but got: " + interceptedQuery.getClass());
-                        }
-                        return delegate.subscribeToUpdates((SubscriptionQueryMessage) interceptedQuery,
-                                                           updateBufferSize);
-                    };
+                    (interceptedQuery, interceptedContext) -> delegate.subscribeToUpdates(interceptedQuery, updateBufferSize);
 
             return new DefaultMessageDispatchInterceptorChain<>(
                     interceptors,
