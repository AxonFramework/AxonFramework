--- conflicted
+++ resolved
@@ -153,20 +153,12 @@
                        .map(t -> (R) t.payload());
     }
 
-<<<<<<< HEAD
-    private <R, Q> QueryMessage<Q, R> asQueryMessage(Q query,
-                                                     ResponseType<R> responseType) {
-=======
     private <R, Q> QueryMessage asQueryMessage(Q query,
-                                                            ResponseType<R> responseType) {
->>>>>>> 9384d039
+                                               ResponseType<R> responseType) {
         //noinspection unchecked
         return query instanceof Message
-                ? new GenericQueryMessage((Message) query,
-                                            responseType)
-                : new GenericQueryMessage(messageTypeResolver.resolveOrThrow(query),
-                                            query,
-                                            responseType);
+                ? new GenericQueryMessage((Message) query, responseType)
+                : new GenericQueryMessage(messageTypeResolver.resolveOrThrow(query), query, responseType);
     }
 
     @Override
@@ -222,7 +214,6 @@
     }
 
     @SuppressWarnings("unchecked")
-<<<<<<< HEAD
     private <Q, R, T extends QueryMessage<Q, R>> T processInterceptors(T query) {
         // TODO: reintegrate as part of #3079
         return new DefaultMessageDispatchInterceptorChain<>(dispatchInterceptors)
@@ -232,14 +223,6 @@
                 .asMono()
                 .map(MessageStream.Entry::message)
                 .block();
-=======
-    private <T extends QueryMessage> T processInterceptors(T query) {
-        T intercepted = query;
-        for (MessageDispatchInterceptor<? super QueryMessage> interceptor : dispatchInterceptors) {
-            intercepted = (T) interceptor.handle(intercepted);
-        }
-        return intercepted;
->>>>>>> 9384d039
     }
 
     /**
