/*
 * Copyright (c) 2010-2025. Axon Framework
 *
 * Licensed under the Apache License, Version 2.0 (the "License");
 * you may not use this file except in compliance with the License.
 * You may obtain a copy of the License at
 *
 *    http://www.apache.org/licenses/LICENSE-2.0
 *
 * Unless required by applicable law or agreed to in writing, software
 * distributed under the License is distributed on an "AS IS" BASIS,
 * WITHOUT WARRANTIES OR CONDITIONS OF ANY KIND, either express or implied.
 * See the License for the specific language governing permissions and
 * limitations under the License.
 */

package org.axonframework.spring.authorization;

import jakarta.annotation.Nonnull;
import org.axonframework.common.annotation.AnnotationUtils;
import org.axonframework.messaging.InterceptorChain;
import org.axonframework.messaging.Message;
import org.axonframework.messaging.MessageHandlerInterceptor;
import org.axonframework.messaging.unitofwork.LegacyUnitOfWork;
import org.axonframework.messaging.unitofwork.ProcessingContext;
import org.slf4j.Logger;
import org.slf4j.LoggerFactory;
import org.springframework.security.access.annotation.Secured;

import java.util.Arrays;
import java.util.HashSet;
import java.util.Optional;
import java.util.Set;
import java.util.stream.Collectors;
import javax.annotation.Nonnull;


/**
 * A {@link MessageHandlerInterceptor} that verifies authorization based on {@link Secured} annotations on the payload
 * of {@link Message Messages}.
 *
 * @param <T> The message type this interceptor can process
 * @author Roald Bankras
 * @since 4.11.0
 */
public class MessageAuthorizationHandlerInterceptor<T extends Message<?>> implements MessageHandlerInterceptor<T> {

    private static final Logger logger = LoggerFactory.getLogger(MessageAuthorizationHandlerInterceptor.class);

    @Override
    public Object handle(@Nonnull LegacyUnitOfWork<? extends T> unitOfWork,
                         @Nonnull ProcessingContext context,
                         @Nonnull InterceptorChain interceptorChain
    ) throws Exception {
        T message = unitOfWork.getMessage();
        if (!AnnotationUtils.isAnnotationPresent(message.getPayloadType(), Secured.class)) {
            return interceptorChain.proceedSync(context);
        }
        Secured annotation = message.getPayloadType()
                                    .getAnnotation(Secured.class);

        Set<String> authorities =
                Optional.ofNullable(message.getMetaData().get("authorities"))
                        .map(authorityMetaData -> {
                            if (logger.isDebugEnabled()) {
                                logger.debug("Found authorities [{}]", authorityMetaData);
                            }
<<<<<<< HEAD
                            return new HashSet<>(Arrays.asList(message.getMetaData().get("authorities").split(",")));
=======
                            return new HashSet<>(Arrays.asList(
                                    ((String) message.getMetaData().get("authorities")).split(",")
                            ));
>>>>>>> 763d047e
                        })
                        .orElseThrow(() -> new UnauthorizedMessageException(
                                "No authorities found for message with identifier [" + message.getIdentifier() + "]"
                        ));

        if (logger.isDebugEnabled()) {
            logger.debug("Authorizing for [{}] and [{}]", message.getPayloadType().getName(), annotation.value());
        }

        authorities.retainAll(Arrays.stream(annotation.value()).collect(Collectors.toSet()));
        if (!authorities.isEmpty()) {
            return interceptorChain.proceedSync(context);
        }
        throw new UnauthorizedMessageException(
                "Unauthorized message with identifier [" + message.getIdentifier() + "]"
        );
    }
}
<|MERGE_RESOLUTION|>--- conflicted
+++ resolved
@@ -65,13 +65,7 @@
                             if (logger.isDebugEnabled()) {
                                 logger.debug("Found authorities [{}]", authorityMetaData);
                             }
-<<<<<<< HEAD
                             return new HashSet<>(Arrays.asList(message.getMetaData().get("authorities").split(",")));
-=======
-                            return new HashSet<>(Arrays.asList(
-                                    ((String) message.getMetaData().get("authorities")).split(",")
-                            ));
->>>>>>> 763d047e
                         })
                         .orElseThrow(() -> new UnauthorizedMessageException(
                                 "No authorities found for message with identifier [" + message.getIdentifier() + "]"
