--- conflicted
+++ resolved
@@ -1143,15 +1143,10 @@
         }
 
         @Override
-<<<<<<< HEAD
-        public @NotNull MessageStream<?> interceptOnDispatch(@NotNull Message<?> message,
+        public @NotNull MessageStream<?> interceptOnDispatch(@NotNull Message message,
                                                              @Nullable ProcessingContext context,
-                                                             @NotNull MessageDispatchInterceptorChain<Message<?>> interceptorChain) {
+                                                             @NotNull MessageDispatchInterceptorChain<Message> interceptorChain) {
             return interceptorChain.proceed(message.andMetaData(MetaData.with(CUSTOM_CORRELATION_DATA_KEY, correlationData)), context);
-=======
-        public BiFunction<Integer, Message, Message> handle(@Nonnull List<? extends Message> messages) {
-            return (i, m) -> m.andMetaData(MetaData.with(CUSTOM_CORRELATION_DATA_KEY, correlationData));
->>>>>>> 9384d039
         }
     }
 }