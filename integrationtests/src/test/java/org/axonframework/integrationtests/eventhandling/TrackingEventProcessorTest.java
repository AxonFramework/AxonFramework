--- conflicted
+++ resolved
@@ -16,6 +16,7 @@
 
 package org.axonframework.integrationtests.eventhandling;
 
+import jakarta.annotation.Nonnull;
 import org.axonframework.common.transaction.NoTransactionManager;
 import org.axonframework.common.transaction.Transaction;
 import org.axonframework.common.transaction.TransactionManager;
@@ -58,7 +59,6 @@
 import org.axonframework.serialization.SerializationException;
 import org.axonframework.tracing.TestSpanFactory;
 import org.hamcrest.CoreMatchers;
-import org.jetbrains.annotations.NotNull;
 import org.junit.jupiter.api.*;
 import org.mockito.*;
 import org.springframework.test.annotation.DirtiesContext;
@@ -478,15 +478,8 @@
     void tokenIsStoredWhenEventIsRead() throws Exception {
         CountDownLatch countDownLatch = new CountDownLatch(1);
         //noinspection resource
-<<<<<<< HEAD
-        testSubject.registerHandlerInterceptor(((unitOfWork, context, interceptorChain) -> {
-            unitOfWork.onCleanup(uow -> countDownLatch.countDown());
-            return interceptorChain.proceedSync(context);
-        }));
-=======
         testSubject.registerHandlerInterceptor(eventHandlerInterceptorCleanup(countDownLatch::countDown));
 
->>>>>>> d6c0f281
         eventBus.publish(createEvent());
         testSubject.start();
         assertTrue(countDownLatch.await(5, TimeUnit.SECONDS), "Expected Unit of Work to have reached clean up phase");
@@ -521,14 +514,7 @@
             return i.callRealMethod();
         }).when(tokenStore).extendClaim(anyString(), anyInt());
         //noinspection resource
-<<<<<<< HEAD
-        testSubject.registerHandlerInterceptor(((unitOfWork, context, interceptorChain) -> {
-            unitOfWork.onCleanup(uow -> countDownLatch.countDown());
-            return interceptorChain.proceedSync(context);
-        }));
-=======
         testSubject.registerHandlerInterceptor(eventHandlerInterceptorCleanup(countDownLatch::countDown));
->>>>>>> d6c0f281
         testSubject.start();
         eventBus.publish(createEvents(2));
         assertTrue(
@@ -567,14 +553,7 @@
         }).when(tokenStore).extendClaim(anyString(), anyInt());
 
         //noinspection resource
-<<<<<<< HEAD
-        testSubject.registerHandlerInterceptor(((unitOfWork, context, interceptorChain) -> {
-            unitOfWork.onCleanup(uow -> countDownLatch.countDown());
-            return interceptorChain.proceedSync(context);
-        }));
-=======
         testSubject.registerHandlerInterceptor(eventHandlerInterceptorCleanup(countDownLatch::countDown));
->>>>>>> d6c0f281
         testSubject.start();
         eventBus.publish(createEvents(2));
         assertTrue(
@@ -615,14 +594,7 @@
         }).when(tokenStore).extendClaim(anyString(), anyInt());
 
         //noinspection resource
-<<<<<<< HEAD
-        testSubject.registerHandlerInterceptor(((unitOfWork, context, interceptorChain) -> {
-            unitOfWork.onCleanup(uow -> countDownLatch.countDown());
-            return interceptorChain.proceedSync(context);
-        }));
-=======
         testSubject.registerHandlerInterceptor(eventHandlerInterceptorCleanup(countDownLatch::countDown));
->>>>>>> d6c0f281
         testSubject.start();
         eventBus.publish(createEvents(2));
         assertTrue(
@@ -654,26 +626,20 @@
                                             .build();
         CountDownLatch countDownLatch = new CountDownLatch(2);
         //noinspection resource
-<<<<<<< HEAD
-        testSubject.registerHandlerInterceptor(((unitOfWork, context, interceptorChain) -> {
-            unitOfWork.onCleanup(uow -> countDownLatch.countDown());
-            Thread.sleep(50);
-            return interceptorChain.proceedSync(context);
-        }));
-=======
         testSubject.registerHandlerInterceptor(new MessageHandlerInterceptor<>() {
             @Override
-            public Object handle(@NotNull LegacyUnitOfWork<? extends EventMessage<?>> unitOfWork,
-                                 @NotNull InterceptorChain interceptorChain) throws Exception {
+            public Object handle(@Nonnull LegacyUnitOfWork<? extends EventMessage<?>> unitOfWork,
+                                 @Nonnull ProcessingContext context,
+                                 @Nonnull InterceptorChain interceptorChain) throws Exception {
                 unitOfWork.onCleanup(uow -> countDownLatch.countDown());
                 Thread.sleep(50);
-                return interceptorChain.proceedSync();
+                return interceptorChain.proceedSync(context);
             }
 
             @Override
             public <M extends EventMessage<?>, R extends Message<?>> MessageStream<R> interceptOnHandle(
-                    @NotNull M message, @NotNull ProcessingContext context,
-                    @NotNull InterceptorChain<M, R> interceptorChain) {
+                    @Nonnull M message, @Nonnull ProcessingContext context,
+                    @Nonnull InterceptorChain<M, R> interceptorChain) {
                 context.doFinally(uow -> countDownLatch.countDown());
                 try {
                     Thread.sleep(50);
@@ -684,7 +650,6 @@
             }
         });
 
->>>>>>> d6c0f281
         testSubject.start();
 
         eventBus.publish(createEvents(2));
@@ -705,33 +670,22 @@
     void tokenIsNotStoredWhenUnitOfWorkIsRolledBack() throws Exception {
         CountDownLatch countDownLatch = new CountDownLatch(1);
         //noinspection resource
-<<<<<<< HEAD
-        testSubject.registerHandlerInterceptor(((unitOfWork, context, interceptorChain) -> {
-            unitOfWork.onCommit(uow -> {
-                throw new MockException();
-            });
-            return interceptorChain.proceedSync(context);
-        }));
-        //noinspection resource
-        testSubject.registerHandlerInterceptor(((unitOfWork, context, interceptorChain) -> {
-            unitOfWork.onCleanup(uow -> countDownLatch.countDown());
-            return interceptorChain.proceedSync(context);
-        }));
-=======
         testSubject.registerHandlerInterceptor(new MessageHandlerInterceptor<>() {
             @Override
-            public Object handle(@NotNull LegacyUnitOfWork<? extends EventMessage<?>> unitOfWork,
-                                 @NotNull InterceptorChain interceptorChain) throws Exception {
+            public Object handle(@Nonnull LegacyUnitOfWork<? extends EventMessage<?>> unitOfWork,
+                                 @Nonnull ProcessingContext context,
+                                 @Nonnull InterceptorChain interceptorChain) throws Exception {
                 unitOfWork.onCommit(uow -> {
                     throw new MockException();
                 });
-                return interceptorChain.proceedSync();
+                return interceptorChain.proceedSync(context);
             }
 
             @Override
             public <M extends EventMessage<?>, R extends Message<?>> MessageStream<R> interceptOnHandle(
-                    @NotNull M message, @NotNull ProcessingContext context,
-                    @NotNull InterceptorChain<M, R> interceptorChain) {
+                    @Nonnull M message,
+                    @Nonnull ProcessingContext context,
+                    @Nonnull InterceptorChain<M, R> interceptorChain) {
                 context.onCommit(uow -> {
                     throw new MockException();
                 });
@@ -740,7 +694,6 @@
         });
         //noinspection resource
         testSubject.registerHandlerInterceptor(eventHandlerInterceptorCleanup(countDownLatch::countDown));
->>>>>>> d6c0f281
         testSubject.start();
 
         eventBus.publish(createEvent());
@@ -911,37 +864,24 @@
         List<? extends EventMessage<?>> events = createEvents(2);
         CountDownLatch countDownLatch = new CountDownLatch(2);
         //noinspection resource
-<<<<<<< HEAD
-        testSubject.registerHandlerInterceptor(((unitOfWork, context, interceptorChain) -> {
-            unitOfWork.onCommit(uow -> {
-                if (uow.getMessage().equals(events.get(1))) {
-                    throw new MockException();
-                }
-            });
-            return interceptorChain.proceedSync(context);
-        }));
-        //noinspection resource
-        testSubject.registerHandlerInterceptor(((unitOfWork, context, interceptorChain) -> {
-            unitOfWork.onCleanup(uow -> countDownLatch.countDown());
-            return interceptorChain.proceedSync(context);
-        }));
-=======
         testSubject.registerHandlerInterceptor(new MessageHandlerInterceptor<>() {
             @Override
-            public Object handle(@NotNull LegacyUnitOfWork<? extends EventMessage<?>> unitOfWork,
-                                 @NotNull InterceptorChain interceptorChain) throws Exception {
+            public Object handle(@Nonnull LegacyUnitOfWork<? extends EventMessage<?>> unitOfWork,
+                                 @Nonnull ProcessingContext context,
+                                 @Nonnull InterceptorChain interceptorChain) throws Exception {
                 unitOfWork.onCommit(uow -> {
                     if (uow.getMessage().equals(events.get(1))) {
                         throw new MockException();
                     }
                 });
-                return interceptorChain.proceedSync();
+                return interceptorChain.proceedSync(context);
             }
 
             @Override
             public <M extends EventMessage<?>, R extends Message<?>> MessageStream<R> interceptOnHandle(
-                    @NotNull M message, @NotNull ProcessingContext context,
-                    @NotNull InterceptorChain<M, R> interceptorChain) {
+                    @Nonnull M message,
+                    @Nonnull ProcessingContext context,
+                    @Nonnull InterceptorChain<M, R> interceptorChain) {
                 context.runOnCommit(uow -> {
                     if (message.equals(events.get(1))) {
                         throw new MockException();
@@ -952,7 +892,6 @@
         });
         //noinspection resource
         testSubject.registerHandlerInterceptor(eventHandlerInterceptorCleanup(countDownLatch::countDown));
->>>>>>> d6c0f281
         testSubject.start();
         // Give it a bit of time to start
         Thread.sleep(200);
@@ -983,32 +922,23 @@
                                             .build();
 
         //noinspection Duplicates,resource
-<<<<<<< HEAD
-        testSubject.registerHandlerInterceptor(((unitOfWork, context, interceptorChain) -> {
-            unitOfWork.onCommit(uow -> {
-                if (uow.getMessage().equals(events.get(1))) {
-                    throw new MockException();
-                }
-            });
-            return interceptorChain.proceedSync(context);
-        }));
-=======
         testSubject.registerHandlerInterceptor(new MessageHandlerInterceptor<>() {
             @Override
-            public Object handle(@NotNull LegacyUnitOfWork<? extends EventMessage<?>> unitOfWork,
-                                 @NotNull InterceptorChain interceptorChain) throws Exception {
+            public Object handle(@Nonnull LegacyUnitOfWork<? extends EventMessage<?>> unitOfWork,
+                                 @Nonnull ProcessingContext context,
+                                 @Nonnull InterceptorChain interceptorChain) throws Exception {
                 unitOfWork.onCommit(uow -> {
                     if (uow.getMessage().equals(events.get(1))) {
                         throw new MockException();
                     }
                 });
-                return interceptorChain.proceedSync();
+                return interceptorChain.proceedSync(context);
             }
 
             @Override
             public <M extends EventMessage<?>, R extends Message<?>> MessageStream<R> interceptOnHandle(
-                    @NotNull M message, @NotNull ProcessingContext context,
-                    @NotNull InterceptorChain<M, R> interceptorChain) {
+                    @Nonnull M message, @Nonnull ProcessingContext context,
+                    @Nonnull InterceptorChain<M, R> interceptorChain) {
                 context.onCommit(uow -> {
                     if (message.equals(events.get(1))) {
                         return CompletableFuture.failedFuture(new MockException());
@@ -1018,19 +948,11 @@
                 return interceptorChain.proceed(message, context);
             }
         });
->>>>>>> d6c0f281
 
         CountDownLatch countDownLatch = new CountDownLatch(2);
 
         //noinspection resource
-<<<<<<< HEAD
-        testSubject.registerHandlerInterceptor(((unitOfWork, context, interceptorChain) -> {
-            unitOfWork.onCleanup(uow -> countDownLatch.countDown());
-            return interceptorChain.proceedSync(context);
-        }));
-=======
         testSubject.registerHandlerInterceptor(eventHandlerInterceptorCleanup(countDownLatch::countDown));
->>>>>>> d6c0f281
 
         testSubject.start();
         // Give it a bit of time to start
@@ -2312,14 +2234,7 @@
     void existingEventsBeforeProcessorStartAreConsideredReplayed() throws Exception {
         CountDownLatch countDownLatch = new CountDownLatch(3);
         //noinspection resource
-<<<<<<< HEAD
-        testSubject.registerHandlerInterceptor(((unitOfWork, context, interceptorChain) -> {
-            unitOfWork.onCleanup(uow -> countDownLatch.countDown());
-            return interceptorChain.proceedSync(context);
-        }));
-=======
         testSubject.registerHandlerInterceptor(eventHandlerInterceptorCleanup(countDownLatch::countDown));
->>>>>>> d6c0f281
         eventBus.publish(createEvent(0));
         eventBus.publish(createEvent(1));
         eventBus.publish(createEvent(2));
@@ -2336,17 +2251,9 @@
         CountDownLatch started = new CountDownLatch(1);
         CountDownLatch finished = new CountDownLatch(2);
         //noinspection resource
-<<<<<<< HEAD
-        testSubject.registerHandlerInterceptor(((unitOfWork, context, interceptorChain) -> {
-            unitOfWork.onCleanup(uow -> started.countDown());
-            unitOfWork.onCleanup(uow -> finished.countDown());
-            return interceptorChain.proceedSync(context);
-        }));
-=======
         testSubject.registerHandlerInterceptor(eventHandlerInterceptorCleanup(started::countDown,
                                                                               finished::countDown));
 
->>>>>>> d6c0f281
         eventBus.publish(createEvent(0));
 
         doAnswer(i -> i.callRealMethod()).when(tokenStore).storeToken(any(), anyString(), anyInt());
@@ -2367,18 +2274,19 @@
             Runnable... runnables) {
         return new MessageHandlerInterceptor<>() {
             @Override
-            public Object handle(@NotNull LegacyUnitOfWork<? extends EventMessage<?>> unitOfWork,
-                                 @NotNull InterceptorChain interceptorChain) throws Exception {
+            public Object handle(@Nonnull LegacyUnitOfWork<? extends EventMessage<?>> unitOfWork,
+                                 @Nonnull ProcessingContext context,
+                                 @Nonnull InterceptorChain interceptorChain) throws Exception {
                 for (var runnable : runnables) {
                     unitOfWork.onCleanup(uow -> runnable.run());
                 }
-                return interceptorChain.proceedSync();
+                return interceptorChain.proceedSync(context);
             }
 
             @Override
             public <M extends EventMessage<?>, R extends Message<?>> MessageStream<R> interceptOnHandle(
-                    @NotNull M message, @NotNull ProcessingContext context,
-                    @NotNull InterceptorChain<M, R> interceptorChain) {
+                    @Nonnull M message, @Nonnull ProcessingContext context,
+                    @Nonnull InterceptorChain<M, R> interceptorChain) {
                 for (var runnable : runnables) {
                     context.doFinally(uow -> runnable.run());
                 }
