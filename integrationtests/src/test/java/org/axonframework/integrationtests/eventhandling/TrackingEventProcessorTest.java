/*
 * Copyright (c) 2010-2022. Axon Framework
 *
 * Licensed under the Apache License, Version 2.0 (the "License");
 * you may not use this file except in compliance with the License.
 * You may obtain a copy of the License at
 *
 *    http://www.apache.org/licenses/LICENSE-2.0
 *
 * Unless required by applicable law or agreed to in writing, software
 * distributed under the License is distributed on an "AS IS" BASIS,
 * WITHOUT WARRANTIES OR CONDITIONS OF ANY KIND, either express or implied.
 * See the License for the specific language governing permissions and
 * limitations under the License.
 */

package org.axonframework.integrationtests.eventhandling;

import org.axonframework.common.transaction.NoTransactionManager;
import org.axonframework.common.transaction.Transaction;
import org.axonframework.common.transaction.TransactionManager;
import org.axonframework.eventhandling.EventHandlerInvoker;
import org.axonframework.eventhandling.EventMessage;
import org.axonframework.eventhandling.EventMessageHandler;
import org.axonframework.eventhandling.EventTrackerStatus;
import org.axonframework.eventhandling.EventTrackerStatusChangeListener;
import org.axonframework.eventhandling.GapAwareTrackingToken;
import org.axonframework.eventhandling.GenericTrackedEventMessage;
import org.axonframework.eventhandling.GlobalSequenceTrackingToken;
import org.axonframework.eventhandling.MultiEventHandlerInvoker;
import org.axonframework.eventhandling.PropagatingErrorHandler;
import org.axonframework.eventhandling.ReplayToken;
import org.axonframework.eventhandling.Segment;
import org.axonframework.eventhandling.SimpleEventHandlerInvoker;
import org.axonframework.eventhandling.TrackedEventMessage;
import org.axonframework.eventhandling.TrackingEventProcessor;
import org.axonframework.eventhandling.TrackingEventProcessorConfiguration;
import org.axonframework.eventhandling.TrackingEventStream;
import org.axonframework.eventhandling.TrackingToken;
import org.axonframework.eventhandling.tokenstore.TokenStore;
import org.axonframework.eventhandling.tokenstore.UnableToClaimTokenException;
import org.axonframework.eventhandling.tokenstore.inmemory.InMemoryTokenStore;
import org.axonframework.eventsourcing.eventstore.EmbeddedEventStore;
import org.axonframework.eventsourcing.eventstore.EventStore;
import org.axonframework.eventsourcing.eventstore.SequenceEventStorageEngine;
import org.axonframework.eventsourcing.eventstore.inmemory.InMemoryEventStorageEngine;
import org.axonframework.integrationtests.utils.MockException;
import org.axonframework.messaging.Message;
import org.axonframework.messaging.StreamableMessageSource;
import org.axonframework.messaging.unitofwork.CurrentUnitOfWork;
import org.axonframework.serialization.SerializationException;
import org.axonframework.tracing.TestSpanFactory;
import org.hamcrest.CoreMatchers;
import org.junit.jupiter.api.*;
import org.mockito.*;
import org.springframework.test.annotation.DirtiesContext;

import java.time.Duration;
import java.util.ArrayList;
import java.util.Arrays;
import java.util.Collections;
import java.util.HashSet;
import java.util.Iterator;
import java.util.LinkedList;
import java.util.List;
import java.util.Map;
import java.util.Objects;
import java.util.Optional;
import java.util.Queue;
import java.util.Set;
import java.util.UUID;
import java.util.concurrent.CompletableFuture;
import java.util.concurrent.CopyOnWriteArrayList;
import java.util.concurrent.CountDownLatch;
import java.util.concurrent.TimeUnit;
import java.util.concurrent.atomic.AtomicBoolean;
import java.util.concurrent.atomic.AtomicInteger;
import java.util.concurrent.atomic.AtomicReference;
import java.util.function.Consumer;
import java.util.function.Predicate;
import java.util.function.Supplier;
import java.util.function.UnaryOperator;
import java.util.stream.IntStream;

import static java.util.Arrays.asList;
import static java.util.Collections.emptySortedSet;
import static java.util.Collections.singleton;
import static java.util.stream.Collectors.toList;
import static org.axonframework.eventhandling.EventUtils.asTrackedEventMessage;
import static org.axonframework.integrationtests.utils.AssertUtils.assertUntil;
import static org.axonframework.integrationtests.utils.AssertUtils.assertWithin;
import static org.axonframework.integrationtests.utils.EventTestUtils.*;
import static org.hamcrest.MatcherAssert.assertThat;
import static org.junit.jupiter.api.Assertions.*;
import static org.mockito.Mockito.*;

/**
 * Test class validating the {@link TrackingEventProcessor}. This test class is part of the {@code integrationtests}
 * module as it relies on both the {@code messaging} (where the {@code TrackingEventProcessor} resides) and
 * {@code eventsourcing} modules.
 *
 * @author Rene de Waele
 */
class TrackingEventProcessorTest {

    private static final Object NO_RESET_PAYLOAD = null;

    private TrackingEventProcessor testSubject;
    private EmbeddedEventStore eventBus;
    private TokenStore tokenStore;
    private EventHandlerInvoker eventHandlerInvoker;
    private EventMessageHandler mockHandler;
    private List<Long> sleepInstructions;
    private TransactionManager mockTransactionManager;
    private Transaction mockTransaction;
    private TestSpanFactory spanFactory;

    private static TrackingEventStream trackingEventStreamOf(Iterator<TrackedEventMessage<?>> iterator) {
        return trackingEventStreamOf(iterator, c -> {
        });
    }

    private static TrackingEventStream trackingEventStreamOf(Iterator<TrackedEventMessage<?>> iterator,
                                                             Consumer<Class<?>> skippedPayloadListener) {
        return new TrackingEventStream() {
            private boolean hasPeeked;
            private TrackedEventMessage<?> peekEvent;

            @Override
            public Optional<TrackedEventMessage<?>> peek() {
                if (!hasPeeked) {
                    if (!hasNextAvailable()) {
                        return Optional.empty();
                    }
                    peekEvent = iterator.next();
                    hasPeeked = true;
                }
                return Optional.of(peekEvent);
            }

            @Override
            public boolean hasNextAvailable(int timeout, TimeUnit unit) {
                if (timeout > 0) {
                    // To keep tests speedy, we don't wait, but we do give other threads a chance
                    Thread.yield();
                }
                return hasPeeked || iterator.hasNext();
            }

            @Override
            public TrackedEventMessage<?> nextAvailable() {
                if (!hasPeeked) {
                    return iterator.next();
                }
                TrackedEventMessage<?> result = peekEvent;
                peekEvent = null;
                hasPeeked = false;
                return result;
            }

            @Override
            public void close() {

            }

            @Override
            public void skipMessagesWithPayloadTypeOf(TrackedEventMessage<?> ignoredMessage) {
                skippedPayloadListener.accept(ignoredMessage.getPayloadType());
            }
        };
    }

    @BeforeEach
    void setUp() {
        spanFactory = new TestSpanFactory();
        tokenStore = spy(new InMemoryTokenStore());
        mockHandler = mock(EventMessageHandler.class);
        when(mockHandler.canHandle(any())).thenReturn(true);
        when(mockHandler.supportsReset()).thenReturn(true);
        eventHandlerInvoker = spy(
                SimpleEventHandlerInvoker.builder()
                                         .eventHandlers(mockHandler)
                                         .listenerInvocationErrorHandler(PropagatingErrorHandler.instance())
                                         .build()
        );
        mockTransaction = mock(Transaction.class);
        mockTransactionManager = mock(TransactionManager.class);
        when(mockTransactionManager.startTransaction()).thenReturn(mockTransaction);

        //noinspection unchecked
        when(mockTransactionManager.fetchInTransaction(any(Supplier.class))).thenAnswer(i -> {
            Supplier<?> s = i.getArgument(0);
            return s.get();
        });
        doAnswer(i -> {
            Runnable r = i.getArgument(0);
            r.run();
            return null;
        }).when(mockTransactionManager).executeInTransaction(any(Runnable.class));
        eventBus = EmbeddedEventStore.builder()
                                     .storageEngine(new InMemoryEventStorageEngine())
                                     .spanFactory(spanFactory)
                                     .build();
        sleepInstructions = new CopyOnWriteArrayList<>();

        initProcessor(TrackingEventProcessorConfiguration.forSingleThreadedProcessing()
                                                         .andEventAvailabilityTimeout(100, TimeUnit.MILLISECONDS));
    }

    private void initProcessor(TrackingEventProcessorConfiguration config) {
        initProcessor(config, UnaryOperator.identity());
    }

    private void initProcessor(TrackingEventProcessorConfiguration config,
                               UnaryOperator<TrackingEventProcessor.Builder> customization) {
        TrackingEventProcessor.Builder eventProcessorBuilder =
                TrackingEventProcessor.builder()
                                      .name("test")
                                      .eventHandlerInvoker(eventHandlerInvoker)
                                      .messageSource(eventBus)
                                      .trackingEventProcessorConfiguration(config)
                                      .tokenStore(tokenStore)
                                      .transactionManager(mockTransactionManager)
                                      .spanFactory(spanFactory);
        testSubject = new TrackingEventProcessor(customization.apply(eventProcessorBuilder)) {
            @Override
            protected void doSleepFor(long millisToSleep) {
                if (isRunning()) {
                    sleepInstructions.add(millisToSleep);
                    Thread.yield();
                }
            }
        };
    }

    @AfterEach
    void tearDown() {
        testSubject.shutDown();
        eventBus.shutDown();
    }

    @Test
    void sequenceEventStorageReceivesEachEventOnlyOnce() throws Exception {
        InMemoryEventStorageEngine historic = new InMemoryEventStorageEngine();
        InMemoryEventStorageEngine active = new InMemoryEventStorageEngine(2);
        SequenceEventStorageEngine sequenceEventStorageEngine = new SequenceEventStorageEngine(historic, active);

        EmbeddedEventStore sequenceEventBus = EmbeddedEventStore.builder()
                                                                .storageEngine(sequenceEventStorageEngine)
                                                                .build();

        initProcessor(TrackingEventProcessorConfiguration.forSingleThreadedProcessing()
                                                         .andEventAvailabilityTimeout(100, TimeUnit.MILLISECONDS),
                      b -> {
                          b.messageSource(sequenceEventBus);
                          return b;
                      });

        historic.appendEvents(createEvent(AGGREGATE, 1L, "message1"), createEvent(AGGREGATE, 2L, "message2"));
        // to make sure tracking tokens match, we need to offset the InMemoryEventStorageEngine
        active.appendEvents(createEvent(AGGREGATE, 3L, "message3"), createEvent(AGGREGATE, 4L, "message4"),
                            createEvent(AGGREGATE, 5L, "message5"));

        int expectedEventCount = 5;

        CountDownLatch countDownLatch = new CountDownLatch(expectedEventCount);
        AtomicInteger counter = new AtomicInteger(0);
        doAnswer(invocation -> {
            int cnt = counter.incrementAndGet();
            countDownLatch.countDown();
            assertTrue(cnt <= expectedEventCount);
            return null;
        }).when(mockHandler).handle(any());

        testSubject.start();

        assertTrue(countDownLatch.await(5, TimeUnit.SECONDS), "Expected Handler to have received 4 published events");
        assertEquals(expectedEventCount, counter.get(), "Handler should only receive each event once");
    }

    @Test
    void sequenceMaxCapacity() {
        testSubject.start();
        assertEquals(1, testSubject.maxCapacity());
        assertWithin(1, TimeUnit.SECONDS, () -> assertEquals(0, testSubject.availableProcessorThreads()));
        assertEquals(1, testSubject.activeProcessorThreads());
    }

    @Test
    void publishedEventsGetPassedToHandler() throws Exception {
        CountDownLatch countDownLatch = new CountDownLatch(2);
        doAnswer(invocation -> {
            countDownLatch.countDown();
            return null;
        }).when(mockHandler).handle(any());
        testSubject.start();
        // Give it a bit of time to start
        Thread.sleep(200);
        eventBus.publish(createEvents(2));
        assertTrue(countDownLatch.await(5, TimeUnit.SECONDS), "Expected Handler to have received 2 published events");
    }

    @Test
<<<<<<< HEAD
    void testHandlersAreTraced() throws Exception {
        CountDownLatch countDownLatch = new CountDownLatch(2);
        doAnswer(invocation -> {
            Message<?> message = invocation.getArgument(0, Message.class);
            spanFactory.verifySpanActive("TrackingEventProcessor[test] ", message);
            countDownLatch.countDown();
            return null;
        }).when(mockHandler).handle(any());
        testSubject.start();
        // Give it a bit of time to start
        Thread.sleep(200);
        eventBus.publish(createEvents(2));
        assertTrue(countDownLatch.await(5, TimeUnit.SECONDS), "Expected Handler to have received 2 published events");
    }

    @Test
    void testBlacklist() {
=======
    void blacklist() {
>>>>>>> 7d9f4498
        when(mockHandler.canHandle(any())).thenReturn(false);
        when(mockHandler.canHandleType(String.class)).thenReturn(false);
        Set<Class<?>> skipped = new HashSet<>();

        EmbeddedEventStore mockEventBus = mock(EmbeddedEventStore.class);
        TrackingToken trackingToken = new GlobalSequenceTrackingToken(0);
        List<TrackedEventMessage<?>> events =
                createEvents(2).stream().map(event -> asTrackedEventMessage(event, trackingToken)).collect(toList());
        when(mockEventBus.openStream(null)).thenReturn(trackingEventStreamOf(events.iterator(), skipped::add));
        testSubject = TrackingEventProcessor.builder()
                                            .name("test")
                                            .eventHandlerInvoker(eventHandlerInvoker)
                                            .messageSource(mockEventBus)
                                            .tokenStore(tokenStore)
                                            .transactionManager(NoTransactionManager.INSTANCE)
                                            .build();
        testSubject.start();
        assertWithin(1, TimeUnit.SECONDS, () -> {
            assertEquals(1, skipped.size());
            assertTrue(skipped.contains(String.class));
        });
    }

    @Test
    void processorExposesErrorStateOnHandlerException() throws Exception {
        doReturn(Object.class).when(mockHandler).getTargetType();
        AtomicBoolean errorFlag = new AtomicBoolean(true);
        doAnswer(invocation -> {
            if (errorFlag.get()) {
                throw new MockException("Simulating issues");
            }
            return null;
        }).when(mockHandler).handle(any());
        int segmentId = 0;

        testSubject.start();
        eventBus.publish(createEvents(2));

        assertWithin(2, TimeUnit.SECONDS, () -> {
            EventTrackerStatus status = testSubject.processingStatus().get(segmentId);
            assertNotNull(status);
            assertTrue(status.isErrorState());
            assertEquals(MockException.class, status.getError().getClass());
        });

        errorFlag.set(false);

        assertWithin(5, TimeUnit.SECONDS, () -> {
            EventTrackerStatus status = testSubject.processingStatus().get(segmentId);
            assertNotNull(status);
            assertFalse(status.isErrorState());
            assertNull(status.getError());
        });
    }

    @Test
    void handlerIsInvokedInTransactionScope() throws Exception {
        CountDownLatch countDownLatch = new CountDownLatch(1);
        AtomicInteger counter = new AtomicInteger();
        AtomicInteger counterAtHandle = new AtomicInteger();
        when(mockTransactionManager.startTransaction()).thenAnswer(i -> {
            counter.incrementAndGet();
            return mockTransaction;
        });
        doAnswer(i -> counter.decrementAndGet()).when(mockTransaction).rollback();
        doAnswer(i -> counter.decrementAndGet()).when(mockTransaction).commit();
        doAnswer(invocation -> {
            counterAtHandle.set(counter.get());
            countDownLatch.countDown();
            return null;
        }).when(mockHandler).handle(any());
        testSubject.start();
        // Give it a bit of time to start
        Thread.sleep(200);
        eventBus.publish(createEvents(2));
        assertTrue(countDownLatch.await(5, TimeUnit.SECONDS), "Expected Handler to have received 2 published events");
        assertEquals(1, counterAtHandle.get());
    }

    @Test
    void processorStopsOnNonTransientExceptionWhenLoadingToken() {
        doThrow(new SerializationException("Faking a serialization issue")).when(tokenStore).fetchToken("test", 0);

        testSubject.start();

        assertWithin(
                1, TimeUnit.SECONDS, () -> assertFalse(testSubject.isRunning(), "Expected processor to have stopped")
        );
        assertWithin(
                1, TimeUnit.SECONDS, () -> assertTrue(testSubject.isError(), "Expected processor to set the error flag")
        );
        assertEquals(Collections.emptyList(), sleepInstructions);
    }

    @Test
    void processorRetriesOnTransientExceptionWhenLoadingToken() throws Exception {
        CountDownLatch countDownLatch = new CountDownLatch(1);
        doAnswer(invocation -> {
            countDownLatch.countDown();
            return null;
        }).when(mockHandler).handle(any());

        doThrow(new RuntimeException("Faking a recoverable issue"))
                .doCallRealMethod()
                .when(tokenStore).fetchToken("test", 0);

        testSubject.start();

        eventBus.publish(createEvent());

        assertTrue(countDownLatch.await(5, TimeUnit.SECONDS), "Expected Handler to have received published event");
        assertTrue(testSubject.isRunning());
        assertFalse(testSubject.isError());
        assertEquals(Collections.singletonList(5000L), sleepInstructions);
    }

    @Test
    void tokenIsStoredWhenEventIsRead() throws Exception {
        CountDownLatch countDownLatch = new CountDownLatch(1);
        testSubject.registerHandlerInterceptor(((unitOfWork, interceptorChain) -> {
            unitOfWork.onCleanup(uow -> countDownLatch.countDown());
            return interceptorChain.proceed();
        }));
        eventBus.publish(createEvent());
        testSubject.start();
        assertTrue(countDownLatch.await(5, TimeUnit.SECONDS), "Expected Unit of Work to have reached clean up phase");
        verify(tokenStore).storeToken(any(), eq(testSubject.getName()), eq(0));
        assertNotNull(tokenStore.fetchToken(testSubject.getName(), 0));
    }

    @Test
    void tokenIsExtendedAtStartAndStoredAtEndOfEventBatch_WithStoringTokensAfterProcessingSetting()
            throws Exception {
        initProcessor(
                TrackingEventProcessorConfiguration.forSingleThreadedProcessing().andBatchSize(100),
                TrackingEventProcessor.Builder::storingTokensAfterProcessing
        );
        CountDownLatch countDownLatch = new CountDownLatch(2);
        AtomicInteger invocationsInUnitOfWork = new AtomicInteger();
        doAnswer(i -> {
            if (CurrentUnitOfWork.isStarted()) {
                invocationsInUnitOfWork.incrementAndGet();
            }
            return i.callRealMethod();
        }).when(tokenStore).extendClaim(anyString(), anyInt());
        testSubject.registerHandlerInterceptor(((unitOfWork, interceptorChain) -> {
            unitOfWork.onCleanup(uow -> countDownLatch.countDown());
            return interceptorChain.proceed();
        }));
        testSubject.start();
        eventBus.publish(createEvents(2));
        assertTrue(
                countDownLatch.await(5, TimeUnit.SECONDS),
                "Expected Unit of Work to have reached clean up phase for 2 messages"
        );
        InOrder inOrder = inOrder(tokenStore);
        inOrder.verify(tokenStore, times(1)).extendClaim(eq(testSubject.getName()), anyInt());
        inOrder.verify(tokenStore, atLeastOnce()).storeToken(any(), any(), anyInt());

        assertNotNull(tokenStore.fetchToken(testSubject.getName(), 0));
        assertEquals(
                1, invocationsInUnitOfWork.get(),
                "Unexpected number of invocations of token extension in unit of work"
        );
    }

    @Test
    void tokenStoredAtEndOfEventBatchAndNotExtendedWhenUsingANoTransactionManager() throws Exception {
        TrackingEventProcessorConfiguration tepConfig =
                TrackingEventProcessorConfiguration.forSingleThreadedProcessing().andBatchSize(100);
        testSubject = TrackingEventProcessor.builder()
                                            .name("test")
                                            .eventHandlerInvoker(eventHandlerInvoker)
                                            .trackingEventProcessorConfiguration(tepConfig)
                                            .messageSource(eventBus)
                                            .tokenStore(tokenStore)
                                            .transactionManager(NoTransactionManager.INSTANCE)
                                            .build();

        CountDownLatch countDownLatch = new CountDownLatch(2);
        AtomicInteger invocationsInUnitOfWork = new AtomicInteger();
        doAnswer(i -> {
            if (CurrentUnitOfWork.isStarted()) {
                invocationsInUnitOfWork.incrementAndGet();
            }
            return i.callRealMethod();
        }).when(tokenStore).extendClaim(anyString(), anyInt());

        testSubject.registerHandlerInterceptor(((unitOfWork, interceptorChain) -> {
            unitOfWork.onCleanup(uow -> countDownLatch.countDown());
            return interceptorChain.proceed();
        }));
        testSubject.start();
        eventBus.publish(createEvents(2));
        assertTrue(
                countDownLatch.await(5, TimeUnit.SECONDS),
                "Expected Unit of Work to have reached clean up phase for 2 messages"
        );

        verify(tokenStore, times(1)).storeToken(any(), any(), anyInt());
        assertNotNull(tokenStore.fetchToken(testSubject.getName(), 0));

        assertEquals(
                1, invocationsInUnitOfWork.get(),
                "Unexpected number of invocations of token extension in unit of work"
        );
    }

    @Test
    void tokenStoredAtEndOfEventBatchAndNotExtendedWhenTransactionManagerIsConfigured() throws Exception {
        TrackingEventProcessorConfiguration tepConfig =
                TrackingEventProcessorConfiguration.forSingleThreadedProcessing().andBatchSize(100);
        testSubject = TrackingEventProcessor.builder()
                                            .name("test")
                                            .eventHandlerInvoker(eventHandlerInvoker)
                                            .trackingEventProcessorConfiguration(tepConfig)
                                            .messageSource(eventBus)
                                            .tokenStore(tokenStore)
                                            .transactionManager(() -> mock(Transaction.class))
                                            .build();

        CountDownLatch countDownLatch = new CountDownLatch(2);
        AtomicInteger invocationsInUnitOfWork = new AtomicInteger();
        doAnswer(i -> {
            if (CurrentUnitOfWork.isStarted()) {
                invocationsInUnitOfWork.incrementAndGet();
                fail("Did not expect an invocation in a Unit of Work");
            }
            return i.callRealMethod();
        }).when(tokenStore).extendClaim(anyString(), anyInt());

        testSubject.registerHandlerInterceptor(((unitOfWork, interceptorChain) -> {
            unitOfWork.onCleanup(uow -> countDownLatch.countDown());
            return interceptorChain.proceed();
        }));
        testSubject.start();
        eventBus.publish(createEvents(2));
        assertTrue(
                countDownLatch.await(5, TimeUnit.SECONDS),
                "Expected Unit of Work to have reached clean up phase for 2 messages"
        );

        verify(tokenStore, times(1)).storeToken(any(), any(), anyInt());
        assertNotNull(tokenStore.fetchToken(testSubject.getName(), 0));

        assertEquals(
                0, invocationsInUnitOfWork.get(),
                "Unexpected number of invocations of token extension in unit of work"
        );
    }

    @Test
    void tokenStoredAtEndOfEventBatchAndExtendedWhenTokenClaimIntervalExceeded() throws Exception {
        TrackingEventProcessorConfiguration tepConfig =
                TrackingEventProcessorConfiguration.forSingleThreadedProcessing()
                                                   .andEventAvailabilityTimeout(10, TimeUnit.MILLISECONDS);
        testSubject = TrackingEventProcessor.builder()
                                            .name("test")
                                            .trackingEventProcessorConfiguration(tepConfig)
                                            .eventHandlerInvoker(eventHandlerInvoker)
                                            .messageSource(eventBus)
                                            .tokenStore(tokenStore)
                                            .transactionManager(NoTransactionManager.INSTANCE)
                                            .build();
        CountDownLatch countDownLatch = new CountDownLatch(2);
        testSubject.registerHandlerInterceptor(((unitOfWork, interceptorChain) -> {
            unitOfWork.onCleanup(uow -> countDownLatch.countDown());
            Thread.sleep(50);
            return interceptorChain.proceed();
        }));
        testSubject.start();

        eventBus.publish(createEvents(2));
        assertTrue(
                countDownLatch.await(5, TimeUnit.SECONDS),
                "Expected Unit of Work to have reached clean up phase for 2 messages"
        );

        InOrder inOrder = inOrder(tokenStore);
        inOrder.verify(tokenStore, times(1)).storeToken(any(), any(), anyInt());
        inOrder.verify(tokenStore, times(1)).extendClaim(eq(testSubject.getName()), anyInt());

        assertNotNull(tokenStore.fetchToken(testSubject.getName(), 0));
    }

    @Test
    void tokenIsNotStoredWhenUnitOfWorkIsRolledBack() throws Exception {
        CountDownLatch countDownLatch = new CountDownLatch(1);
        testSubject.registerHandlerInterceptor(((unitOfWork, interceptorChain) -> {
            unitOfWork.onCommit(uow -> {
                throw new MockException();
            });
            return interceptorChain.proceed();
        }));
        testSubject.registerHandlerInterceptor(((unitOfWork, interceptorChain) -> {
            unitOfWork.onCleanup(uow -> countDownLatch.countDown());
            return interceptorChain.proceed();
        }));
        testSubject.start();

        eventBus.publish(createEvent());
        assertTrue(countDownLatch.await(5, TimeUnit.SECONDS), "Expected Unit of Work to have reached clean up phase");
        assertThat(
                tokenStore.fetchToken(testSubject.getName(), 0),
                CoreMatchers.anyOf(CoreMatchers.nullValue(), CoreMatchers.equalTo(eventBus.createTailToken()))
        );
    }

    @Test
    void continueFromPreviousToken() throws Exception {
        tokenStore = new InMemoryTokenStore();
        eventBus.publish(createEvents(10));
        TrackedEventMessage<?> firstEvent = eventBus.openStream(null).nextAvailable();
        tokenStore.storeToken(firstEvent.trackingToken(), testSubject.getName(), 0);
        assertEquals(firstEvent.trackingToken(), tokenStore.fetchToken(testSubject.getName(), 0));

        List<EventMessage<?>> acknowledgedEvents = new CopyOnWriteArrayList<>();
        CountDownLatch countDownLatch = new CountDownLatch(9);
        doAnswer(invocation -> {
            acknowledgedEvents.add((EventMessage<?>) invocation.getArguments()[0]);
            countDownLatch.countDown();
            return null;
        }).when(mockHandler).handle(any());

        testSubject = TrackingEventProcessor.builder()
                                            .name("test")
                                            .eventHandlerInvoker(eventHandlerInvoker)
                                            .messageSource(eventBus)
                                            .tokenStore(tokenStore)
                                            .transactionManager(NoTransactionManager.INSTANCE)
                                            .build();
        testSubject.start();

        assertTrue(countDownLatch.await(5, TimeUnit.SECONDS), "Expected 9 invocations on Event Handler by now");
        assertEquals(9, acknowledgedEvents.size());
    }

    @Test
    @Timeout(value = 10)
    @DirtiesContext
    void continueAfterPause() throws Exception {
        List<EventMessage<?>> acknowledgedEvents = new CopyOnWriteArrayList<>();
        CountDownLatch countDownLatch = new CountDownLatch(2);
        doAnswer(invocation -> {
            acknowledgedEvents.add((EventMessage<?>) invocation.getArguments()[0]);
            countDownLatch.countDown();
            return null;
        }).when(mockHandler).handle(any());
        testSubject.start();

        eventBus.publish(createEvents(2));

        assertTrue(countDownLatch.await(5, TimeUnit.SECONDS), "Expected 2 invocations on Event Handler by now");
        assertEquals(2, acknowledgedEvents.size());

        testSubject.shutDown();
        // The thread may block for 1 second waiting for a next event to pop up
        while (testSubject.activeProcessorThreads() > 0) {
            Thread.sleep(1);
            // Wait...
        }

        CountDownLatch countDownLatch2 = new CountDownLatch(2);
        doAnswer(invocation -> {
            acknowledgedEvents.add((EventMessage<?>) invocation.getArguments()[0]);
            countDownLatch2.countDown();
            return null;
        }).when(mockHandler).handle(any());

        eventBus.publish(createEvents(2));

        assertEquals(2, countDownLatch2.getCount());

        testSubject.start();

        assertTrue(countDownLatch2.await(5, TimeUnit.SECONDS), "Expected 4 invocations on Event Handler by now");
        assertEquals(4, acknowledgedEvents.size());
    }

    @Test
    @DirtiesContext
    void processorGoesToRetryModeWhenOpenStreamFails() throws Exception {
        eventBus = spy(eventBus);

        tokenStore = new InMemoryTokenStore();
        eventBus.publish(createEvents(5));
        when(eventBus.openStream(any())).thenThrow(new MockException()).thenCallRealMethod();

        List<EventMessage<?>> acknowledgedEvents = new ArrayList<>();
        CountDownLatch countDownLatch = new CountDownLatch(5);
        doAnswer(invocation -> {
            acknowledgedEvents.add((EventMessage<?>) invocation.getArguments()[0]);
            countDownLatch.countDown();
            return null;
        }).when(mockHandler).handle(any());

        testSubject = TrackingEventProcessor.builder()
                                            .name("test")
                                            .eventHandlerInvoker(eventHandlerInvoker)
                                            .messageSource(eventBus)
                                            .tokenStore(tokenStore)
                                            .transactionManager(NoTransactionManager.INSTANCE)
                                            .build();
        testSubject.start();
        // Give it a bit of time to start
        Thread.sleep(200);
        assertTrue(countDownLatch.await(10, TimeUnit.SECONDS), "Expected 5 invocations on Event Handler by now");
        assertEquals(5, acknowledgedEvents.size());
        verify(eventBus, times(2)).openStream(any());
    }

    @Test
    @DirtiesContext
    void processorSetsAndUnsetsErrorState() throws Exception {
        eventBus = spy(eventBus);

        tokenStore = new InMemoryTokenStore();
        eventBus.publish(createEvents(5));
        AtomicBoolean fail = new AtomicBoolean(true);
        when(eventBus.openStream(any())).then(invocationOnMock -> {
            if (fail.get()) {
                throw new MockException();
            }
            return invocationOnMock.callRealMethod();
        });

        List<EventMessage<?>> acknowledgedEvents = new ArrayList<>();
        CountDownLatch countDownLatch = new CountDownLatch(5);
        doAnswer(invocation -> {
            acknowledgedEvents.add((EventMessage<?>) invocation.getArguments()[0]);
            countDownLatch.countDown();
            return null;
        }).when(mockHandler).handle(any());

        testSubject = TrackingEventProcessor.builder()
                                            .name("test")
                                            .eventHandlerInvoker(eventHandlerInvoker)
                                            .messageSource(eventBus)
                                            .tokenStore(tokenStore)
                                            .transactionManager(NoTransactionManager.INSTANCE)
                                            .build();
        testSubject.start();
        // Give it a bit of time to start
        Thread.sleep(200);
        Optional<EventTrackerStatus> healthy = testSubject.processingStatus().values().stream().filter(s -> !s
                .isErrorState()).findFirst();
        assertThat("no healthy processor when open stream fails", !healthy.isPresent());
        fail.set(false);
        assertTrue(countDownLatch.await(10, TimeUnit.SECONDS), "Expected 5 invocations on Event Handler by now");
        assertEquals(5, acknowledgedEvents.size());
        Optional<EventTrackerStatus> inErrorState = testSubject.processingStatus()
                                                               .values()
                                                               .stream()
                                                               .filter(EventTrackerStatus::isErrorState)
                                                               .findFirst();
        assertThat("no processor in error state when open stream succeeds again", !inErrorState.isPresent());
    }

    @Test
    void firstTokenIsStoredWhenUnitOfWorkIsRolledBackOnSecondEvent() throws Exception {
        List<? extends EventMessage<?>> events = createEvents(2);
        CountDownLatch countDownLatch = new CountDownLatch(2);
        testSubject.registerHandlerInterceptor(((unitOfWork, interceptorChain) -> {
            unitOfWork.onCommit(uow -> {
                if (uow.getMessage().equals(events.get(1))) {
                    throw new MockException();
                }
            });
            return interceptorChain.proceed();
        }));
        testSubject.registerHandlerInterceptor(((unitOfWork, interceptorChain) -> {
            unitOfWork.onCleanup(uow -> countDownLatch.countDown());
            return interceptorChain.proceed();
        }));
        testSubject.start();
        // Give it a bit of time to start
        Thread.sleep(200);

        eventBus.publish(events);
        assertTrue(countDownLatch.await(5, TimeUnit.SECONDS), "Expected Unit of Work to have reached clean up phase");
        verify(tokenStore, atLeastOnce()).storeToken(any(), any(), anyInt());
        assertNotNull(tokenStore.fetchToken(testSubject.getName(), 0));
    }

    @Test
    @DirtiesContext
    void eventsWithTheSameTokenAreProcessedInTheSameBatch() throws Exception {
        eventBus.shutDown();

        eventBus = mock(EmbeddedEventStore.class);
        TrackingToken trackingToken = new GlobalSequenceTrackingToken(0);
        List<TrackedEventMessage<?>> events =
                createEvents(2).stream().map(event -> asTrackedEventMessage(event, trackingToken)).collect(toList());
        when(eventBus.openStream(null)).thenReturn(trackingEventStreamOf(events.iterator()));
        testSubject = TrackingEventProcessor.builder()
                                            .name("test")
                                            .eventHandlerInvoker(eventHandlerInvoker)
                                            .messageSource(eventBus)
                                            .tokenStore(tokenStore)
                                            .transactionManager(NoTransactionManager.INSTANCE)
                                            .build();

        //noinspection Duplicates
        testSubject.registerHandlerInterceptor(((unitOfWork, interceptorChain) -> {
            unitOfWork.onCommit(uow -> {
                if (uow.getMessage().equals(events.get(1))) {
                    throw new MockException();
                }
            });
            return interceptorChain.proceed();
        }));

        CountDownLatch countDownLatch = new CountDownLatch(2);

        testSubject.registerHandlerInterceptor(((unitOfWork, interceptorChain) -> {
            unitOfWork.onCleanup(uow -> countDownLatch.countDown());
            return interceptorChain.proceed();
        }));

        testSubject.start();
        // Give it a bit of time to start
        Thread.sleep(200);

        assertTrue(countDownLatch.await(5, TimeUnit.SECONDS), "Expected Unit of Work to have reached clean up phase");
        verify(tokenStore, atLeastOnce()).storeToken(any(), any(), anyInt());
        assertNull(tokenStore.fetchToken(testSubject.getName(), 0));
    }

    @Test
    void resetCausesEventsToBeReplayedWithCorrectContext() throws Exception {
        when(mockHandler.supportsReset()).thenReturn(true);
        final List<String> handled = new CopyOnWriteArrayList<>();
        final List<String> handledInRedelivery = new CopyOnWriteArrayList<>();
        final List<Object> contextInRedelivery = new CopyOnWriteArrayList<>();
        int segmentId = 0;

        //noinspection Duplicates
        doAnswer(i -> {
            EventMessage<?> message = i.getArgument(0);
            if (ReplayToken.isReplay(message)) {
                handledInRedelivery.add(message.getIdentifier());
                contextInRedelivery.add(ReplayToken.replayContext(message, MyResetContext.class).orElse(null));
            }
            handled.add(message.getIdentifier());
            return null;
        }).when(mockHandler).handle(any());

        eventBus.publish(createEvents(4));
        testSubject.start();
        assertWithin(1, TimeUnit.SECONDS, () -> assertEquals(4, handled.size()));
        testSubject.shutDown();
        MyResetContext one = new MyResetContext("one");
        testSubject.resetTokens(one);
        // Resetting twice caused problems (see issue #559)
        MyResetContext two = new MyResetContext("two");
        testSubject.resetTokens(two);
        testSubject.start();
        assertWithin(1, TimeUnit.SECONDS, () -> assertEquals(8, handled.size()));
        assertEquals(handled.subList(0, 4), handled.subList(4, 8));
        assertEquals(handled.subList(4, 8), handledInRedelivery);
        assertEquals(4, contextInRedelivery.size());
        assertTrue(contextInRedelivery.stream().allMatch(two::equals));
        assertTrue(testSubject.processingStatus().get(segmentId).isReplaying());
        assertTrue(testSubject.processingStatus().get(segmentId).getCurrentPosition().isPresent());
        assertTrue(testSubject.processingStatus().get(segmentId).getResetPosition().isPresent());

        long resetPositionAtReplay = testSubject.processingStatus().get(segmentId).getCurrentPosition().getAsLong();
        eventBus.publish(createEvents(1));

        assertWithin(1, TimeUnit.SECONDS, () -> assertFalse(
                testSubject.processingStatus().get(segmentId).isReplaying()
        ));
        assertWithin(1, TimeUnit.SECONDS, () -> assertFalse(
                testSubject.processingStatus().get(segmentId).getResetPosition().isPresent()
        ));
        assertWithin(1, TimeUnit.SECONDS, () -> assertTrue(
                testSubject.processingStatus().get(segmentId).getCurrentPosition().isPresent()
        ));
        //noinspection OptionalGetWithoutIsPresent
        assertWithin(1, TimeUnit.SECONDS, () -> assertTrue(
                testSubject.processingStatus().get(segmentId).getCurrentPosition().getAsLong() > resetPositionAtReplay
        ));

        verify(eventHandlerInvoker, times(1)).performReset(one);
        verify(eventHandlerInvoker, times(1)).performReset(two);
    }

    @Test
    void resetTokensPassesOnResetContextToResetHandlers() throws Exception {
        String resetContext = "reset-context";
        final List<String> handled = new CopyOnWriteArrayList<>();

        when(mockHandler.supportsReset()).thenReturn(true);

        //noinspection Duplicates
        doAnswer(i -> {
            EventMessage<?> message = i.getArgument(0);
            handled.add(message.getIdentifier());
            return null;
        }).when(mockHandler).handle(any());

        eventBus.publish(createEvents(4));
        testSubject.start();
        assertWithin(1, TimeUnit.SECONDS, () -> assertEquals(4, handled.size()));

        testSubject.shutDown();
        testSubject.resetTokens(resetContext);
        testSubject.start();

        verify(eventHandlerInvoker).performReset(resetContext);
    }

    @Test
    void resetToPositionCausesCertainEventsToBeReplayed() throws Exception {
        when(mockHandler.supportsReset()).thenReturn(true);
        final List<String> handled = new CopyOnWriteArrayList<>();
        final List<String> handledInRedelivery = new CopyOnWriteArrayList<>();
        int segmentId = 0;

        //noinspection Duplicates
        doAnswer(i -> {
            EventMessage<?> message = i.getArgument(0);
            if (ReplayToken.isReplay(message)) {
                handledInRedelivery.add(message.getIdentifier());
            }
            handled.add(message.getIdentifier());
            return null;
        }).when(mockHandler).handle(any());

        eventBus.publish(createEvents(4));
        testSubject.start();
        assertWithin(1, TimeUnit.SECONDS, () -> assertEquals(4, handled.size()));
        testSubject.shutDown();
        testSubject.resetTokens(source -> new GlobalSequenceTrackingToken(1L));
        testSubject.start();
        assertWithin(1, TimeUnit.SECONDS, () -> assertEquals(6, handled.size()));
        assertFalse(handledInRedelivery.contains(handled.get(0)));
        assertFalse(handledInRedelivery.contains(handled.get(1)));
        assertEquals(handled.subList(2, 4), handled.subList(4, 6));
        assertEquals(handled.subList(4, 6), handledInRedelivery);
        assertTrue(testSubject.processingStatus().get(segmentId).isReplaying());
        assertTrue(testSubject.processingStatus().get(segmentId).getCurrentPosition().isPresent());
        assertTrue(testSubject.processingStatus().get(segmentId).getResetPosition().isPresent());

        long resetPositionAtReplay = testSubject.processingStatus().get(segmentId).getResetPosition().getAsLong();
        eventBus.publish(createEvents(1));

        assertWithin(1, TimeUnit.SECONDS, () -> assertFalse(
                testSubject.processingStatus().get(segmentId).isReplaying()
        ));
        assertWithin(1, TimeUnit.SECONDS, () -> assertFalse(
                testSubject.processingStatus().get(segmentId).getResetPosition().isPresent()
        ));
        assertWithin(1, TimeUnit.SECONDS, () -> assertTrue(
                testSubject.processingStatus().get(segmentId).getCurrentPosition().isPresent()
        ));
        //noinspection OptionalGetWithoutIsPresent
        assertWithin(1, TimeUnit.SECONDS, () -> assertTrue(
                testSubject.processingStatus().get(segmentId).getCurrentPosition().getAsLong() > resetPositionAtReplay
        ));

        verify(eventHandlerInvoker).performReset(NO_RESET_PAYLOAD);
    }

    @Test
    void resetOnInitializeWithTokenResetToThatToken() throws Exception {
        TrackingEventProcessorConfiguration config =
                TrackingEventProcessorConfiguration.forSingleThreadedProcessing()
                                                   .andInitialTrackingToken(ms -> new GlobalSequenceTrackingToken(1L));
        TrackingEventProcessor.Builder eventProcessorBuilder =
                TrackingEventProcessor.builder()
                                      .name("test")
                                      .eventHandlerInvoker(eventHandlerInvoker)
                                      .messageSource(eventBus)
                                      .tokenStore(tokenStore)
                                      .transactionManager(NoTransactionManager.INSTANCE)
                                      .trackingEventProcessorConfiguration(config);
        testSubject = new TrackingEventProcessor(eventProcessorBuilder) {
            @Override
            protected void doSleepFor(long millisToSleep) {
                if (isRunning()) {
                    sleepInstructions.add(millisToSleep);
                }
            }
        };
        when(mockHandler.supportsReset()).thenReturn(true);
        final List<String> handled = new CopyOnWriteArrayList<>();
        final List<String> handledInRedelivery = new CopyOnWriteArrayList<>();
        int segmentId = 0;

        //noinspection Duplicates
        doAnswer(i -> {
            EventMessage<?> message = i.getArgument(0);
            if (ReplayToken.isReplay(message)) {
                handledInRedelivery.add(message.getIdentifier());
            }
            handled.add(message.getIdentifier());
            return null;
        }).when(mockHandler).handle(any());

        eventBus.publish(createEvents(4));
        testSubject.start();
        assertWithin(1, TimeUnit.SECONDS, () -> assertEquals(2, handled.size()));
        testSubject.shutDown();
        testSubject.resetTokens();
        testSubject.start();
        assertWithin(1, TimeUnit.SECONDS, () -> assertEquals(4, handled.size()));
        assertEquals(handled.subList(0, 2), handled.subList(2, 4));
        assertEquals(handled.subList(2, 4), handledInRedelivery);
        assertTrue(testSubject.processingStatus().get(segmentId).isReplaying());
        assertTrue(testSubject.processingStatus().get(segmentId).getCurrentPosition().isPresent());
        assertTrue(testSubject.processingStatus().get(segmentId).getResetPosition().isPresent());

        long resetPositionAtReplay = testSubject.processingStatus().get(segmentId).getResetPosition().getAsLong();
        eventBus.publish(createEvents(1));

        assertWithin(1, TimeUnit.SECONDS, () -> assertFalse(
                testSubject.processingStatus().get(segmentId).isReplaying()
        ));
        assertWithin(1, TimeUnit.SECONDS, () -> assertFalse(
                testSubject.processingStatus().get(segmentId).getResetPosition().isPresent()));
        assertWithin(1, TimeUnit.SECONDS, () -> assertTrue(
                testSubject.processingStatus().get(segmentId).getCurrentPosition().isPresent()
        ));
        //noinspection OptionalGetWithoutIsPresent
        assertWithin(1, TimeUnit.SECONDS, () -> assertTrue(
                testSubject.processingStatus().get(segmentId).getCurrentPosition().getAsLong() > resetPositionAtReplay
        ));

        verify(eventHandlerInvoker).performReset(NO_RESET_PAYLOAD);
    }

    @Test
    void resetBeforeStartingPerformsANormalRun() throws Exception {
        when(mockHandler.supportsReset()).thenReturn(true);
        final List<String> handled = new CopyOnWriteArrayList<>();
        final List<String> handledInRedelivery = new CopyOnWriteArrayList<>();
        int segmentId = 0;
        //noinspection Duplicates
        doAnswer(i -> {
            EventMessage<?> message = i.getArgument(0);
            if (ReplayToken.isReplay(message)) {
                handledInRedelivery.add(message.getIdentifier());
            }
            handled.add(message.getIdentifier());
            return null;
        }).when(mockHandler).handle(any());

        testSubject.resetTokens();

        testSubject.start();
        eventBus.publish(createEvents(4));
        assertWithin(2, TimeUnit.SECONDS, () -> assertEquals(4, handled.size()));
        assertEquals(0, handledInRedelivery.size());
        assertFalse(testSubject.processingStatus().get(segmentId).isReplaying());
        assertFalse(testSubject.processingStatus().get(segmentId).getResetPosition().isPresent());
        assertTrue(testSubject.processingStatus().get(segmentId).getCurrentPosition().isPresent());
        assertTrue(testSubject.processingStatus().get(segmentId).getCurrentPosition().getAsLong() > 0);

        verify(eventHandlerInvoker).performReset(NO_RESET_PAYLOAD);
    }

    @SuppressWarnings("unchecked")
    @Test
    void replayFlagAvailableWhenReplayInDifferentOrder() throws Exception {
        StreamableMessageSource<TrackedEventMessage<?>> stubSource = mock(StreamableMessageSource.class);
        testSubject = TrackingEventProcessor.builder()
                                            .name("test")
                                            .eventHandlerInvoker(eventHandlerInvoker)
                                            .messageSource(stubSource)
                                            .tokenStore(tokenStore)
                                            .transactionManager(NoTransactionManager.INSTANCE)
                                            .build();

        when(stubSource.openStream(any())).thenReturn(new StubTrackingEventStream(0, 1, 2, 5))
                                          .thenReturn(new StubTrackingEventStream(0, 1, 2, 3, 4, 5, 6, 7));


        when(eventHandlerInvoker.supportsReset()).thenReturn(true);
        doReturn(true).when(eventHandlerInvoker).canHandle(any(), any());
        List<TrackingToken> firstRun = new CopyOnWriteArrayList<>();
        List<TrackingToken> replayRun = new CopyOnWriteArrayList<>();
        doAnswer(i -> {
            firstRun.add(i.<TrackedEventMessage<?>>getArgument(0).trackingToken());
            return null;
        }).when(eventHandlerInvoker).handle(any(), any());

        testSubject.start();
        assertWithin(1, TimeUnit.SECONDS, () -> assertEquals(4, firstRun.size()));
        testSubject.shutDown();

        doAnswer(i -> {
            replayRun.add(i.<TrackedEventMessage<?>>getArgument(0).trackingToken());
            return null;
        }).when(eventHandlerInvoker).handle(any(), any());

        testSubject.resetTokens();
        testSubject.start();
        assertWithin(1, TimeUnit.SECONDS, () -> assertEquals(8, replayRun.size()));

        assertEquals(GapAwareTrackingToken.newInstance(5, asList(3L, 4L)), firstRun.get(3));
        assertTrue(replayRun.get(0) instanceof ReplayToken);
        assertTrue(replayRun.get(5) instanceof ReplayToken);
        assertEquals(GapAwareTrackingToken.newInstance(6, emptySortedSet()), replayRun.get(6));

        verify(eventHandlerInvoker).performReset(NO_RESET_PAYLOAD);
    }

    @Test
    void resetRejectedWhileRunning() {
        testSubject.start();

        assertThrows(IllegalStateException.class, testSubject::resetTokens);
    }

    @Test
    void resetNotSupportedWhenInvokerDoesNotSupportReset() {
        when(mockHandler.supportsReset()).thenReturn(false);
        assertFalse(testSubject.supportsReset());
    }

    @Test
    void resetRejectedWhenInvokerDoesNotSupportReset() {
        when(mockHandler.supportsReset()).thenReturn(false);

        assertThrows(IllegalStateException.class, testSubject::resetTokens);
    }

    @Test
    void resetRejectedIfNotAllTokensCanBeClaimed() {
        tokenStore.initializeTokenSegments("test", 4);
        when(tokenStore.fetchToken("test", 3)).thenThrow(new UnableToClaimTokenException("Mock"));

        assertThrows(UnableToClaimTokenException.class, testSubject::resetTokens);
        verify(tokenStore, never()).storeToken(isNull(), anyString(), anyInt());
    }

    @Test
    void resetTokensPassesOnResetContextToTrackingToken() throws Exception {
        String resetContext = "reset-context";
        final AtomicInteger count = new AtomicInteger();

        when(mockHandler.supportsReset()).thenReturn(true);

        //noinspection Duplicates
        doAnswer(i -> {
            count.incrementAndGet();
            return null;
        }).when(mockHandler).handle(any());

        eventBus.publish(createEvents(4));
        testSubject.start();
        assertWithin(1, TimeUnit.SECONDS, () -> assertEquals(4, count.get()));
        testSubject.shutDown();
        testSubject.resetTokens(resetContext);
        testSubject.start();

        TrackingToken test = tokenStore.fetchToken("test", 0);
        assertEquals(resetContext, ReplayToken.replayContext(test, String.class).orElse(null));
    }

    private static class MyResetContext {

        private String property;

        private MyResetContext(String property) {
            this.property = property;
        }

        public String getProperty() {
            return property;
        }

        public void setProperty(String property) {
            this.property = property;
        }

        @Override
        public boolean equals(Object o) {
            if (this == o) {
                return true;
            }
            if (o == null || getClass() != o.getClass()) {
                return false;
            }

            MyResetContext that = (MyResetContext) o;

            return Objects.equals(property, that.property);
        }

        @Override
        public int hashCode() {
            return property != null ? property.hashCode() : 0;
        }
    }

    @Test
    void whenFailureDuringInit() throws InterruptedException {
        doThrow(new RuntimeException("Faking issue during fetchSegments"))
                .doCallRealMethod()
                .when(tokenStore).fetchSegments(anyString());

        doThrow(new RuntimeException("Faking issue during initializeTokenSegments"))
                // And on further calls
                .doNothing()
                .when(tokenStore).initializeTokenSegments(anyString(), anyInt());

        testSubject.start();

        for (int i = 0; i < 250 && testSubject.activeProcessorThreads() < 1; i++) {
            Thread.sleep(10);
        }

        assertEquals(1, testSubject.activeProcessorThreads());
    }

    @Test
    void updateActiveSegmentsWhenBatchIsEmpty() throws Exception {
        int segmentId = 0;
        //noinspection unchecked
        StreamableMessageSource<TrackedEventMessage<?>> stubSource = mock(StreamableMessageSource.class);
        testSubject = TrackingEventProcessor.builder()
                                            .name("test")
                                            .eventHandlerInvoker(eventHandlerInvoker)
                                            .messageSource(stubSource)
                                            .tokenStore(tokenStore)
                                            .transactionManager(NoTransactionManager.INSTANCE).build();

        when(stubSource.openStream(any())).thenReturn(new StubTrackingEventStream(0, 1, 2, 5));
        doReturn(true, false).when(eventHandlerInvoker).canHandle(any(), any());

        testSubject.start();
        // Give it a bit of time to start
        waitForStatus("processor thread started", 200, TimeUnit.MILLISECONDS, status -> status.containsKey(0));

        waitForStatus("Segment 0 caught up", 5, TimeUnit.SECONDS, status -> status.get(0).isCaughtUp());

        EventTrackerStatus eventTrackerStatus = testSubject.processingStatus().get(segmentId);
        GapAwareTrackingToken expectedToken = GapAwareTrackingToken.newInstance(5, asList(3L, 4L));
        TrackingToken lastToken = eventTrackerStatus.getTrackingToken();
        assertTrue(lastToken.covers(expectedToken));
    }

    @Test
    void releaseSegment() {
        testSubject.start();
        assertWithin(5, TimeUnit.SECONDS, () -> assertEquals(1, testSubject.activeProcessorThreads()));
        testSubject.releaseSegment(0, 2, TimeUnit.SECONDS);
        assertWithin(2, TimeUnit.SECONDS, () -> assertEquals(0, testSubject.activeProcessorThreads()));
        assertWithin(5, TimeUnit.SECONDS, () -> assertEquals(1, testSubject.activeProcessorThreads()));
    }

    @Test
    void hasAvailableSegments() {
        assertEquals(1, testSubject.availableProcessorThreads());
        testSubject.start();
        assertWithin(1, TimeUnit.SECONDS, () -> assertEquals(0, testSubject.availableProcessorThreads()));
        testSubject.releaseSegment(0);
        assertWithin(2, TimeUnit.SECONDS, () -> assertEquals(1, testSubject.availableProcessorThreads()));
    }

    @Test
    @Timeout(value = 10)
    void splitSegments() throws InterruptedException {
        tokenStore.initializeTokenSegments(testSubject.getName(), 1);
        testSubject.start();
        waitForSegmentStart(0);
        assertTrue(testSubject.splitSegment(0).join(), "Expected split to succeed");
        assertArrayEquals(new int[]{0, 1}, tokenStore.fetchSegments(testSubject.getName()));
        waitForSegmentStart(0);
    }

    @Test
    @Timeout(value = 10)
    void mergeSegments() throws InterruptedException {
        tokenStore.initializeTokenSegments(testSubject.getName(), 2);
        testSubject.start();
        while (testSubject.processingStatus().isEmpty()) {
            Thread.sleep(10);
        }
        int segmentId = 0;

        assertTrue(testSubject.mergeSegment(segmentId).join(), "Expected merge to succeed");
        waitForProcessingStatus(segmentId, EventTrackerStatus::isMerging);

        waitForSegmentStart(segmentId);

        assertArrayEquals(new int[]{0}, tokenStore.fetchSegments(testSubject.getName()));

        publishEvents(1);
        waitForProcessingStatus(segmentId, s -> !s.isMerging());
    }

    @Test
    @Timeout(value = 10)
    void mergeSegments_BothClaimedByProcessor() throws Exception {
        initProcessor(TrackingEventProcessorConfiguration.forParallelProcessing(2)
                                                         .andEventAvailabilityTimeout(10, TimeUnit.MILLISECONDS)
                                                         .andBatchSize(100));
        tokenStore.initializeTokenSegments(testSubject.getName(), 2);
        List<EventMessage<?>> handledEvents = new CopyOnWriteArrayList<>();
        int segmentId = 0;

        when(mockHandler.handle(any())).thenAnswer(i -> handledEvents.add(i.getArgument(0)));

        publishEvents(10);

        testSubject.start();
        waitForActiveThreads(2);

        assertWithin(
                5, TimeUnit.SECONDS,
                () -> assertEquals(
                        10, handledEvents.stream().map(EventMessage::getIdentifier).distinct().count(),
                        "Expected message to be handled"
                )
        );

        assertFalse(testSubject.processingStatus().get(segmentId).isMerging());
        assertFalse(testSubject.processingStatus().get(segmentId).mergeCompletedPosition().isPresent());

        assertWithin(
                50, TimeUnit.MILLISECONDS,
                () -> assertTrue(testSubject.mergeSegment(segmentId).join(), "Expected merge to succeed")
        );

        EventTrackerStatus status = waitForProcessingStatus(segmentId, EventTrackerStatus::isMerging);
        assertTrue(status.mergeCompletedPosition().isPresent());
        long mergeCompletedPosition = status.mergeCompletedPosition().getAsLong();

        assertArrayEquals(new int[]{0}, tokenStore.fetchSegments(testSubject.getName()));

        publishEvents(1);
        status = waitForProcessingStatus(segmentId, s -> !s.isMerging());
        assertFalse(status.mergeCompletedPosition().isPresent());
        assertTrue(status.getCurrentPosition().isPresent());
        assertTrue(status.getCurrentPosition().getAsLong() > mergeCompletedPosition);
    }

    @Test
    @Timeout(value = 10)
    void mergeSegments_WithExplicitReleaseOther() throws Exception {
        initProcessor(TrackingEventProcessorConfiguration.forParallelProcessing(2));
        tokenStore.initializeTokenSegments(testSubject.getName(), 2);
        List<EventMessage<?>> handledEvents = new CopyOnWriteArrayList<>();
        List<EventMessage<?>> events = new ArrayList<>();
        int segmentId = 0;
        for (int i = 0; i < 10; i++) {
            events.add(createEvent(UUID.randomUUID().toString(), 0));
        }
        when(mockHandler.handle(any())).thenAnswer(i -> handledEvents.add(i.getArgument(0)));
        eventBus.publish(events);
        testSubject.start();
        waitForActiveThreads(2);

        testSubject.releaseSegment(1);
        waitForSegmentRelease(1);

        assertWithin(
                50, TimeUnit.MILLISECONDS,
                () -> assertTrue(testSubject.mergeSegment(segmentId).join(), "Expected merge to succeed")
        );
        assertArrayEquals(new int[]{0}, tokenStore.fetchSegments(testSubject.getName()));
        waitForSegmentStart(segmentId);

        while (!Optional.ofNullable(testSubject.processingStatus().get(segmentId))
                        .map(EventTrackerStatus::isCaughtUp)
                        .orElse(false)) {
            Thread.sleep(10);
        }

        assertWithin(1, TimeUnit.SECONDS, () -> assertEquals(10, handledEvents.size()));
    }

    @Test
    @Timeout(value = 10)
    void doubleSplitAndMerge() throws Exception {
        tokenStore.initializeTokenSegments(testSubject.getName(), 1);
        List<EventMessage<?>> handledEvents = new CopyOnWriteArrayList<>();
        int segmentId = 0;
        when(mockHandler.handle(any())).thenAnswer(i -> handledEvents.add(i.getArgument(0)));

        publishEvents(10);

        testSubject.start();
        waitForActiveThreads(1);

        assertWithin(
                50, TimeUnit.MILLISECONDS,
                () -> assertTrue(testSubject.splitSegment(segmentId).join(), "Expected split to succeed")
        );
        waitForActiveThreads(1);

        assertWithin(
                50, TimeUnit.MILLISECONDS,
                () -> assertTrue(testSubject.splitSegment(segmentId).join(), "Expected split to succeed")
        );
        waitForActiveThreads(1);

        assertArrayEquals(new int[]{0, 1, 2}, tokenStore.fetchSegments(testSubject.getName()));

        publishEvents(20);

        waitForProcessingStatus(segmentId, EventTrackerStatus::isCaughtUp);

        assertFalse(testSubject.processingStatus().get(segmentId).isMerging());

        assertTrue(testSubject.mergeSegment(segmentId).join(), "Expected merge to succeed");
        assertArrayEquals(new int[]{0, 1}, tokenStore.fetchSegments(testSubject.getName()));

        publishEvents(10);

        waitForSegmentStart(segmentId);
        waitForProcessingStatus(segmentId, est -> est.getSegment().getMask() == 1 && est.isCaughtUp());

        assertTrue(testSubject.mergeSegment(segmentId).join(), "Expected merge to succeed");
        assertArrayEquals(new int[]{0}, tokenStore.fetchSegments(testSubject.getName()));

        assertWithin(3, TimeUnit.SECONDS, () -> assertEquals(40, handledEvents.size()));
    }

    @Test
    @Timeout(value = 10)
    void mergeSegmentWithDifferentProcessingGroupsAndSequencingPolicies() throws Exception {
        EventMessageHandler otherHandler = mock(EventMessageHandler.class);
        when(otherHandler.canHandle(any())).thenReturn(true);
        when(otherHandler.supportsReset()).thenReturn(true);
        int segmentId = 0;
        EventHandlerInvoker mockInvoker = SimpleEventHandlerInvoker.builder()
                                                                   .eventHandlers(singleton(otherHandler))
                                                                   .sequencingPolicy(m -> 0)
                                                                   .build();
        initProcessor(
                TrackingEventProcessorConfiguration.forParallelProcessing(2).andBatchSize(5),
                builder -> builder.eventHandlerInvoker(new MultiEventHandlerInvoker(eventHandlerInvoker, mockInvoker))
        );

        List<EventMessage<?>> handledEvents = new CopyOnWriteArrayList<>();
        when(mockHandler.handle(any())).thenAnswer(i -> {
            TrackedEventMessage<?> message = i.getArgument(0);
            return handledEvents.add(message);
        });

        publishEvents(10);
        testSubject.start();

        while (testSubject.processingStatus().size() < 2
                || !testSubject.processingStatus().values().stream().allMatch(EventTrackerStatus::isCaughtUp)) {
            Thread.sleep(10);
        }

        testSubject.releaseSegment(1);

        while (testSubject.processingStatus().size() != 1
                || !testSubject.processingStatus().values().stream().allMatch(EventTrackerStatus::isCaughtUp)) {
            Thread.sleep(10);
        }

        publishEvents(10);

        testSubject.mergeSegment(segmentId);

        publishEvents(10);

        while (testSubject.processingStatus().size() != 1
                || !testSubject.processingStatus().values().stream().allMatch(EventTrackerStatus::isCaughtUp)) {
            Thread.sleep(10);
        }

        assertWithin(5, TimeUnit.SECONDS, () -> assertEquals(30, handledEvents.size()));

        Thread.sleep(100);
        assertEquals(30, handledEvents.size());
    }

    @Test
    @Timeout(value = 10)
    void mergeSegmentsDuringReplay() throws Exception {
        initProcessor(TrackingEventProcessorConfiguration.forParallelProcessing(2));
        tokenStore.initializeTokenSegments(testSubject.getName(), 2);
        List<EventMessage<?>> handledEvents = new CopyOnWriteArrayList<>();
        List<EventMessage<?>> replayedEvents = new CopyOnWriteArrayList<>();
        int segmentId = 0;
        when(mockHandler.handle(any())).thenAnswer(i -> {
            TrackedEventMessage<?> message = i.getArgument(0);
            if (ReplayToken.isReplay(message)) {
                replayedEvents.add(message);
            } else {
                handledEvents.add(message);
            }
            return null;
        });
        for (int i = 0; i < 10; i++) {
            eventBus.publish(createEvent(UUID.randomUUID().toString(), 0));
        }
        testSubject.start();
        while (testSubject.processingStatus().size() < 2
                || !testSubject.processingStatus().values().stream().allMatch(EventTrackerStatus::isCaughtUp)) {
            Thread.sleep(10);
        }

        testSubject.shutDown();
        testSubject.resetTokens();

        testSubject.releaseSegment(1);
        testSubject.start();
        waitForActiveThreads(1);
        Thread.yield();

        CompletableFuture<Boolean> mergeResult = testSubject.mergeSegment(segmentId);

        publishEvents(20);

        assertTrue(mergeResult.join(), "Expected merge to succeed");
        assertArrayEquals(new int[]{0}, tokenStore.fetchSegments(testSubject.getName()));
        waitForSegmentStart(segmentId);

        assertWithin(10, TimeUnit.SECONDS, () -> assertEquals(30, handledEvents.size()));
        Thread.sleep(100);
        assertEquals(30, handledEvents.size());

        // Make sure replay events are only delivered once.
        assertEquals(
                replayedEvents.stream().map(EventMessage::getIdentifier).distinct().count(), replayedEvents.size()
        );
    }

    @Test
    @Timeout(value = 10)
    void replayDuringIncompleteMerge() throws Exception {
        int segmentIdZero = 0;
        int segmentIdOne = 1;
        List<EventMessage<?>> handledEvents = new CopyOnWriteArrayList<>();
        List<EventMessage<?>> initialEvents = IntStream.range(0, 10)
                                                       .mapToObj(i -> createEvent(UUID.randomUUID().toString(), 0))
                                                       .collect(toList());

        tokenStore.initializeTokenSegments(testSubject.getName(), 2);
        initProcessor(TrackingEventProcessorConfiguration.forParallelProcessing(2));
        when(mockHandler.handle(any())).thenAnswer(i -> {
            TrackedEventMessage<?> message = i.getArgument(0);
            if (ReplayToken.isReplay(message)) {
                // Ignore replays
                return null;
            }
            return handledEvents.add(message);
        });

        eventBus.publish(initialEvents);
        testSubject.start();

        while (testSubject.processingStatus().size() < 2
                || !testSubject.processingStatus().values().stream().allMatch(EventTrackerStatus::isCaughtUp)) {
            Thread.sleep(10);
        }

        testSubject.releaseSegment(segmentIdOne);
        while (testSubject.processingStatus().containsKey(segmentIdOne)) {
            Thread.yield();
        }

        publishEvents(10);

        CompletableFuture<Boolean> mergeResult = testSubject.mergeSegment(segmentIdZero);
        assertTrue(mergeResult.join(), "Expected merge to succeed");
        assertWithin(500, TimeUnit.MILLISECONDS, () -> assertEquals(1, testSubject.processingStatus().size()));

        testSubject.shutDown();
        testSubject.resetTokens();
        publishEvents(10);
        testSubject.start();

        assertWithin(500, TimeUnit.MILLISECONDS, () -> assertEquals(1, testSubject.processingStatus().size()));

        assertArrayEquals(new int[]{0}, tokenStore.fetchSegments(testSubject.getName()));
        waitForSegmentStart(segmentIdZero);

        assertWithin(
                1, TimeUnit.SECONDS,
                () -> assertTrue(testSubject.processingStatus().get(segmentIdZero).isCaughtUp())
        );

        // Replayed messages aren't counted
        assertEquals(30, handledEvents.size());
    }

    @Test
    @Timeout(value = 10)
    void mergeWithIncompatibleSegmentRejected() throws InterruptedException {
        initProcessor(TrackingEventProcessorConfiguration.forParallelProcessing(3));

        testSubject.start();
        waitForActiveThreads(3);
        assertTrue(testSubject.processingStatus().containsKey(0));
        assertTrue(testSubject.processingStatus().containsKey(1));
        assertTrue(testSubject.processingStatus().containsKey(2));

        // 1 is not "mergeable" with 0, because 0 itself was already split
        testSubject.releaseSegment(0);
        testSubject.releaseSegment(2);

        testSubject.processingStatus().values().forEach(status -> assertFalse(status::isMerging));

        while (testSubject.processingStatus().size() > 1) {
            Thread.sleep(10);
        }

        CompletableFuture<Boolean> actual = testSubject.mergeSegment(1);

        assertFalse(actual.join(), "Expected merge to be rejected");
    }

    @Test
    @Timeout(value = 10)
    void mergeWithSingleSegmentRejected() throws InterruptedException {
        int numberOfSegments = 1;
        initProcessor(TrackingEventProcessorConfiguration.forParallelProcessing(numberOfSegments));
        int segmentId = 0;

        testSubject.start();
        waitForActiveThreads(1);

        CompletableFuture<Boolean> actual = testSubject.mergeSegment(segmentId);

        assertFalse(actual.join(), "Expected merge to be rejected");
        assertFalse(testSubject.processingStatus().get(segmentId).isMerging());
    }

    /**
     * This test is a follow-up from issue https://github.com/AxonIQ/axon-server-se/issues/135
     */
    @Test
    @Timeout(value = 10)
    void mergeInvertedSegmentOrder() throws InterruptedException {
        int numberOfSegments = 4;
        initProcessor(TrackingEventProcessorConfiguration.forParallelProcessing(numberOfSegments));
        testSubject.start();
        waitForActiveThreads(4);
        int segmentId = 3;
        CompletableFuture<Boolean> mergeResult = testSubject.mergeSegment(segmentId);
        assertTrue(mergeResult.join(), "Expected merge to succeed");
        verify(tokenStore).deleteToken("test", 3);
        verify(tokenStore).storeToken(any(), eq("test"), eq(1));
    }

    /**
     * This test is a follow-up from issue https://github.com/AxonFramework/AxonFramework/issues/1212
     */
    @Test
    void thrownErrorBubblesUp() {
        AtomicReference<Throwable> thrownException = new AtomicReference<>();

        EventHandlerInvoker eventHandlerInvoker = mock(EventHandlerInvoker.class);
        when(eventHandlerInvoker.canHandle(any(), any())).thenThrow(new TestError());

        initProcessor(
                TrackingEventProcessorConfiguration.forSingleThreadedProcessing()
                                                   .andThreadFactory(name -> runnableForThread -> new Thread(() -> {
                                                       try {
                                                           runnableForThread.run();
                                                       } catch (Throwable t) {
                                                           thrownException.set(t);
                                                       }
                                                   })),
                builder -> builder.eventHandlerInvoker(eventHandlerInvoker)
        );

        eventBus.publish(createEvents(1));
        testSubject.start();

        assertWithin(2, TimeUnit.SECONDS, () -> assertTrue(testSubject.isError()));
        assertWithin(
                15, TimeUnit.SECONDS,
                () -> assertTrue(thrownException.get() instanceof TestError)
        );
    }

    @Test
    void retrievingStorageIdentifierWillCacheResults() {
        String id = testSubject.getTokenStoreIdentifier();
        InOrder inOrder = inOrder(mockTransactionManager, tokenStore);
        inOrder.verify(mockTransactionManager).fetchInTransaction(any());
        inOrder.verify(tokenStore, times(1)).retrieveStorageIdentifier();

        String id2 = testSubject.getTokenStoreIdentifier();
        // expect no extra invocations
        verify(tokenStore, times(1)).retrieveStorageIdentifier();

        assertEquals(id, id2);
    }

    /**
     * This test can spot three invocations of the {@link EventTrackerStatusChangeListener}, but asserts two:
     * <ol>
     *     <li> First call is when the single active {@link org.axonframework.eventhandling.Segment} is added.</li>
     *     <li> Second call is when the status transitions to {@link EventTrackerStatus#isCaughtUp()}.</li>
     *     <li>
     *         The last not asserted call is when the {@link TrackingEventProcessor} is shutting down, which removes the
     *         status. This isn't taking into account as it is part of the {@link #tearDown()}.
     *     </li>
     * </ol>
     * <p>
     * More changes occur on the {@link EventTrackerStatus}, but by default only complete additions, removals and {@code
     * boolean} field updates are included as changes.
     */
    @Test
    void publishedEventsUpdateStatusAndHitChangeListener() throws Exception {
        CountDownLatch eventHandlingLatch = new CountDownLatch(2);
        doAnswer(invocation -> {
            eventHandlingLatch.countDown();
            return null;
        }).when(mockHandler).handle(any());

        CountDownLatch statusChangeLatch = new CountDownLatch(2);
        AtomicInteger addedStatusCounter = new AtomicInteger(0);
        AtomicInteger updatedStatusCounter = new AtomicInteger(0);
        AtomicInteger removedStatusCounter = new AtomicInteger(0);
        EventTrackerStatusChangeListener statusChangeListener = updatedTrackerStatus -> {
            assertEquals(1, updatedTrackerStatus.size());
            EventTrackerStatus eventTrackerStatus = updatedTrackerStatus.get(0);
            if (eventTrackerStatus.trackerAdded()) {
                addedStatusCounter.getAndIncrement();
            } else if (eventTrackerStatus.trackerRemoved()) {
                removedStatusCounter.getAndIncrement();
            } else {
                updatedStatusCounter.getAndIncrement();
            }
            statusChangeLatch.countDown();
        };

        TrackingEventProcessorConfiguration tepConfiguration =
                TrackingEventProcessorConfiguration.forSingleThreadedProcessing()
                                                   .andEventTrackerStatusChangeListener(statusChangeListener);
        initProcessor(tepConfiguration);

        testSubject.start();
        // Give it a bit of time to start
        Thread.sleep(200);
        publishEvents(2);

        assertTrue(eventHandlingLatch.await(5, TimeUnit.SECONDS));
        assertTrue(statusChangeLatch.await(5, TimeUnit.SECONDS));
        assertEquals(1, addedStatusCounter.get());
        assertEquals(1, updatedStatusCounter.get());
        assertEquals(0, removedStatusCounter.get());
    }

    /**
     * This test can spot five invocations of the {@link EventTrackerStatusChangeListener}, but asserts four:
     * <ol>
     *     <li> First call is when the single active {@link org.axonframework.eventhandling.Segment} is added.</li>
     *     <li> Second call is when the status transitions to {@link EventTrackerStatus#isCaughtUp()}.</li>
     *     <li> Third call is when the {@link EventTrackerStatus#getCurrentPosition()} moves to 0.</li>
     *     <li> Fourth call is when the {@link EventTrackerStatus#getCurrentPosition()} moves to 1.</li>
     *     <li>
     *         The last not asserted call is when the {@link TrackingEventProcessor} is shutting down, which removes the
     *         status. This isn't taking into account as it is part of the {@link #tearDown()}.
     *     </li>
     * </ol>
     */
    @Test
    void publishedEventsUpdateStatusAndHitChangeListenerIncludingPositions() throws Exception {
        CountDownLatch eventHandlingLatch = new CountDownLatch(2);
        doAnswer(invocation -> {
            eventHandlingLatch.countDown();
            return null;
        }).when(mockHandler).handle(any());

        CountDownLatch statusChangeLatch = new CountDownLatch(4);
        AtomicInteger addedStatusCounter = new AtomicInteger(0);
        AtomicInteger updatedStatusCounter = new AtomicInteger(0);
        AtomicInteger removedStatusCounter = new AtomicInteger(0);
        EventTrackerStatusChangeListener statusChangeListener = new EventTrackerStatusChangeListener() {
            @Override
            public void onEventTrackerStatusChange(Map<Integer, EventTrackerStatus> updatedTrackerStatus) {
                assertEquals(1, updatedTrackerStatus.size());
                EventTrackerStatus eventTrackerStatus = updatedTrackerStatus.get(0);
                if (eventTrackerStatus.trackerAdded()) {
                    addedStatusCounter.getAndIncrement();
                } else if (eventTrackerStatus.trackerRemoved()) {
                    removedStatusCounter.getAndIncrement();
                } else {
                    updatedStatusCounter.getAndIncrement();
                }
                statusChangeLatch.countDown();
            }

            @Override
            public boolean validatePositions() {
                return true;
            }
        };

        TrackingEventProcessorConfiguration tepConfiguration =
                TrackingEventProcessorConfiguration.forSingleThreadedProcessing()
                                                   .andEventTrackerStatusChangeListener(statusChangeListener);
        initProcessor(tepConfiguration);

        testSubject.start();
        // Give it a bit of time to start
        Thread.sleep(200);
        publishEvents(2);

        assertTrue(eventHandlingLatch.await(5, TimeUnit.SECONDS));
        assertTrue(statusChangeLatch.await(5, TimeUnit.SECONDS));
        assertEquals(1, addedStatusCounter.get());
        assertEquals(3, updatedStatusCounter.get());
        assertEquals(0, removedStatusCounter.get());
    }

    @Test
    @Timeout(value = 15)
    void splitAndMergeInfluenceOnChangeListenerInvocations() throws InterruptedException {
        int firstSegment = 0;
        int secondSegment = 1;

        CountDownLatch addedStatusLatch = new CountDownLatch(4);
        CountDownLatch updatedStatusLatch = new CountDownLatch(1);
        CountDownLatch removedStatusLatch = new CountDownLatch(3);
        EventTrackerStatusChangeListener statusChangeListener = updatedTrackerStatus -> {
            assertEquals(1, updatedTrackerStatus.size());
            EventTrackerStatus eventTrackerStatus = updatedTrackerStatus.values().iterator().next();
            if (eventTrackerStatus.trackerAdded()) {
                addedStatusLatch.countDown();
            } else if (eventTrackerStatus.trackerRemoved()) {
                removedStatusLatch.countDown();
            } else {
                updatedStatusLatch.countDown();
            }
        };

        // Provide some spare threads so that assertions don't block the processor.
        // Added, lower the event availability timeout to have the TEP threads pick up the segments faster.
        TrackingEventProcessorConfiguration tepConfiguration =
                TrackingEventProcessorConfiguration.forParallelProcessing(4)
                                                   .andInitialSegmentsCount(2)
                                                   .andEventAvailabilityTimeout(50, TimeUnit.MILLISECONDS)
                                                   .andEventTrackerStatusChangeListener(statusChangeListener);
        initProcessor(tepConfiguration);
        tokenStore.initializeTokenSegments(testSubject.getName(), 1);

        publishEvents(2);
        testSubject.start();
        assertWithin(5, TimeUnit.SECONDS, () -> assertTrue(testSubject.processingStatus().containsKey(firstSegment)));

        assertTrue(testSubject.splitSegment(firstSegment).join(), "Expected split to succeed");
        assertArrayEquals(new int[]{firstSegment, secondSegment}, tokenStore.fetchSegments(testSubject.getName()));
        assertWithin(5, TimeUnit.SECONDS, () -> assertTrue(testSubject.processingStatus().containsKey(secondSegment)));

        assertWithin(
                500, TimeUnit.MILLISECONDS,
                () -> assertTrue(testSubject.mergeSegment(firstSegment).join(), "Expected merge to succeed")
        );
        assertArrayEquals(new int[]{firstSegment}, tokenStore.fetchSegments(testSubject.getName()));
        assertWithin(5, TimeUnit.SECONDS, () -> assertTrue(testSubject.processingStatus().containsKey(firstSegment)));

        assertTrue(addedStatusLatch.await(5, TimeUnit.SECONDS));
        assertTrue(updatedStatusLatch.await(5, TimeUnit.SECONDS));
        assertTrue(removedStatusLatch.await(5, TimeUnit.SECONDS));
    }

    @Test
    void caughtUpSetToTrueAfterWaitingForEventAvailabilityTimeout() {
        AtomicBoolean hasNextInvoked = new AtomicBoolean(false);
        AtomicBoolean hasNextAvailableTimedOut = new AtomicBoolean(true);
        // Set up two threads and one segment, to provide more "space" for assertions.
        TrackingEventProcessorConfiguration tepConfiguration =
                TrackingEventProcessorConfiguration.forParallelProcessing(2)
                                                   .andInitialSegmentsCount(1)
                                                   .andEventAvailabilityTimeout(100, TimeUnit.MILLISECONDS);
        EventStore enhancedEventStore = new EmbeddedEventStore(
                EmbeddedEventStore.builder().storageEngine(new InMemoryEventStorageEngine())
        ) {
            @Override
            public TrackingEventStream openStream(TrackingToken trackingToken) {
                //noinspection resource
                TrackingEventStream trackingEventStream = super.openStream(trackingToken);
                return new TrackingEventStream() {
                    @Override
                    public Optional<TrackedEventMessage<?>> peek() {
                        return trackingEventStream.peek();
                    }

                    @Override
                    public boolean hasNextAvailable(int timeout, TimeUnit unit) throws InterruptedException {
                        hasNextInvoked.set(true);
                        boolean result = trackingEventStream.hasNextAvailable(timeout, unit);
                        hasNextAvailableTimedOut.set(false);
                        // Add sleep to ensure switching hasNextAvailableTimedOut and it's assertion has precedence
                        // over regular execution of the TrackingEventProcessor.
                        Thread.sleep(5);
                        return result;
                    }

                    @Override
                    public TrackedEventMessage<?> nextAvailable() throws InterruptedException {
                        return trackingEventStream.nextAvailable();
                    }

                    @Override
                    public void close() {
                        trackingEventStream.close();
                    }
                };
            }
        };
        initProcessor(tepConfiguration, builder -> builder.messageSource(enhancedEventStore));
        testSubject.start();

        assertWithin(100, TimeUnit.MILLISECONDS, () -> assertTrue(hasNextInvoked.get()));

        assertUntil(hasNextAvailableTimedOut::get, Duration.ofMillis(10), () -> {
            EventTrackerStatus trackerOneStatus = testSubject.processingStatus().get(0);
            assertNotNull(trackerOneStatus);
            assertFalse(trackerOneStatus.isCaughtUp());
        });

        assertWithin(1, TimeUnit.SECONDS, () -> assertTrue(testSubject.processingStatus().get(0).isCaughtUp()));
    }

    @Test
    void refuseStartDuringShutdown() throws Exception {
        initProcessor(TrackingEventProcessorConfiguration.forSingleThreadedProcessing()
                                                         .andEventAvailabilityTimeout(1000, TimeUnit.MILLISECONDS));
        CountDownLatch cdl = new CountDownLatch(1);
        publishEvents(10);
        doAnswer(i -> {
            cdl.countDown();
            Thread.sleep(100);
            return i.callRealMethod();
        }).when(eventHandlerInvoker).handle(any(), any());
        testSubject.start();
        assertWithin(1, TimeUnit.SECONDS, () -> assertFalse(testSubject.processingStatus().isEmpty()));

        cdl.await();
        testSubject.shutdownAsync();

        IllegalStateException result = assertThrows(IllegalStateException.class, () -> testSubject.start());
        assertTrue(result.getMessage().contains("pending shutdown"));
    }

    @Test
    @Timeout(value = 1000)
    void isReplayingWhenNotCaughtUp() throws Exception {
        when(mockHandler.supportsReset()).thenReturn(true);

        final List<String> handled = new CopyOnWriteArrayList<>();
        final List<String> handledInRedelivery = new CopyOnWriteArrayList<>();
        int segmentId = 0;
        int numberOfEvents = 750;

        AtomicInteger delay = new AtomicInteger(0);

        //noinspection Duplicates
        doAnswer(i -> {
            EventMessage<?> message = i.getArgument(0);
            if (ReplayToken.isReplay(message)) {
                handledInRedelivery.add(message.getIdentifier());
            }
            handled.add(message.getIdentifier());
            Thread.sleep(delay.get());
            return null;
        }).when(mockHandler).handle(any());

        // ensure some events have been handled by the TEP
        eventBus.publish(createEvents(numberOfEvents));
        testSubject.start();
        assertWithin(1, TimeUnit.SECONDS, () -> assertEquals(numberOfEvents, handled.size()));
        assertEquals(0, handledInRedelivery.size());

        // initiate reset to toggle replay status
        testSubject.shutDown();
        testSubject.resetTokens();
        assertWithin(1, TimeUnit.SECONDS, () -> assertTrue(testSubject.processingStatus().isEmpty()));

        // set a processing delay to ensure we see some of the redelivery events first
        delay.set(10);

        testSubject.start();

        assertWithin(
                100, TimeUnit.MILLISECONDS,
                () -> {
                    assertFalse(testSubject.processingStatus().isEmpty());
                    assertFalse(testSubject.processingStatus().get(segmentId).isCaughtUp());
                    assertTrue(testSubject.processingStatus().get(segmentId).isReplaying());
                    assertTrue(testSubject.isReplaying());
                }
        );

        // remove the processing delay to rush to the end
        delay.set(0);

        assertWithin(
                1, TimeUnit.SECONDS,
                () -> {
                    assertTrue(testSubject.processingStatus().get(segmentId).isCaughtUp());
                    assertTrue(testSubject.processingStatus().get(segmentId).isReplaying());
                    assertFalse(testSubject.isReplaying());
                }
        );
    }

    @Test
    void processorOnlyTriesToClaimAvailableSegments() {
        tokenStore.storeToken(new GlobalSequenceTrackingToken(1L), "test", 0);
        tokenStore.storeToken(new GlobalSequenceTrackingToken(2L), "test", 1);
        tokenStore.storeToken(new GlobalSequenceTrackingToken(1L), "test", 2);
        tokenStore.storeToken(new GlobalSequenceTrackingToken(1L), "test", 3);
        when(tokenStore.fetchAvailableSegments(testSubject.getName()))
                .thenReturn(Collections.singletonList(Segment.computeSegment(2, 0, 1, 2, 3)));

        testSubject.start();

        eventBus.publish(createEvents(1));

        assertWithin(1, TimeUnit.SECONDS, () -> assertEquals(1, testSubject.processingStatus().size()));
        assertWithin(1, TimeUnit.SECONDS, () -> assertTrue(testSubject.processingStatus().containsKey(2)));
        verify(tokenStore, never())
                .fetchToken(eq(testSubject.getName()), intThat(i -> Arrays.asList(0, 1, 3).contains(i)));
    }

    @Test
    void shutdownTerminatesWorkersAfterConfiguredWorkerTerminationTimeout() throws Exception {
        int testWorkerTerminationTimeout = 50;
        List<Thread> createdThreads = new CopyOnWriteArrayList<>();
        // A higher event availability timeout will block a worker thread that should shut down
        initProcessor(TrackingEventProcessorConfiguration.forParallelProcessing(2)
                                                         .andInitialSegmentsCount(2)
                                                         .andBatchSize(100)
                                                         .andThreadFactory(n -> r -> {
                                                             Thread thread = new Thread(r, n);
                                                             createdThreads.add(thread);
                                                             return thread;
                                                         })
                                                         .andWorkerTerminationTimeout(testWorkerTerminationTimeout)
                                                         .andEventAvailabilityTimeout(20, TimeUnit.SECONDS));

        testSubject.start();

        // sleep a little to reach the EventAvailabilityTimeout usage on the Event Stream
        Thread.sleep(500);

        assertEquals(2, createdThreads.size());

        CompletableFuture<Void> result = testSubject.shutdownAsync();
        assertWithin(testWorkerTerminationTimeout * 2, TimeUnit.MILLISECONDS, () -> assertTrue(result.isDone()));
        assertFalse(createdThreads.get(0).isAlive());
        assertFalse(createdThreads.get(1).isAlive());
    }

    private void waitForStatus(String description,
                               long time,
                               TimeUnit unit,
                               Predicate<Map<Integer, EventTrackerStatus>> status) throws InterruptedException {
        long deadline = System.currentTimeMillis() + unit.toMillis(time);
        while (!status.test(testSubject.processingStatus())) {
            if (deadline < System.currentTimeMillis()) {
                fail("Expected state '" + description + "'' within " + time + " " + unit.name());
            }
            Thread.sleep(10);
        }
    }

    @SuppressWarnings("SameParameterValue")
    private void waitForSegmentStart(int segmentId) throws InterruptedException {
        while (!testSubject.processingStatus().containsKey(segmentId)) {
            Thread.sleep(10);
        }
    }

    @SuppressWarnings("SameParameterValue")
    private void waitForSegmentRelease(int segmentId) throws InterruptedException {
        while (testSubject.processingStatus().containsKey(segmentId)) {
            Thread.sleep(10);
        }
    }

    private void waitForActiveThreads(int minimalThreadCount) throws InterruptedException {
        while (testSubject.processingStatus().size() < minimalThreadCount) {
            Thread.sleep(10);
        }
    }

    @SuppressWarnings("SameParameterValue")
    private EventTrackerStatus waitForProcessingStatus(int segmentId,
                                                       Predicate<EventTrackerStatus> expectedStatus)
            throws InterruptedException {
        EventTrackerStatus status = testSubject.processingStatus().get(segmentId);
        while (!Optional.ofNullable(status)
                        .map(expectedStatus::test)
                        .orElse(false)) {
            Thread.sleep(1);
            status = testSubject.processingStatus().get(segmentId);
        }
        return status;
    }

    private void publishEvents(int nrOfEvents) {
        for (int i = 0; i < nrOfEvents; i++) {
            eventBus.publish(createEvent(UUID.randomUUID().toString(), 0));
        }
    }

    private static class StubTrackingEventStream implements TrackingEventStream {

        private final Queue<TrackedEventMessage<?>> eventMessages;

        public StubTrackingEventStream(long... tokens) {
            GapAwareTrackingToken lastToken = GapAwareTrackingToken.newInstance(-1, emptySortedSet());
            eventMessages = new LinkedList<>();
            for (Long seq : tokens) {
                lastToken = lastToken.advanceTo(seq, 1000);
                eventMessages.add(new GenericTrackedEventMessage<>(lastToken, createEvent(seq)));
            }
        }

        @Override
        public Optional<TrackedEventMessage<?>> peek() {
            if (eventMessages.isEmpty()) {
                return Optional.empty();
            }
            return Optional.of(eventMessages.peek());
        }

        @Override
        public boolean hasNextAvailable(int timeout, TimeUnit unit) {
            return !eventMessages.isEmpty();
        }

        @Override
        public TrackedEventMessage<?> nextAvailable() {
            return eventMessages.poll();
        }

        @Override
        public void close() {

        }
    }

    private static class TestError extends Error {

        private static final long serialVersionUID = -5579826202840099704L;
    }
}<|MERGE_RESOLUTION|>--- conflicted
+++ resolved
@@ -301,8 +301,7 @@
     }
 
     @Test
-<<<<<<< HEAD
-    void testHandlersAreTraced() throws Exception {
+    void handlersAreTraced() throws Exception {
         CountDownLatch countDownLatch = new CountDownLatch(2);
         doAnswer(invocation -> {
             Message<?> message = invocation.getArgument(0, Message.class);
@@ -318,10 +317,7 @@
     }
 
     @Test
-    void testBlacklist() {
-=======
     void blacklist() {
->>>>>>> 7d9f4498
         when(mockHandler.canHandle(any())).thenReturn(false);
         when(mockHandler.canHandleType(String.class)).thenReturn(false);
         Set<Class<?>> skipped = new HashSet<>();
