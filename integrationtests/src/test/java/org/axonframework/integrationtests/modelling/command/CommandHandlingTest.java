/*
 * Copyright (c) 2010-2025. Axon Framework
 *
 * Licensed under the Apache License, Version 2.0 (the "License");
 * you may not use this file except in compliance with the License.
 * You may obtain a copy of the License at
 *
 *    http://www.apache.org/licenses/LICENSE-2.0
 *
 * Unless required by applicable law or agreed to in writing, software
 * distributed under the License is distributed on an "AS IS" BASIS,
 * WITHOUT WARRANTIES OR CONDITIONS OF ANY KIND, either express or implied.
 * See the License for the specific language governing permissions and
 * limitations under the License.
 */

package org.axonframework.integrationtests.modelling.command;

import org.axonframework.common.Registration;
import org.axonframework.eventhandling.AbstractEventBus;
import org.axonframework.eventhandling.DomainEventMessage;
import org.axonframework.eventhandling.EventMessage;
import org.axonframework.eventhandling.GenericDomainEventMessage;
import org.axonframework.eventhandling.TrackingEventStream;
import org.axonframework.eventhandling.TrackingToken;
import org.axonframework.eventsourcing.LegacyEventSourcingRepository;
import org.axonframework.eventsourcing.eventstore.DomainEventStream;
import org.axonframework.eventsourcing.eventstore.LegacyEventStore;
import org.axonframework.integrationtests.utils.StubAggregate;
import org.axonframework.messaging.unitofwork.CurrentUnitOfWork;
import org.axonframework.messaging.unitofwork.LegacyDefaultUnitOfWork;
import org.junit.jupiter.api.*;

import java.util.ArrayList;
import java.util.Iterator;
import java.util.LinkedList;
import java.util.List;
import java.util.function.Consumer;
import java.util.stream.Collectors;
import jakarta.annotation.Nonnull;

import static org.junit.jupiter.api.Assertions.*;

class CommandHandlingTest {

    private LegacyEventSourcingRepository<StubAggregate> repository;
    private String aggregateIdentifier;
    private StubEventStore stubEventStore;

    @BeforeEach
    void setUp() {
        stubEventStore = StubEventStore.builder().build();
        repository = LegacyEventSourcingRepository.builder(StubAggregate.class)
                                                  .eventStore(stubEventStore)
                                                  .build();
        aggregateIdentifier = "testAggregateIdentifier";
    }

    @Test
    void commandHandlerLoadsSameAggregateTwice() throws Exception {
        LegacyDefaultUnitOfWork.startAndGet(null);
        repository.newInstance(() -> new StubAggregate(aggregateIdentifier)).execute(StubAggregate::doSomething);
        CurrentUnitOfWork.commit();

        LegacyDefaultUnitOfWork.startAndGet(null);
        repository.load(aggregateIdentifier).execute(StubAggregate::doSomething);
        repository.load(aggregateIdentifier).execute(StubAggregate::doSomething);
        CurrentUnitOfWork.commit();

        Iterator<? extends DomainEventMessage<?>> es = stubEventStore.readEvents(aggregateIdentifier);
        assertTrue(es.hasNext());
        assertEquals((Object) 0L, es.next().getSequenceNumber());
        assertTrue(es.hasNext());
        assertEquals((Object) 1L, es.next().getSequenceNumber());
        assertTrue(es.hasNext());
        assertEquals((Object) 2L, es.next().getSequenceNumber());
        assertFalse(es.hasNext());
    }

    private static class StubEventStore extends AbstractEventBus implements LegacyEventStore {

        private final List<DomainEventMessage<?>> storedEvents = new LinkedList<>();

        private StubEventStore(Builder builder) {
            super(builder);
        }

        private static Builder builder() {
            return new Builder();
        }

        @Override
        public DomainEventStream readEvents(@Nonnull String identifier) {
            return DomainEventStream.of(new ArrayList<>(storedEvents));
        }

        @Override
        protected void commit(List<? extends EventMessage<?>> events) {
            storedEvents.addAll(events.stream().map(StubEventStore::asDomainEventMessage).collect(Collectors.toList()));
        }

<<<<<<< HEAD
        private static DomainEventMessage<?> asDomainEventMessage(EventMessage<?> event) {
            return event instanceof DomainEventMessage<?> e
                    ? e
                    : new GenericDomainEventMessage<>(null, event.getIdentifier(), 0L, event, event::getTimestamp);
=======
        private static <T> DomainEventMessage<T> asDomainEventMessage(EventMessage<T> event) {
            return event instanceof DomainEventMessage<?>
                    ? (DomainEventMessage<T>) event
                    : new GenericDomainEventMessage<>(null, event.identifier(), 0L, event, event::getTimestamp);
>>>>>>> c9246aa2
        }

        @Override
        public void storeSnapshot(@Nonnull DomainEventMessage<?> snapshot) {
        }

        @Override
        public TrackingEventStream openStream(TrackingToken trackingToken) {
            throw new UnsupportedOperationException();
        }

        @Override
        public Registration subscribe(@Nonnull Consumer<List<? extends EventMessage<?>>> eventProcessor) {
            throw new UnsupportedOperationException();
        }

        private static class Builder extends AbstractEventBus.Builder {

            private StubEventStore build() {
                return new StubEventStore(this);
            }
        }
    }
}<|MERGE_RESOLUTION|>--- conflicted
+++ resolved
@@ -99,17 +99,10 @@
             storedEvents.addAll(events.stream().map(StubEventStore::asDomainEventMessage).collect(Collectors.toList()));
         }
 
-<<<<<<< HEAD
         private static DomainEventMessage<?> asDomainEventMessage(EventMessage<?> event) {
             return event instanceof DomainEventMessage<?> e
                     ? e
-                    : new GenericDomainEventMessage<>(null, event.getIdentifier(), 0L, event, event::getTimestamp);
-=======
-        private static <T> DomainEventMessage<T> asDomainEventMessage(EventMessage<T> event) {
-            return event instanceof DomainEventMessage<?>
-                    ? (DomainEventMessage<T>) event
                     : new GenericDomainEventMessage<>(null, event.identifier(), 0L, event, event::getTimestamp);
->>>>>>> c9246aa2
         }
 
         @Override
