/*
 * Copyright (c) 2010-2025. Axon Framework
 *
 * Licensed under the Apache License, Version 2.0 (the "License");
 * you may not use this file except in compliance with the License.
 * You may obtain a copy of the License at
 *
 *    http://www.apache.org/licenses/LICENSE-2.0
 *
 * Unless required by applicable law or agreed to in writing, software
 * distributed under the License is distributed on an "AS IS" BASIS,
 * WITHOUT WARRANTIES OR CONDITIONS OF ANY KIND, either express or implied.
 * See the License for the specific language governing permissions and
 * limitations under the License.
 */

package org.axonframework.integrationtests.queryhandling;

import org.axonframework.messaging.ClassBasedMessageTypeResolver;
import org.axonframework.messaging.FluxUtils;
import org.axonframework.messaging.Message;
import org.axonframework.messaging.MessageStream;
import org.axonframework.messaging.MessageType;
import org.axonframework.messaging.QualifiedName;
import org.axonframework.messaging.annotations.ClasspathParameterResolverFactory;
import org.axonframework.messaging.annotations.MultiParameterResolverFactory;
import org.axonframework.messaging.annotations.ParameterResolverFactory;
import org.axonframework.messaging.unitofwork.ProcessingContext;
import org.axonframework.messaging.unitofwork.UnitOfWork;
import org.axonframework.messaging.unitofwork.UnitOfWorkTestUtils;
import org.axonframework.queryhandling.DefaultQueryGateway;
import org.axonframework.queryhandling.GenericQueryMessage;
import org.axonframework.queryhandling.GenericSubscriptionQueryUpdateMessage;
import org.axonframework.queryhandling.QueryBus;
import org.axonframework.queryhandling.QueryExecutionException;
import org.axonframework.queryhandling.QueryGateway;
import org.axonframework.queryhandling.QueryHandlingComponent;
import org.axonframework.queryhandling.QueryMessage;
import org.axonframework.queryhandling.QueryPriorityCalculator;
import org.axonframework.queryhandling.QueryResponseMessage;
import org.axonframework.queryhandling.QueryUpdateEmitter;
import org.axonframework.queryhandling.QueryUpdateEmitterParameterResolverFactory;
import org.axonframework.queryhandling.SubscriptionQueryAlreadyRegisteredException;
import org.axonframework.queryhandling.SubscriptionQueryUpdateMessage;
import org.axonframework.queryhandling.annotations.AnnotatedQueryHandlingComponent;
import org.axonframework.queryhandling.annotations.QueryHandler;
import org.axonframework.serialization.PassThroughConverter;
import org.junit.jupiter.api.*;
import reactor.core.Exceptions;
import reactor.core.publisher.Flux;
import reactor.core.publisher.Hooks;
import reactor.core.publisher.Mono;
import reactor.test.StepVerifier;
import reactor.test.StepVerifierOptions;
import reactor.util.concurrent.Queues;

import java.time.Duration;
import java.util.ArrayList;
import java.util.Arrays;
import java.util.Collection;
import java.util.Collections;
import java.util.LinkedList;
import java.util.List;
import java.util.Objects;
import java.util.Optional;
import java.util.concurrent.CompletableFuture;
import java.util.concurrent.CountDownLatch;
import java.util.concurrent.ExecutionException;
import java.util.concurrent.ExecutorService;
import java.util.concurrent.Executors;
import java.util.concurrent.ScheduledExecutorService;
import java.util.concurrent.TimeUnit;
import java.util.function.Predicate;

import static org.assertj.core.api.AssertionsForClassTypes.assertThat;
import static org.awaitility.Awaitility.await;
import static org.junit.jupiter.api.Assertions.*;

/**
 * Abstract test suite for the
 * {@link QueryBus#subscriptionQuery(QueryMessage, org.axonframework.messaging.unitofwork.ProcessingContext,
 * int)} functionality.
 *
 * @author Milan Savic
 * @author Steven van Beelen
 */
public abstract class AbstractSubscriptionQueryTestSuite {

    private static final MessageType TEST_QUERY_TYPE = new MessageType("chatMessages");
    private static final MessageType TEST_UPDATE_PAYLOAD_TYPE = new MessageType("update");
    private static final String TEST_QUERY_PAYLOAD = "axonFrameworkCR";
    private static final String TEST_UPDATE_PAYLOAD = "some-update";

    private static final String FOUND = "found";

    private QueryBus queryBus;
    private QueryGateway queryGateway;
    private ChatQueryHandler queryHandlingComponent;

    @BeforeEach
    void setUp() {
        queryBus = queryBus();
        queryGateway = new DefaultQueryGateway(queryBus,
                                               new ClassBasedMessageTypeResolver(),
                                               QueryPriorityCalculator.defaultCalculator(),
                                               PassThroughConverter.MESSAGE_INSTANCE);
        queryHandlingComponent = new ChatQueryHandler();
        ParameterResolverFactory parameterResolverFactory = MultiParameterResolverFactory.ordered(
                ClasspathParameterResolverFactory.forClass(ChatQueryHandler.class),
                new QueryUpdateEmitterParameterResolverFactory()
        );
        QueryHandlingComponent annotatedQueryHandlingComponent = new AnnotatedQueryHandlingComponent<>(
                queryHandlingComponent, parameterResolverFactory, PassThroughConverter.MESSAGE_INSTANCE
        );
        queryBus.subscribe(annotatedQueryHandlingComponent);
        Hooks.onErrorDropped(error -> {/*Ignore these exceptions for these test cases*/});
    }

    @AfterEach
    void tearDown() {
        Hooks.resetOnErrorDropped();
    }

    /**
     * Return the {@link QueryBus} used to test the
     * {@link QueryBus#subscriptionQuery(QueryMessage, ProcessingContext, int)} functionality with.
     *
     * @return The {@link QueryBus} used to test the
     * {@link QueryBus#subscriptionQuery(QueryMessage, ProcessingContext, int)} functionality with.
     */
    public abstract QueryBus queryBus();

    private static boolean assertRecorded(Collection<QueryResponseMessage> elements) {
        LinkedList<QueryResponseMessage> recordedMessages = new LinkedList<>(elements);
        assert recordedMessages.peekFirst() != null;
        boolean firstIs101 = "Update0".equals(recordedMessages.peekFirst().payload());
        assert recordedMessages.peekLast() != null;
        boolean lastIs200 = "Update99".equals(recordedMessages.peekLast().payload());
        return elements.size() == 100 && firstIs101 && lastIs200;
    }

    @SuppressWarnings("ConstantValue")
    @Test
    void emittingAnUpdate() {
        // given
        QueryMessage queryMessage1 = new GenericQueryMessage(
                TEST_QUERY_TYPE, TEST_QUERY_PAYLOAD
        );
        QueryMessage queryMessage2 = new GenericQueryMessage(
                new MessageType("numberOfMessages"), 5
        );
        ProcessingContext testContext = null;
        Predicate<QueryMessage> stringQueryFilter =
                message -> TEST_QUERY_PAYLOAD.equals(message.payloadAs(String.class));
        SubscriptionQueryUpdateMessage stringUpdateOne =
                new GenericSubscriptionQueryUpdateMessage(new MessageType("query-string"), "Update11");
        SubscriptionQueryUpdateMessage stringUpdateTwo =
                new GenericSubscriptionQueryUpdateMessage(new MessageType("query-string"), "Update12");
        Predicate<QueryMessage> integerQueryFilter =
                message -> Objects.requireNonNull(message.payloadAs(Integer.class)).equals(5);
        SubscriptionQueryUpdateMessage integerUpdateOne =
                new GenericSubscriptionQueryUpdateMessage(new MessageType("query-integer"), 1);
        SubscriptionQueryUpdateMessage integerUpdateTwo =
                new GenericSubscriptionQueryUpdateMessage(new MessageType("query-integer"), 2);
        // when
        MessageStream<QueryResponseMessage> resultOne = queryBus.subscriptionQuery(queryMessage1, testContext, 50);
        queryBus.emitUpdate(stringQueryFilter, () -> stringUpdateOne, testContext);
        queryBus.completeSubscriptions(stringQueryFilter, testContext);
        queryBus.emitUpdate(stringQueryFilter, () -> stringUpdateTwo, testContext);
        MessageStream<QueryResponseMessage> resultTwo = queryBus.subscriptionQuery(queryMessage2, testContext, 50);
        queryBus.emitUpdate(integerQueryFilter, () -> integerUpdateOne, testContext);
        queryBus.completeSubscriptions(integerQueryFilter, testContext);
        queryBus.emitUpdate(integerQueryFilter, () -> integerUpdateTwo, testContext);
        // then
        StepVerifier.create(FluxUtils.of(resultOne).map(MessageStream.Entry::message).mapNotNull(Message::payload))
                    .expectNext("Message1", "Message2", "Message3", "Update11")
                    .expectComplete()
                    .verify();
        StepVerifier.create(FluxUtils.of(resultTwo).map(MessageStream.Entry::message).mapNotNull(Message::payload))
                    .expectNext(0, 1)
                    .verifyComplete();
    }

    @SuppressWarnings("ConstantValue")
    @Test
    void emittingNullUpdate() {
        // given
        QueryMessage queryMessage = new GenericQueryMessage(
                TEST_QUERY_TYPE, TEST_QUERY_PAYLOAD
        );
        ProcessingContext testContext = null;
        Predicate<QueryMessage> testFilter =
                message -> TEST_QUERY_PAYLOAD.equals(message.payloadAs(String.class));
        SubscriptionQueryUpdateMessage testUpdate =
                new GenericSubscriptionQueryUpdateMessage(TEST_UPDATE_PAYLOAD_TYPE, null, String.class);
        // when
        MessageStream<QueryResponseMessage> result = queryBus.subscriptionQuery(queryMessage, null, 50);
        queryBus.emitUpdate(testFilter, () -> testUpdate, testContext);
        queryBus.completeSubscriptions(testFilter, testContext);
        // then
        StepVerifier.create(FluxUtils.of(result).filter(m -> m.message() instanceof SubscriptionQueryUpdateMessage))
                    .expectNextMatches(e -> e.message().payload() == null)
                    .verifyComplete();
    }

    @Test
    void emittingUpdateInUnitOfWorkLifecycleRunsUpdatesOnAfterCommit() {
        // given...
        String testQueryName = "chatMessages";
        List<String> expectedUpdates = Collections.singletonList(TEST_UPDATE_PAYLOAD);
        UnitOfWork testUoW = UnitOfWorkTestUtils.aUnitOfWork();
        Predicate<QueryMessage> testFilter =
                message -> TEST_QUERY_PAYLOAD.equals(message.payloadAs(String.class));
        SubscriptionQueryUpdateMessage testUpdate =
                new GenericSubscriptionQueryUpdateMessage(TEST_UPDATE_PAYLOAD_TYPE, TEST_UPDATE_PAYLOAD, String.class);
        QueryMessage queryMessage = new GenericQueryMessage(
                new MessageType(testQueryName), TEST_QUERY_PAYLOAD
        );
        MessageStream<QueryResponseMessage> result = queryBus.subscriptionQuery(queryMessage, null, 50);
        // when...
        testUoW.onInvocation(context -> queryBus.emitUpdate(testFilter, () -> testUpdate, context));
        // then, before we commit, we don't have anything yet...
        List<String> updateList = new ArrayList<>();
        FluxUtils.of(result)
                 .filter(e -> e.message() instanceof SubscriptionQueryUpdateMessage)
                 .mapNotNull(e -> e.message().payloadAs(String.class)).subscribe(updateList::add);
        assertTrue(updateList.isEmpty());
        // when we execute the UoW, it commits...
        testUoW.execute().join();
        // then...
        assertEquals(expectedUpdates, updateList);
    }

    @SuppressWarnings("ConstantValue")
    @Test
    void completingSubscriptionQueryExceptionally() {
        // given
        QueryMessage queryMessage = new GenericQueryMessage(
                TEST_QUERY_TYPE, TEST_QUERY_PAYLOAD
        );
        RuntimeException toBeThrown = new RuntimeException();
        Predicate<QueryMessage> testFilter =
                message -> TEST_QUERY_PAYLOAD.equals(message.payloadAs(String.class));
        SubscriptionQueryUpdateMessage testUpdateOne =
                new GenericSubscriptionQueryUpdateMessage(TEST_UPDATE_PAYLOAD_TYPE, "Update1", String.class);
        SubscriptionQueryUpdateMessage testUpdateTwo =
                new GenericSubscriptionQueryUpdateMessage(TEST_UPDATE_PAYLOAD_TYPE, "Update2", String.class);
        ProcessingContext testContext = null;

        // when
        MessageStream<QueryResponseMessage> result =
                queryBus.subscriptionQuery(queryMessage, null, Queues.SMALL_BUFFER_SIZE);
        try (ScheduledExecutorService executor = Executors.newSingleThreadScheduledExecutor()) {
            executor.schedule(() -> {
                queryBus.emitUpdate(testFilter, () -> testUpdateOne, testContext);
                queryBus.completeSubscriptionsExceptionally(testFilter, toBeThrown, testContext);
                queryBus.emitUpdate(testFilter, () -> testUpdateTwo, testContext);
            }, 500, TimeUnit.MILLISECONDS);
        }
        // then
        StepVerifier.create(FluxUtils.of(result).map(MessageStream.Entry::message).mapNotNull(Message::payload))
                    .expectNext("Message1", "Message2", "Message3", "Update1")
                    .expectErrorMatches(toBeThrown::equals)
                    .verify();
    }

    @SuppressWarnings("ConstantValue")
    @Test
    void completingSubscriptionQueryExceptionallyWhenOneOfSubscriptionFails() {
        // given
        QueryMessage queryMessage1 = new GenericQueryMessage(
                TEST_QUERY_TYPE, TEST_QUERY_PAYLOAD
        );
        QueryMessage queryMessage2 = new GenericQueryMessage(
                TEST_QUERY_TYPE, TEST_QUERY_PAYLOAD
        );
        List<String> queryOneUpdates = new ArrayList<>();
        List<String> queryTwoUpdates = new ArrayList<>();
        Predicate<QueryMessage> testFilter =
                message -> TEST_QUERY_PAYLOAD.equals(message.payloadAs(String.class));
        SubscriptionQueryUpdateMessage testUpdateOne =
                new GenericSubscriptionQueryUpdateMessage(TEST_UPDATE_PAYLOAD_TYPE, "Update1", String.class);
        SubscriptionQueryUpdateMessage testUpdateTwo =
                new GenericSubscriptionQueryUpdateMessage(TEST_UPDATE_PAYLOAD_TYPE, "Update2", String.class);
        ProcessingContext testContext = null;
        // when
        MessageStream<QueryResponseMessage> resultOne = queryBus.subscriptionQuery(queryMessage1, null, 50);
        MessageStream<QueryResponseMessage> resultTwo = queryBus.subscriptionQuery(queryMessage2, null, 50);
        FluxUtils.of(resultOne)
                 .map(MessageStream.Entry::message)
                 .mapNotNull(m -> m.payloadAs(String.class))
                 .subscribe(queryOneUpdates::add, t -> {
                     queryOneUpdates.add("Error1");
                     throw (RuntimeException) t;
                 });
        FluxUtils.of(resultTwo)
                 .map(MessageStream.Entry::message)
                 .mapNotNull(m -> m.payloadAs(String.class))
                 .subscribe(queryTwoUpdates::add, t -> queryTwoUpdates.add("Error2"));
        queryBus.emitUpdate(testFilter, () -> testUpdateOne, testContext);
        queryBus.completeSubscriptionsExceptionally(testFilter, new RuntimeException(), testContext);
        queryBus.emitUpdate(testFilter, () -> testUpdateTwo, testContext);
        // then
        assertEquals(Arrays.asList("Message1", "Message2", "Message3", "Update1", "Error1"), queryOneUpdates);
        assertEquals(Arrays.asList("Message1", "Message2", "Message3", "Update1", "Error2"), queryTwoUpdates);
    }

    @Test
    void completingSubscriptionExceptionallyInUnitOfWorkLifecycleRunsUpdatesOnAfterCommit() {
        // given...
        String testQueryName = "chatMessages";
        UnitOfWork testUoW = UnitOfWorkTestUtils.aUnitOfWork();
        Predicate<QueryMessage> testFilter =
                message -> TEST_QUERY_PAYLOAD.equals(message.payloadAs(String.class));
        SubscriptionQueryUpdateMessage testUpdate =
                new GenericSubscriptionQueryUpdateMessage(TEST_UPDATE_PAYLOAD_TYPE, TEST_QUERY_PAYLOAD, String.class);
        QueryMessage queryMessage = new GenericQueryMessage(
                new MessageType(testQueryName), TEST_QUERY_PAYLOAD
        );
        // when staging the subscription query and updates...
        MessageStream<QueryResponseMessage> result = queryBus.subscriptionQuery(queryMessage, null, 50);
        testUoW.runOnInvocation(context -> {
            queryBus.emitUpdate(testFilter, () -> testUpdate, context);
            queryBus.completeSubscriptionsExceptionally(testFilter, new RuntimeException(), context);
        });
        // then before we commit we don't have any updates yet...
        Optional<MessageStream.Entry<QueryResponseMessage>> peeked = result
                .filter(m -> m.message() instanceof SubscriptionQueryUpdateMessage)
                .peek();
        assertTrue(peeked.isEmpty());
        // when we execute the UoW, it commits...
        testUoW.execute().join();
        // then...
        assertEquals(TEST_QUERY_PAYLOAD, result.next().map(e -> e.message().payloadAs(String.class)).orElse(null));
        assertTrue(result.isCompleted() && result.error().isPresent());
    }

    @SuppressWarnings("ConstantValue")
    @Test
    void completingSubscriptionQuery() {
        // given
        QueryMessage queryMessage = new GenericQueryMessage(
                TEST_QUERY_TYPE, TEST_QUERY_PAYLOAD
        );
        Predicate<QueryMessage> testFilter =
                message -> TEST_QUERY_PAYLOAD.equals(message.payloadAs(String.class));
        SubscriptionQueryUpdateMessage testUpdateOne =
                new GenericSubscriptionQueryUpdateMessage(TEST_UPDATE_PAYLOAD_TYPE, "Update1", String.class);
        SubscriptionQueryUpdateMessage testUpdateTwo =
                new GenericSubscriptionQueryUpdateMessage(TEST_UPDATE_PAYLOAD_TYPE, "Update2", String.class);
        ProcessingContext testContext = null;
        // when
        MessageStream<QueryResponseMessage> result = queryBus.subscriptionQuery(queryMessage, null, 50);
        try (ScheduledExecutorService executor = Executors.newSingleThreadScheduledExecutor()) {
            executor.schedule(() -> {
                queryBus.emitUpdate(testFilter, () -> testUpdateOne, testContext);
                queryBus.completeSubscriptions(testFilter, testContext);
                queryBus.emitUpdate(testFilter, () -> testUpdateTwo, testContext);
            }, 500, TimeUnit.MILLISECONDS);
        }
        // then
        StepVerifier.create(FluxUtils.of(result).map(MessageStream.Entry::message).mapNotNull(Message::payload))
                    .expectNext("Message1", "Message2", "Message3", "Update1")
                    .verifyComplete();
    }

    @Test
    void completingSubscriptionInUnitOfWorkLifecycleRunsUpdatesOnAfterCommit() {
        // given...
        List<String> expectedUpdates = Collections.singletonList(TEST_UPDATE_PAYLOAD);
        Predicate<QueryMessage> testFilter =
                message -> TEST_QUERY_PAYLOAD.equals(message.payloadAs(String.class));
        SubscriptionQueryUpdateMessage testUpdate =
                new GenericSubscriptionQueryUpdateMessage(TEST_UPDATE_PAYLOAD_TYPE, TEST_UPDATE_PAYLOAD, String.class);
        QueryMessage queryMessage = new GenericQueryMessage(
                TEST_QUERY_TYPE, TEST_QUERY_PAYLOAD
        );
        UnitOfWork testUoW = UnitOfWorkTestUtils.aUnitOfWork();
        // when...
        MessageStream<QueryResponseMessage> result = queryBus.subscriptionQuery(queryMessage, null, 50);
        testUoW.runOnInvocation(context -> {
            queryBus.emitUpdate(testFilter, () -> testUpdate, context);
            queryBus.completeSubscriptions(testFilter, context);
        });
        // when...
        testUoW.onInvocation(context -> queryBus.emitUpdate(testFilter, () -> testUpdate, context));
        // then before we commit we don't have anything yet...
        List<String> updateList = new ArrayList<>();
        FluxUtils.of(result)
              .filter(e -> e.message() instanceof SubscriptionQueryUpdateMessage)
              .mapNotNull(e -> e.message().payloadAs(String.class)).subscribe(updateList::add);
        assertTrue(updateList.isEmpty());
        // when we execute the UoW, it commits...
        testUoW.execute().join();
        // then...
        await().atMost(Duration.ofMillis(500))
               .pollDelay(Duration.ofMillis(50))
               .untilAsserted(() -> assertEquals(expectedUpdates, updateList));
        assertTrue(result.isCompleted() && result.error().isEmpty());
    }

    @Test
    void orderingOfOperationOnUpdateHandler() {
        // given
        QueryMessage queryMessage = new GenericQueryMessage(
                new MessageType("emitFirstThenReturnInitial"), TEST_QUERY_PAYLOAD
        );
        // when
        MessageStream<QueryResponseMessage> result = queryBus.subscriptionQuery(queryMessage, null, 50);
        // then
        StepVerifier.create(FluxUtils.of(result).map(MessageStream.Entry::message).mapNotNull(Message::payload))
                    .expectNext("Initial", "Update1", "Update2")
                    .verifyComplete();
    }

    @Test
    void doubleSubscriptionMessage() {
<<<<<<< HEAD
        // given...
        QueryMessage queryMessage = new GenericQueryMessage(
                TEST_QUERY_TYPE, TEST_QUERY_PAYLOAD
=======
        // given
        SubscriptionQueryMessage queryMessage = new GenericSubscriptionQueryMessage(
                TEST_QUERY_TYPE, TEST_QUERY_PAYLOAD, TEST_RESPONSE_TYPE
>>>>>>> 07f76dca
        );

        // when
        queryBus.subscriptionQuery(queryMessage, null, 50);
        MessageStream<QueryResponseMessage> secondSubscription = queryBus.subscriptionQuery(queryMessage, null, 50);

        // then
        assertTrue(secondSubscription.error().isPresent());
        assertInstanceOf(SubscriptionQueryAlreadyRegisteredException.class, secondSubscription.error().get());
    }

    @Test
    void subscribingQueryHandlerFailing() {
        // given
        QueryMessage queryMessage = new GenericQueryMessage(
                new MessageType("failingQuery"), TEST_QUERY_PAYLOAD
        );
        // when
        MessageStream<QueryResponseMessage> result = queryBus.subscriptionQuery(queryMessage, null, 50);
        // then
        StepVerifier.create(FluxUtils.of(result).map(MessageStream.Entry::message))
                    .expectErrorMatches(exception -> {
                        if (exception instanceof QueryExecutionException qee) {
                            return queryHandlingComponent.toBeThrown.equals(qee.getCause());
                        }
                        return false;
                    })
                    .verify();
    }

    @SuppressWarnings("ConstantValue")
    @Test
    void replayBufferOverflow() {
        // given...
        QueryMessage queryMessage = new GenericQueryMessage(
                TEST_QUERY_TYPE, TEST_QUERY_PAYLOAD
        );
        Predicate<QueryMessage> testFilter =
                message -> TEST_QUERY_PAYLOAD.equals(message.payloadAs(String.class));
        ProcessingContext testContext = null;
        // when...
        MessageStream<QueryResponseMessage> result = queryBus.subscriptionQuery(queryMessage, null, 100);
        for (int i = 0; i <= 200; i++) {
            int number = i;
            queryBus.emitUpdate(testFilter,
                                () -> new GenericSubscriptionQueryUpdateMessage(TEST_UPDATE_PAYLOAD_TYPE, "Update" + number),
                                testContext);
        }
        queryBus.completeSubscriptions(testFilter, testContext);
        // then...
        StepVerifier.create(FluxUtils.of(result).map(MessageStream.Entry::message)
                                  .filter(m -> m instanceof SubscriptionQueryUpdateMessage))
                    .recordWith(LinkedList::new)
                    .thenConsumeWhile(x -> true)
                    .expectRecordedMatches(AbstractSubscriptionQueryTestSuite::assertRecorded)
                    .verifyError(QueryExecutionException.class);
    }

    @SuppressWarnings("ConstantValue")
    @Test
    void onBackpressureError() {
        // given...
        QueryMessage queryMessage = new GenericQueryMessage(
                TEST_QUERY_TYPE, TEST_QUERY_PAYLOAD
        );
        Predicate<QueryMessage> testFilter =
                message -> TEST_QUERY_PAYLOAD.equals(message.payloadAs(String.class));
        ProcessingContext testContext = null;
        MessageStream<QueryResponseMessage> result = queryBus.subscriptionQuery(queryMessage, null, 100);
        // when...
        Flux<QueryResponseMessage> updates = FluxUtils.of(result).map(MessageStream.Entry::message)
                                                   .onBackpressureBuffer(100);
        // then...
        StepVerifier.create(updates, StepVerifierOptions.create().initialRequest(0))
                    .expectSubscription()
                    .then(() -> {
                        for (int i = 0; i < 200; i++) {
                            int number = i;
                            queryBus.emitUpdate(
                                    testFilter,
                                    () -> new GenericSubscriptionQueryUpdateMessage(
                                            TEST_UPDATE_PAYLOAD_TYPE, "Update" + number
                                    ),
                                    testContext
                            );
                        }
                        queryBus.completeSubscriptions(testFilter, testContext);
                    })
                    .expectNoEvent(Duration.ofMillis(100))
                    .thenRequest(100)
                    .expectNextCount(100)
                    .expectErrorMatches(Exceptions::isOverflow)
                    .verify(Duration.ofSeconds(5));
    }

    @SuppressWarnings("ConstantValue")
    @Test
    void subscriptionDisposal() {
        // given...
        QueryMessage queryMessage = new GenericQueryMessage(
                TEST_QUERY_TYPE, TEST_QUERY_PAYLOAD
        );
        Predicate<QueryMessage> testFilter =
                message -> TEST_QUERY_PAYLOAD.equals(message.payloadAs(String.class));
        SubscriptionQueryUpdateMessage testUpdateOne =
                new GenericSubscriptionQueryUpdateMessage(TEST_UPDATE_PAYLOAD_TYPE, "Update1", String.class);
        SubscriptionQueryUpdateMessage testUpdateTwo =
                new GenericSubscriptionQueryUpdateMessage(TEST_UPDATE_PAYLOAD_TYPE, "Update2", String.class);
        ProcessingContext testContext = null;
        MessageStream<QueryResponseMessage> result = queryBus.subscriptionQuery(queryMessage, null, 50);
        // when...
        queryBus.emitUpdate(testFilter, () -> testUpdateOne, testContext);
        result.close();
        queryBus.emitUpdate(testFilter, () -> testUpdateTwo, testContext);
        // then...
        StepVerifier.create(FluxUtils.of(result).map(MessageStream.Entry::message)
                                  .filter(SubscriptionQueryUpdateMessage.class::isInstance)
                                  .mapNotNull(Message::payload))
                    .expectNext("Update1")
                    .verifyComplete();
    }

    @Test
    void subscriptionQueryResultHandle() throws InterruptedException {
        // given...
        QueryMessage queryMessage = new GenericQueryMessage(
                new MessageType("emitFirstThenReturnInitial"), TEST_QUERY_PAYLOAD
        );
        // when...
        List<String> results = new ArrayList<>();
        CountDownLatch latch = new CountDownLatch(3);
        Flux.from(queryGateway.subscriptionQuery(queryMessage, String.class, null, 50))
            .subscribe(element -> {
                results.add(element);
                latch.countDown();
            });
        // then...
        assertThat(latch.await(500, TimeUnit.MILLISECONDS)).isTrue();
        assertEquals(Arrays.asList("Initial", "Update1", "Update2"), results);
    }

    @SuppressWarnings("ConstantValue")
    @Test
    void subscriptionQueryResultHandleWhenThereIsAnErrorOnInitialResult() {
        // given
        QueryMessage queryMessage = new GenericQueryMessage(
                new MessageType("failingQuery"), TEST_QUERY_PAYLOAD
        );
        Predicate<QueryMessage> testFilter =
                message -> TEST_QUERY_PAYLOAD.equals(message.payloadAs(String.class));
        SubscriptionQueryUpdateMessage testUpdateOne =
                new GenericSubscriptionQueryUpdateMessage(TEST_UPDATE_PAYLOAD_TYPE, "Update1", String.class);
        SubscriptionQueryUpdateMessage testUpdateTwo =
                new GenericSubscriptionQueryUpdateMessage(TEST_UPDATE_PAYLOAD_TYPE, "Update2", String.class);
        ProcessingContext testContext = null;
        // when
        List<String> initialResult = new ArrayList<>();
        Flux.from(queryGateway.subscriptionQuery(queryMessage, String.class, null, 50))
            .subscribe(initialResult::add);
        queryBus.emitUpdate(testFilter, () -> testUpdateOne, testContext);
        queryBus.emitUpdate(testFilter, () -> testUpdateTwo, testContext);
        queryBus.completeSubscriptions(testFilter, testContext);
        // then
        assertTrue(initialResult.isEmpty());
    }

    @SuppressWarnings("ConstantValue")
    @Test
    void subscriptionQueryResultHandleWhenThereIsAnErrorOnUpdate() {
        // given
        QueryMessage queryMessage = new GenericQueryMessage(
                new MessageType("failingQuery"), TEST_QUERY_PAYLOAD
        );
        Predicate<QueryMessage> testFilter =
                message -> TEST_QUERY_PAYLOAD.equals(message.payloadAs(String.class));
        SubscriptionQueryUpdateMessage testUpdate =
                new GenericSubscriptionQueryUpdateMessage(TEST_UPDATE_PAYLOAD_TYPE, "Update1", String.class);
        ProcessingContext testContext = null;
        // when
        List<String> initialResult = new ArrayList<>();
        Flux.from(queryGateway.subscriptionQuery(queryMessage, String.class, null, 50))
            .subscribe(initialResult::add);

        queryBus.completeSubscriptionsExceptionally(testFilter, new RuntimeException(), testContext);
        queryBus.emitUpdate(testFilter, () -> testUpdate, testContext);
        // then
        assertTrue(initialResult.isEmpty());
    }

    @Test
    void queryGatewayCorrectlyReturnsNullOnSubscriptionQueryWithNullInitialResult()
            throws ExecutionException, InterruptedException {
        CompletableFuture<String> future = Mono.from(queryGateway.subscriptionQuery(new SomeQuery("not " + FOUND),
                                                                                    String.class,
                                                                                    null))
                                               .toFuture();
        queryBus.completeSubscriptions(message -> true, null);
        assertNull(future.get());
    }

    @Test
    void queryGatewayCorrectlyReturnsOnSubscriptionQuery() throws ExecutionException, InterruptedException {
        CompletableFuture<String> future = Mono.from(queryGateway.subscriptionQuery(new SomeQuery(FOUND),
                                                                                    String.class,
                                                                                    null))
                                               .toFuture();
        String result = future.get();
        assertEquals(FOUND, result);
    }

    private record SomeQuery(String filter) {

    }

    private static class ChatQueryHandler {

        private static final QualifiedName EMIT_THEN_RETURN_NAME = new QualifiedName("emitFirstThenReturnInitial");

        private final RuntimeException toBeThrown = new RuntimeException("oops");

        @SuppressWarnings("unused")
        @QueryHandler(queryName = "chatMessages")
        public List<String> chatMessages(String chatRoom) {
            return Arrays.asList("Message1", "Message2", "Message3");
        }

        @SuppressWarnings("unused")
        @QueryHandler(queryName = "numberOfMessages")
        public Integer numberOfMessages(Integer i) {
            return 0;
        }

        @SuppressWarnings("unused")
        @QueryHandler(queryName = "failingQuery")
        public String failingQuery(String criteria) {
            throw toBeThrown;
        }

        @SuppressWarnings("unused")
        @QueryHandler(queryName = "emitFirstThenReturnInitial")
        public String emitFirstThenReturnInitial(String criteria,
                                                 QueryUpdateEmitter emitter) throws InterruptedException {
            CountDownLatch latch = new CountDownLatch(1);
            try (ExecutorService executor = Executors.newVirtualThreadPerTaskExecutor()) {
                executor.submit(() -> {
                    emitter.emit(EMIT_THEN_RETURN_NAME, TEST_QUERY_PAYLOAD::equals, "Update1");
                    emitter.emit(EMIT_THEN_RETURN_NAME, TEST_QUERY_PAYLOAD::equals, "Update2");
                    emitter.complete(EMIT_THEN_RETURN_NAME, TEST_QUERY_PAYLOAD::equals);
                    latch.countDown();
                });
            }
            latch.await();
            return "Initial";
        }

        @SuppressWarnings("unused")
        @QueryHandler
        public String someQueryHandler(SomeQuery query) {
            return FOUND.equals(query.filter()) ? FOUND : null;
        }
    }
}<|MERGE_RESOLUTION|>--- conflicted
+++ resolved
@@ -415,15 +415,9 @@
 
     @Test
     void doubleSubscriptionMessage() {
-<<<<<<< HEAD
-        // given...
-        QueryMessage queryMessage = new GenericQueryMessage(
-                TEST_QUERY_TYPE, TEST_QUERY_PAYLOAD
-=======
-        // given
-        SubscriptionQueryMessage queryMessage = new GenericSubscriptionQueryMessage(
-                TEST_QUERY_TYPE, TEST_QUERY_PAYLOAD, TEST_RESPONSE_TYPE
->>>>>>> 07f76dca
+        // given
+        QueryMessage queryMessage = new GenericQueryMessage(
+                TEST_QUERY_TYPE, TEST_QUERY_PAYLOAD
         );
 
         // when
