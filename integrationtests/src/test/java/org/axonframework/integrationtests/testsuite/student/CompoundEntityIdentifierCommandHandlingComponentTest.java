/*
 * Copyright (c) 2010-2025. Axon Framework
 *
 * Licensed under the Apache License, Version 2.0 (the "License");
 * you may not use this file except in compliance with the License.
 * You may obtain a copy of the License at
 *
 *    http://www.apache.org/licenses/LICENSE-2.0
 *
 * Unless required by applicable law or agreed to in writing, software
 * distributed under the License is distributed on an "AS IS" BASIS,
 * WITHOUT WARRANTIES OR CONDITIONS OF ANY KIND, either express or implied.
 * See the License for the specific language governing permissions and
 * limitations under the License.
 */

package org.axonframework.integrationtests.testsuite.student;


import org.axonframework.commandhandling.CommandExecutionException;
import org.axonframework.commandhandling.annotation.CommandHandler;
import org.axonframework.eventhandling.gateway.EventAppender;
import org.axonframework.eventsourcing.EventSourcedEntityFactory;
import org.axonframework.eventsourcing.configuration.EventSourcedEntityBuilder;
import org.axonframework.eventstreaming.EventCriteria;
import org.axonframework.eventstreaming.Tag;
import org.axonframework.integrationtests.testsuite.student.commands.AssignMentorCommand;
import org.axonframework.integrationtests.testsuite.student.common.StudentMentorModelIdentifier;
import org.axonframework.integrationtests.testsuite.student.events.MentorAssignedToStudentEvent;
import org.axonframework.integrationtests.testsuite.student.state.StudentMentorAssignment;
import org.axonframework.messaging.MessageStream;
import org.axonframework.messaging.QualifiedName;
import org.axonframework.modelling.annotation.InjectEntity;
import org.axonframework.modelling.configuration.StatefulCommandHandlingModule;
import org.junit.jupiter.api.*;

import java.util.concurrent.ExecutionException;

import static org.junit.jupiter.api.Assertions.*;

/**
 * Tests the injection of a compound entity based on a compound id that loads events of two tags.
 *
 * @author Mitchell Herrijgers
 */
class CompoundEntityIdentifierCommandHandlingComponentTest extends AbstractStudentTestSuite {

    @Override
    protected void registerAdditionalEntities(StatefulCommandHandlingModule.EntityPhase entityConfigurer) {
        EventSourcedEntityBuilder<StudentMentorModelIdentifier, StudentMentorAssignment> mentorAssignmentSlice =
                EventSourcedEntityBuilder.entity(StudentMentorModelIdentifier.class, StudentMentorAssignment.class)
<<<<<<< HEAD
                                         .entityFactory(c -> EventSourcedEntityFactory.fromIdentifier(StudentMentorAssignment::new))
                                         .criteriaResolver(c -> id -> EventCriteria.either(
=======
                                         .entityFactory(c -> (type, id) -> new StudentMentorAssignment(id))
                                         .criteriaResolver(c -> (id, ctx) -> EventCriteria.either(
>>>>>>> 072ff42b
                                                 EventCriteria.havingTags(new Tag("Student", id.menteeId())),
                                                 EventCriteria.havingTags(new Tag("Student", id.mentorId()))
                                                              .andBeingOneOfTypes(MentorAssignedToStudentEvent.class.getName())
                                         ))
                                         .eventSourcingHandler(MentorAssignedToStudentEvent.class,
                                                               StudentMentorAssignment::handle);

        entityConfigurer.entity(mentorAssignmentSlice);
    }

    @Test
    void canHandleCommandThatTargetsMultipleModelsViaInjectionOfCompoundModel() {
        registerCommandHandlers(handlerPhase -> handlerPhase.annotatedCommandHandlingComponent(
                c -> new CompoundModelAnnotatedCommandHandler()
        ));
        startApp();

        verifyMentorLogicForComponent();
    }

    @Test
    void canHandleCommandThatTargetsMultipleModelsViaStatefulCommandHandler() {
        registerCommandHandlers(handlerPhase -> handlerPhase.commandHandler(
                new QualifiedName(AssignMentorCommand.class),
                c -> (command, state, context) -> {
                    EventAppender eventAppender = EventAppender.forContext(context, c);
                    AssignMentorCommand payload = (AssignMentorCommand) command.getPayload();
                    StudentMentorAssignment assignment = state.loadEntity(
                            StudentMentorAssignment.class, payload.modelIdentifier(), context
                    ).join();

                    if (assignment.isMentorHasMentee()) {
                        throw new IllegalArgumentException("Mentor already assigned to a mentee");
                    }
                    if (assignment.isMenteeHasMentor()) {
                        throw new IllegalArgumentException("Mentee already has a mentor");
                    }
                    eventAppender.append(new MentorAssignedToStudentEvent(payload.mentorId(),
                                                                     payload.menteeId()));
                    return MessageStream.just(SUCCESSFUL_COMMAND_RESULT).cast();
                }
        ));
        startApp();

        // Can assign mentor to mentee
        verifyMentorLogicForComponent();
    }

    private void verifyMentorLogicForComponent() {
        // Can assign mentor to mentee
        sendCommand(new AssignMentorCommand("my-studentId-1", "my-studentId-2"));

        // But not a second time
        var exception = assertThrows(CommandExecutionException.class,
                                     () -> sendCommand(new AssignMentorCommand("my-studentId-1", "my-studentId-3")));
        Throwable commandExecutionExceptionCause = exception.getCause();
        assertInstanceOf(ExecutionException.class, commandExecutionExceptionCause);
        Throwable executionExceptionCause = commandExecutionExceptionCause.getCause();
        assertInstanceOf(IllegalArgumentException.class, executionExceptionCause);
        assertTrue(executionExceptionCause.getMessage().contains("Mentee already has a mentor"));

        // And a third student can't become the mentee of the second, because the second is already a mentor
        var exceptionTwo = assertThrows(CommandExecutionException.class,
                                        () -> sendCommand(new AssignMentorCommand("my-studentId-3", "my-studentId-2")));
        Throwable commandExecutionExceptionCauseTwo = exceptionTwo.getCause();
        assertInstanceOf(ExecutionException.class, commandExecutionExceptionCauseTwo);
        Throwable executionExceptionCauseTwo = commandExecutionExceptionCauseTwo.getCause();
        assertInstanceOf(IllegalArgumentException.class, executionExceptionCauseTwo);
        assertTrue(executionExceptionCauseTwo.getMessage().contains("Mentor already assigned to a mentee"));

        // But the mentee can become a mentor for a third student
        sendCommand(new AssignMentorCommand("my-studentId-2", "my-studentId-3"));

        // And that third can become a mentor for the first
        sendCommand(new AssignMentorCommand("my-studentId-3", "my-studentId-1"));
    }

    class CompoundModelAnnotatedCommandHandler {

        @CommandHandler
        public void handle(AssignMentorCommand command,
                           @InjectEntity StudentMentorAssignment assignment,
                           EventAppender appender
        ) {
            if (assignment.isMentorHasMentee()) {
                throw new IllegalArgumentException("Mentor already assigned to a mentee");
            }
            if (assignment.isMenteeHasMentor()) {
                throw new IllegalArgumentException("Mentee already has a mentor");
            }

            appender.append(new MentorAssignedToStudentEvent(command.mentorId(), command.menteeId()));
        }
    }
}<|MERGE_RESOLUTION|>--- conflicted
+++ resolved
@@ -49,13 +49,8 @@
     protected void registerAdditionalEntities(StatefulCommandHandlingModule.EntityPhase entityConfigurer) {
         EventSourcedEntityBuilder<StudentMentorModelIdentifier, StudentMentorAssignment> mentorAssignmentSlice =
                 EventSourcedEntityBuilder.entity(StudentMentorModelIdentifier.class, StudentMentorAssignment.class)
-<<<<<<< HEAD
                                          .entityFactory(c -> EventSourcedEntityFactory.fromIdentifier(StudentMentorAssignment::new))
-                                         .criteriaResolver(c -> id -> EventCriteria.either(
-=======
-                                         .entityFactory(c -> (type, id) -> new StudentMentorAssignment(id))
                                          .criteriaResolver(c -> (id, ctx) -> EventCriteria.either(
->>>>>>> 072ff42b
                                                  EventCriteria.havingTags(new Tag("Student", id.menteeId())),
                                                  EventCriteria.havingTags(new Tag("Student", id.mentorId()))
                                                               .andBeingOneOfTypes(MentorAssignedToStudentEvent.class.getName())
