--- conflicted
+++ resolved
@@ -27,11 +27,7 @@
 
     @CommandHandler
     public void handle(CreateCustomer command, EventAppender appender) {
-<<<<<<< HEAD
-        if(identifier != null) {
-=======
         if (identifier != null) {
->>>>>>> 4d278fdd
             throw new IllegalStateException("Customer is an existing entity");
         }
         appender.append(new CustomerCreated(command.identifier(),
