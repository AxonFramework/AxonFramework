--- conflicted
+++ resolved
@@ -68,12 +68,8 @@
                 new QualifiedName(EnrollStudentToCourseCommand.class),
                 c -> (command, state, context) -> {
                     EventAppender eventAppender = EventAppender.forContext(context, c);
-<<<<<<< HEAD
-                    Converter converter = c.getComponent(Converter.class);
-                    EnrollStudentToCourseCommand payload = converter.convert(command.getPayload(), EnrollStudentToCourseCommand.class);
-=======
-                    EnrollStudentToCourseCommand payload = (EnrollStudentToCourseCommand) command.payload();
->>>>>>> 3f97ec71
+                    EnrollStudentToCourseCommand payload =
+                            command.payloadAs(c.getComponent(Converter.class), EnrollStudentToCourseCommand.class);
                     Student student = state.loadEntity(Student.class, payload.studentId(), context).join();
                     Course course = state.loadEntity(Course.class, payload.courseId(), context).join();
 
