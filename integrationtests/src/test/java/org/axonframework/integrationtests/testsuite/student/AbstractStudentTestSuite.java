--- conflicted
+++ resolved
@@ -35,10 +35,6 @@
 import org.axonframework.integrationtests.testsuite.student.state.Course;
 import org.axonframework.integrationtests.testsuite.student.state.Student;
 import org.axonframework.messaging.MessageType;
-<<<<<<< HEAD
-import org.axonframework.messaging.annotation.ParameterResolverFactory;
-=======
->>>>>>> 7d6284aa
 import org.axonframework.messaging.unitofwork.AsyncUnitOfWork;
 import org.axonframework.messaging.unitofwork.ProcessingContext;
 import org.axonframework.modelling.configuration.StatefulCommandHandlingModule;
@@ -150,30 +146,16 @@
      * Returns the {@link CriteriaResolver} for the {@link Course} model. Defaults to a criteria that matches any event
      * with the tag "Course" and the given model id.
      */
-<<<<<<< HEAD
-    protected CriteriaResolver<String> courseCriteriaResolver(NewConfiguration c) {
+    protected CriteriaResolver<String> courseCriteriaResolver(NewConfiguration config) {
         return courseId -> EventCriteria.havingTags(new Tag("Course", courseId));
-=======
-    protected CriteriaResolver<String> courseCriteriaResolver(NewConfiguration config) {
-        return courseId -> EventCriteria.match()
-                                        .eventsOfAnyType()
-                                        .withTags(new Tag("Course", courseId));
->>>>>>> 7d6284aa
     }
 
     /**
      * Returns the {@link CriteriaResolver} for the {@link Student} model. Defaults to a criteria that matches any event
      * with the tag "Student" and the given model id.
      */
-<<<<<<< HEAD
-    protected CriteriaResolver<String> studentCriteriaResolver(NewConfiguration c) {
+    protected CriteriaResolver<String> studentCriteriaResolver(NewConfiguration config) {
         return studentId -> EventCriteria.havingTags(new Tag("Student", studentId));
-=======
-    protected CriteriaResolver<String> studentCriteriaResolver(NewConfiguration config) {
-        return studentId -> EventCriteria.match()
-                                         .eventsOfAnyType()
-                                         .withTags(new Tag("Student", studentId));
->>>>>>> 7d6284aa
     }
 
     /**
