--- conflicted
+++ resolved
@@ -36,11 +36,7 @@
 
     @CommandHandler
     public void handle(CreateEmployee command, EventAppender eventAppender) {
-<<<<<<< HEAD
-        if(identifier != null) {
-=======
         if (identifier != null) {
->>>>>>> 4d278fdd
             throw new IllegalStateException("Employee is an existing entity");
         }
         eventAppender.append(new EmployeeCreated(
