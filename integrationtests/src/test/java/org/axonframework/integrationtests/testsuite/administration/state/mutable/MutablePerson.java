/*
 * Copyright (c) 2010-2025. Axon Framework
 *
 * Licensed under the Apache License, Version 2.0 (the "License");
 * you may not use this file except in compliance with the License.
 * You may obtain a copy of the License at
 *
 *    http://www.apache.org/licenses/LICENSE-2.0
 *
 * Unless required by applicable law or agreed to in writing, software
 * distributed under the License is distributed on an "AS IS" BASIS,
 * WITHOUT WARRANTIES OR CONDITIONS OF ANY KIND, either express or implied.
 * See the License for the specific language governing permissions and
 * limitations under the License.
 */

package org.axonframework.integrationtests.testsuite.administration.state.mutable;

import org.axonframework.commandhandling.annotation.CommandHandler;
import org.axonframework.eventhandling.gateway.EventAppender;
import org.axonframework.eventsourcing.EventSourcingHandler;
<<<<<<< HEAD
import org.axonframework.eventsourcing.annotation.reflection.EntityFactoryMethod;
=======
import org.axonframework.eventsourcing.annotation.reflection.EntityCreator;
import org.axonframework.eventsourcing.annotation.reflection.InjectEntityId;
>>>>>>> 8bd1db15
import org.axonframework.integrationtests.testsuite.administration.commands.ChangeEmailAddress;
import org.axonframework.integrationtests.testsuite.administration.common.PersonIdentifier;
import org.axonframework.integrationtests.testsuite.administration.common.PersonType;
import org.axonframework.integrationtests.testsuite.administration.events.EmailAddressChanged;
import org.axonframework.modelling.command.EntityId;

public abstract class MutablePerson {

    @EntityId
    protected PersonIdentifier identifier;
    protected String emailAddress;

    @CommandHandler
    public void handle(ChangeEmailAddress command, EventAppender appender) {
        if (command.emailAddress() == null || command.emailAddress().isBlank()) {
            throw new IllegalArgumentException("Email address cannot be null or blank");
        }
        if (command.emailAddress().equals(emailAddress)) {
            throw new IllegalArgumentException("Email address cannot be the same as the current one");
        }

        appender.append(new EmailAddressChanged(command.identifier(), command.emailAddress()));
    }

    @EventSourcingHandler
    public void on(EmailAddressChanged event) {
        this.emailAddress = event.emailAddress();
    }

<<<<<<< HEAD
    @EntityFactoryMethod
    public static MutablePerson create(PersonIdentifier id) {
=======
    @EntityCreator
    public static MutablePerson create(@InjectEntityId PersonIdentifier id) {
>>>>>>> 8bd1db15
        if (id.type() == PersonType.EMPLOYEE) {
            return new MutableEmployee();
        } else if (id.type() == PersonType.CUSTOMER) {
            return new MutableCustomer();
        }
        throw new IllegalArgumentException("Unknown type: " + id.type());
    }
}<|MERGE_RESOLUTION|>--- conflicted
+++ resolved
@@ -19,12 +19,8 @@
 import org.axonframework.commandhandling.annotation.CommandHandler;
 import org.axonframework.eventhandling.gateway.EventAppender;
 import org.axonframework.eventsourcing.EventSourcingHandler;
-<<<<<<< HEAD
-import org.axonframework.eventsourcing.annotation.reflection.EntityFactoryMethod;
-=======
 import org.axonframework.eventsourcing.annotation.reflection.EntityCreator;
 import org.axonframework.eventsourcing.annotation.reflection.InjectEntityId;
->>>>>>> 8bd1db15
 import org.axonframework.integrationtests.testsuite.administration.commands.ChangeEmailAddress;
 import org.axonframework.integrationtests.testsuite.administration.common.PersonIdentifier;
 import org.axonframework.integrationtests.testsuite.administration.common.PersonType;
@@ -54,13 +50,8 @@
         this.emailAddress = event.emailAddress();
     }
 
-<<<<<<< HEAD
-    @EntityFactoryMethod
-    public static MutablePerson create(PersonIdentifier id) {
-=======
     @EntityCreator
     public static MutablePerson create(@InjectEntityId PersonIdentifier id) {
->>>>>>> 8bd1db15
         if (id.type() == PersonType.EMPLOYEE) {
             return new MutableEmployee();
         } else if (id.type() == PersonType.CUSTOMER) {
