--- conflicted
+++ resolved
@@ -19,11 +19,7 @@
 import org.axonframework.commandhandling.CommandHandlingComponent;
 import org.axonframework.configuration.Configuration;
 import org.axonframework.eventhandling.gateway.EventAppender;
-<<<<<<< HEAD
-=======
-import org.axonframework.eventsourcing.AnnotationBasedEventSourcedComponent;
 import org.axonframework.eventsourcing.EventSourcedEntityFactory;
->>>>>>> 9c636522
 import org.axonframework.eventsourcing.EventSourcingRepository;
 import org.axonframework.eventsourcing.eventstore.EventStore;
 import org.axonframework.eventstreaming.EventCriteria;
@@ -64,16 +60,7 @@
         // Task is the list-based child-model of Employee
         EntityModel<MutableTask> taskModel = SimpleEntityModel
                 .forEntityClass(MutableTask.class)
-<<<<<<< HEAD
                 .entityEvolver(new AnnotationBasedEntityEvolvingComponent<>(MutableTask.class))
-                .commandHandler(typeResolver.resolveOrThrow(CompleteTaskCommand.class).qualifiedName(),
-                                (command, entity, context) -> {
-                                    EventAppender eventAppender = EventAppender.forContext(context, configuration);
-                                    entity.handle((CompleteTaskCommand) command.getPayload(), eventAppender);
-                                    return MessageStream.empty().cast();
-                                })
-=======
-                .entityEvolver(new AnnotationBasedEventSourcedComponent<>(MutableTask.class))
                 .instanceCommandHandler(typeResolver.resolveOrThrow(CompleteTaskCommand.class).qualifiedName(),
                                         (command, entity, context) -> {
                                             EventAppender eventAppender = EventAppender.forContext(context,
@@ -81,23 +68,12 @@
                                             entity.handle((CompleteTaskCommand) command.getPayload(), eventAppender);
                                             return MessageStream.empty().cast();
                                         })
->>>>>>> 9c636522
                 .build();
 
         // SalaryInformation is the singular child-model of Employee
         EntityModel<MutableSalaryInformation> salaryInformationModel = SimpleEntityModel
                 .forEntityClass(MutableSalaryInformation.class)
-<<<<<<< HEAD
                 .entityEvolver(new AnnotationBasedEntityEvolvingComponent<>(MutableSalaryInformation.class))
-                .commandHandler(typeResolver.resolveOrThrow(GiveRaise.class).qualifiedName(),
-                                (command, entity, context) -> {
-                                    EventAppender eventAppender = EventAppender.forContext(context,
-                                                                                           configuration);
-                                    entity.handle((GiveRaise) command.getPayload(), eventAppender);
-                                    return MessageStream.empty().cast();
-                                })
-=======
-                .entityEvolver(new AnnotationBasedEventSourcedComponent<>(MutableSalaryInformation.class))
                 .instanceCommandHandler(typeResolver.resolveOrThrow(GiveRaise.class).qualifiedName(),
                                         (command, entity, context) -> {
                                             EventAppender eventAppender = EventAppender.forContext(context,
@@ -105,28 +81,12 @@
                                             entity.handle((GiveRaise) command.getPayload(), eventAppender);
                                             return MessageStream.empty().cast();
                                         })
->>>>>>> 9c636522
                 .build();
 
         // Employee is a concrete entity type
         EntityModel<MutableEmployee> employeeModel = SimpleEntityModel
                 .forEntityClass(MutableEmployee.class)
-<<<<<<< HEAD
                 .entityEvolver(new AnnotationBasedEntityEvolvingComponent<>(MutableEmployee.class))
-                .commandHandler(typeResolver.resolveOrThrow(CreateEmployee.class).qualifiedName(),
-                                ((command, entity, context) -> {
-                                    EventAppender eventAppender = EventAppender.forContext(context, configuration);
-                                    entity.handle((CreateEmployee) command.getPayload(), eventAppender);
-                                    return MessageStream.empty().cast();
-                                }))
-                .commandHandler(typeResolver.resolveOrThrow(AssignTaskCommand.class).qualifiedName(),
-                                ((command, entity, context) -> {
-                                    EventAppender eventAppender = EventAppender.forContext(context, configuration);
-                                    entity.handle((AssignTaskCommand) command.getPayload(), eventAppender);
-                                    return MessageStream.empty().cast();
-                                }))
-=======
-                .entityEvolver(new AnnotationBasedEventSourcedComponent<>(MutableEmployee.class))
                 .instanceCommandHandler(typeResolver.resolveOrThrow(CreateEmployee.class).qualifiedName(),
                                         ((command, entity, context) -> {
                                             EventAppender eventAppender = EventAppender.forContext(context,
@@ -141,7 +101,6 @@
                                             entity.handle((AssignTaskCommand) command.getPayload(), eventAppender);
                                             return MessageStream.empty().cast();
                                         }))
->>>>>>> 9c636522
                 .addChild(EntityChildModel
                                   .list(MutableEmployee.class, taskModel)
                                   .childEntityFieldDefinition(ChildEntityFieldDefinition.forGetterSetter(
@@ -175,13 +134,8 @@
         // Customer is a concrete entity type
         EntityModel<MutableCustomer> customerModel = SimpleEntityModel
                 .forEntityClass(MutableCustomer.class)
-<<<<<<< HEAD
                 .entityEvolver(new AnnotationBasedEntityEvolvingComponent<>(MutableCustomer.class))
-                .commandHandler(
-=======
-                .entityEvolver(new AnnotationBasedEventSourcedComponent<>(MutableCustomer.class))
                 .instanceCommandHandler(
->>>>>>> 9c636522
                         typeResolver.resolveOrThrow(CreateCustomer.class).qualifiedName(),
                         ((command, entity, context) -> {
                             EventAppender eventAppender = EventAppender.forContext(context, configuration);
@@ -195,16 +149,7 @@
                 .forSuperType(MutablePerson.class)
                 .addConcreteType(employeeModel)
                 .addConcreteType(customerModel)
-<<<<<<< HEAD
                 .entityEvolver(new AnnotationBasedEntityEvolvingComponent<>(MutablePerson.class))
-                .commandHandler(typeResolver.resolveOrThrow(ChangeEmailAddress.class).qualifiedName(),
-                                (command, entity, context) -> {
-                                    EventAppender eventAppender = EventAppender.forContext(context, configuration);
-                                    entity.handle((ChangeEmailAddress) command.getPayload(), eventAppender);
-                                    return MessageStream.empty().cast();
-                                })
-=======
-                .entityEvolver(new AnnotationBasedEventSourcedComponent<>(MutablePerson.class))
                 .instanceCommandHandler(typeResolver.resolveOrThrow(ChangeEmailAddress.class).qualifiedName(),
                                         (command, entity, context) -> {
                                             EventAppender eventAppender = EventAppender.forContext(context,
@@ -212,7 +157,6 @@
                                             entity.handle((ChangeEmailAddress) command.getPayload(), eventAppender);
                                             return MessageStream.empty().cast();
                                         })
->>>>>>> 9c636522
                 .build();
 
         EventSourcingRepository<PersonIdentifier, MutablePerson> repository = new EventSourcingRepository<>(
