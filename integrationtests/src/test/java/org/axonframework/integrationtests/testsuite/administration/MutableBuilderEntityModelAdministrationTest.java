/*
 * Copyright (c) 2010-2025. Axon Framework
 *
 * Licensed under the Apache License, Version 2.0 (the "License");
 * you may not use this file except in compliance with the License.
 * You may obtain a copy of the License at
 *
 *    http://www.apache.org/licenses/LICENSE-2.0
 *
 * Unless required by applicable law or agreed to in writing, software
 * distributed under the License is distributed on an "AS IS" BASIS,
 * WITHOUT WARRANTIES OR CONDITIONS OF ANY KIND, either express or implied.
 * See the License for the specific language governing permissions and
 * limitations under the License.
 */

package org.axonframework.integrationtests.testsuite.administration;

import org.axonframework.commandhandling.CommandHandlingComponent;
import org.axonframework.configuration.Configuration;
import org.axonframework.eventhandling.gateway.EventAppender;
import org.axonframework.eventsourcing.AnnotationBasedEventSourcedComponent;
import org.axonframework.eventsourcing.EventSourcedEntityFactory;
import org.axonframework.eventsourcing.EventSourcingRepository;
<<<<<<< HEAD
import org.axonframework.eventsourcing.annotation.EventSourcedEntityFactory;
import org.axonframework.eventsourcing.eventstore.EventCriteria;
=======
>>>>>>> 4d278fdd
import org.axonframework.eventsourcing.eventstore.EventStore;
import org.axonframework.eventstreaming.EventCriteria;
import org.axonframework.integrationtests.testsuite.administration.commands.AssignTaskCommand;
import org.axonframework.integrationtests.testsuite.administration.commands.ChangeEmailAddress;
import org.axonframework.integrationtests.testsuite.administration.commands.CompleteTaskCommand;
import org.axonframework.integrationtests.testsuite.administration.commands.CreateCustomer;
import org.axonframework.integrationtests.testsuite.administration.commands.CreateEmployee;
import org.axonframework.integrationtests.testsuite.administration.commands.GiveRaise;
import org.axonframework.integrationtests.testsuite.administration.common.PersonIdentifier;
import org.axonframework.integrationtests.testsuite.administration.common.PersonType;
import org.axonframework.integrationtests.testsuite.administration.events.TaskCompleted;
import org.axonframework.integrationtests.testsuite.administration.state.mutable.MutableCustomer;
import org.axonframework.integrationtests.testsuite.administration.state.mutable.MutableEmployee;
import org.axonframework.integrationtests.testsuite.administration.state.mutable.MutablePerson;
import org.axonframework.integrationtests.testsuite.administration.state.mutable.MutableSalaryInformation;
import org.axonframework.integrationtests.testsuite.administration.state.mutable.MutableTask;
import org.axonframework.messaging.MessageStream;
import org.axonframework.messaging.MessageTypeResolver;
import org.axonframework.modelling.annotation.AnnotationBasedEntityIdResolver;
import org.axonframework.modelling.entity.EntityCommandHandlingComponent;
import org.axonframework.modelling.entity.EntityModel;
import org.axonframework.modelling.entity.PolymorphicEntityModel;
import org.axonframework.modelling.entity.SimpleEntityModel;
import org.axonframework.modelling.entity.child.ChildEntityFieldDefinition;
import org.axonframework.modelling.entity.child.EntityChildModel;

/**
 * Runs the administration test suite using the builders of {@link SimpleEntityModel} and related classes.
 */
public class MutableBuilderEntityModelAdministrationTest extends AbstractAdministrationTestSuite {

    @Override
    CommandHandlingComponent getCommandHandlingComponent(Configuration configuration) {
        MessageTypeResolver typeResolver = configuration.getComponent(MessageTypeResolver.class);

        // Task is the list-based child-model of Employee
        EntityModel<MutableTask> taskModel = SimpleEntityModel
                .forEntityClass(MutableTask.class)
                .entityEvolver(new AnnotationBasedEventSourcedComponent<>(MutableTask.class))
                .instanceCommandHandler(typeResolver.resolveOrThrow(CompleteTaskCommand.class).qualifiedName(),
                                        (command, entity, context) -> {
<<<<<<< HEAD
                                    EventAppender eventAppender = EventAppender.forContext(context, configuration);
                                    entity.handle((CompleteTaskCommand) command.getPayload(), eventAppender);
                                    return MessageStream.empty().cast();
                                })
=======
                                            EventAppender eventAppender = EventAppender.forContext(context,
                                                                                                   configuration);
                                            entity.handle((CompleteTaskCommand) command.getPayload(), eventAppender);
                                            return MessageStream.empty().cast();
                                        })
>>>>>>> 4d278fdd
                .build();

        // SalaryInformation is the singular child-model of Employee
        EntityModel<MutableSalaryInformation> salaryInformationModel = SimpleEntityModel
                .forEntityClass(MutableSalaryInformation.class)
                .entityEvolver(new AnnotationBasedEventSourcedComponent<>(MutableSalaryInformation.class))
                .instanceCommandHandler(typeResolver.resolveOrThrow(GiveRaise.class).qualifiedName(),
                                        (command, entity, context) -> {
<<<<<<< HEAD
                                    EventAppender eventAppender = EventAppender.forContext(context,
                                                                                           configuration);
                                    entity.handle((GiveRaise) command.getPayload(), eventAppender);
                                    return MessageStream.empty().cast();
                                })
=======
                                            EventAppender eventAppender = EventAppender.forContext(context,
                                                                                                   configuration);
                                            entity.handle((GiveRaise) command.getPayload(), eventAppender);
                                            return MessageStream.empty().cast();
                                        })
>>>>>>> 4d278fdd
                .build();

        // Employee is a concrete entity type
        EntityModel<MutableEmployee> employeeModel = SimpleEntityModel
                .forEntityClass(MutableEmployee.class)
                .entityEvolver(new AnnotationBasedEventSourcedComponent<>(MutableEmployee.class))
                .instanceCommandHandler(typeResolver.resolveOrThrow(CreateEmployee.class).qualifiedName(),
                                        ((command, entity, context) -> {
<<<<<<< HEAD
                                    EventAppender eventAppender = EventAppender.forContext(context, configuration);
                                    entity.handle((CreateEmployee) command.getPayload(), eventAppender);
                                    return MessageStream.empty().cast();
                                }))
                .instanceCommandHandler(typeResolver.resolveOrThrow(AssignTaskCommand.class).qualifiedName(),
                                        ((command, entity, context) -> {
                                    EventAppender eventAppender = EventAppender.forContext(context, configuration);
                                    entity.handle((AssignTaskCommand) command.getPayload(), eventAppender);
                                    return MessageStream.empty().cast();
                                }))
=======
                                            EventAppender eventAppender = EventAppender.forContext(context,
                                                                                                   configuration);
                                            entity.handle((CreateEmployee) command.getPayload(), eventAppender);
                                            return MessageStream.empty().cast();
                                        }))
                .instanceCommandHandler(typeResolver.resolveOrThrow(AssignTaskCommand.class).qualifiedName(),
                                        ((command, entity, context) -> {
                                            EventAppender eventAppender = EventAppender.forContext(context,
                                                                                                   configuration);
                                            entity.handle((AssignTaskCommand) command.getPayload(), eventAppender);
                                            return MessageStream.empty().cast();
                                        }))
>>>>>>> 4d278fdd
                .addChild(EntityChildModel
                                  .list(MutableEmployee.class, taskModel)
                                  .childEntityFieldDefinition(ChildEntityFieldDefinition.forGetterSetter(
                                          MutableEmployee::getTaskList, MutableEmployee::setTaskList
                                  ))
                                  .commandTargetMatcher((task, commandMessage) -> {
                                      if (commandMessage.getPayload() instanceof CompleteTaskCommand completeTaskCommand) {
                                          return task.getTaskId()
                                                     .equals(completeTaskCommand.taskId());
                                      }
                                      return false;
                                  })
                                  .eventTargetMatcher((o, eventMessage) -> {
                                      if (eventMessage.getPayload() instanceof TaskCompleted taskAssigned) {
                                          return o.getTaskId().equals(taskAssigned.taskId());
                                      }
                                      return false;
                                  })
                                  .build()

                )
                .addChild(EntityChildModel
                                  .single(MutableEmployee.class, salaryInformationModel)
                                  .childEntityFieldDefinition(ChildEntityFieldDefinition.forFieldName(
                                          MutableEmployee.class, "salary"
                                  ))
                                  .build()
                )
                .build();

        // Customer is a concrete entity type
        EntityModel<MutableCustomer> customerModel = SimpleEntityModel
                .forEntityClass(MutableCustomer.class)
                .entityEvolver(new AnnotationBasedEventSourcedComponent<>(MutableCustomer.class))
                .instanceCommandHandler(
                        typeResolver.resolveOrThrow(CreateCustomer.class).qualifiedName(),
                        ((command, entity, context) -> {
                            EventAppender eventAppender = EventAppender.forContext(context, configuration);
                            entity.handle((CreateCustomer) command.getPayload(), eventAppender);
                            return MessageStream.empty().cast();
                        }))
                .build();

        // Person is the polymorphic entity type
        EntityModel<MutablePerson> personModel = PolymorphicEntityModel
                .forSuperType(MutablePerson.class)
                .addConcreteType(employeeModel)
                .addConcreteType(customerModel)
                .entityEvolver(new AnnotationBasedEventSourcedComponent<>(MutablePerson.class))
                .instanceCommandHandler(typeResolver.resolveOrThrow(ChangeEmailAddress.class).qualifiedName(),
                                        (command, entity, context) -> {
<<<<<<< HEAD
                                    EventAppender eventAppender = EventAppender.forContext(context, configuration);
                                    entity.handle((ChangeEmailAddress) command.getPayload(), eventAppender);
                                    return MessageStream.empty().cast();
                                })
=======
                                            EventAppender eventAppender = EventAppender.forContext(context,
                                                                                                   configuration);
                                            entity.handle((ChangeEmailAddress) command.getPayload(), eventAppender);
                                            return MessageStream.empty().cast();
                                        })
>>>>>>> 4d278fdd
                .build();

        EventSourcingRepository<PersonIdentifier, MutablePerson> repository = new EventSourcingRepository<>(
                PersonIdentifier.class,
                MutablePerson.class,
                configuration.getComponent(EventStore.class),
                EventSourcedEntityFactory.fromIdentifier(id -> {
                    if (id.type() == PersonType.EMPLOYEE) {
                        return new MutableEmployee();
                    } else if (id.type() == PersonType.CUSTOMER) {
                        return new MutableCustomer();
                    }
                    throw new IllegalArgumentException("Unknown type: " + id.type());
                }),
<<<<<<< HEAD
                s -> EventCriteria.havingTags("Person", s.key()),
=======
                (s, ctx) -> EventCriteria.havingTags("Person", s.key()),
>>>>>>> 4d278fdd
                personModel
        );

        return new EntityCommandHandlingComponent<>(
                repository,
                personModel,
                new AnnotationBasedEntityIdResolver<>()
        );
    }
}<|MERGE_RESOLUTION|>--- conflicted
+++ resolved
@@ -22,11 +22,6 @@
 import org.axonframework.eventsourcing.AnnotationBasedEventSourcedComponent;
 import org.axonframework.eventsourcing.EventSourcedEntityFactory;
 import org.axonframework.eventsourcing.EventSourcingRepository;
-<<<<<<< HEAD
-import org.axonframework.eventsourcing.annotation.EventSourcedEntityFactory;
-import org.axonframework.eventsourcing.eventstore.EventCriteria;
-=======
->>>>>>> 4d278fdd
 import org.axonframework.eventsourcing.eventstore.EventStore;
 import org.axonframework.eventstreaming.EventCriteria;
 import org.axonframework.integrationtests.testsuite.administration.commands.AssignTaskCommand;
@@ -68,18 +63,11 @@
                 .entityEvolver(new AnnotationBasedEventSourcedComponent<>(MutableTask.class))
                 .instanceCommandHandler(typeResolver.resolveOrThrow(CompleteTaskCommand.class).qualifiedName(),
                                         (command, entity, context) -> {
-<<<<<<< HEAD
-                                    EventAppender eventAppender = EventAppender.forContext(context, configuration);
-                                    entity.handle((CompleteTaskCommand) command.getPayload(), eventAppender);
-                                    return MessageStream.empty().cast();
-                                })
-=======
                                             EventAppender eventAppender = EventAppender.forContext(context,
                                                                                                    configuration);
                                             entity.handle((CompleteTaskCommand) command.getPayload(), eventAppender);
                                             return MessageStream.empty().cast();
                                         })
->>>>>>> 4d278fdd
                 .build();
 
         // SalaryInformation is the singular child-model of Employee
@@ -88,19 +76,11 @@
                 .entityEvolver(new AnnotationBasedEventSourcedComponent<>(MutableSalaryInformation.class))
                 .instanceCommandHandler(typeResolver.resolveOrThrow(GiveRaise.class).qualifiedName(),
                                         (command, entity, context) -> {
-<<<<<<< HEAD
-                                    EventAppender eventAppender = EventAppender.forContext(context,
-                                                                                           configuration);
-                                    entity.handle((GiveRaise) command.getPayload(), eventAppender);
-                                    return MessageStream.empty().cast();
-                                })
-=======
                                             EventAppender eventAppender = EventAppender.forContext(context,
                                                                                                    configuration);
                                             entity.handle((GiveRaise) command.getPayload(), eventAppender);
                                             return MessageStream.empty().cast();
                                         })
->>>>>>> 4d278fdd
                 .build();
 
         // Employee is a concrete entity type
@@ -109,18 +89,6 @@
                 .entityEvolver(new AnnotationBasedEventSourcedComponent<>(MutableEmployee.class))
                 .instanceCommandHandler(typeResolver.resolveOrThrow(CreateEmployee.class).qualifiedName(),
                                         ((command, entity, context) -> {
-<<<<<<< HEAD
-                                    EventAppender eventAppender = EventAppender.forContext(context, configuration);
-                                    entity.handle((CreateEmployee) command.getPayload(), eventAppender);
-                                    return MessageStream.empty().cast();
-                                }))
-                .instanceCommandHandler(typeResolver.resolveOrThrow(AssignTaskCommand.class).qualifiedName(),
-                                        ((command, entity, context) -> {
-                                    EventAppender eventAppender = EventAppender.forContext(context, configuration);
-                                    entity.handle((AssignTaskCommand) command.getPayload(), eventAppender);
-                                    return MessageStream.empty().cast();
-                                }))
-=======
                                             EventAppender eventAppender = EventAppender.forContext(context,
                                                                                                    configuration);
                                             entity.handle((CreateEmployee) command.getPayload(), eventAppender);
@@ -133,7 +101,6 @@
                                             entity.handle((AssignTaskCommand) command.getPayload(), eventAppender);
                                             return MessageStream.empty().cast();
                                         }))
->>>>>>> 4d278fdd
                 .addChild(EntityChildModel
                                   .list(MutableEmployee.class, taskModel)
                                   .childEntityFieldDefinition(ChildEntityFieldDefinition.forGetterSetter(
@@ -185,18 +152,11 @@
                 .entityEvolver(new AnnotationBasedEventSourcedComponent<>(MutablePerson.class))
                 .instanceCommandHandler(typeResolver.resolveOrThrow(ChangeEmailAddress.class).qualifiedName(),
                                         (command, entity, context) -> {
-<<<<<<< HEAD
-                                    EventAppender eventAppender = EventAppender.forContext(context, configuration);
-                                    entity.handle((ChangeEmailAddress) command.getPayload(), eventAppender);
-                                    return MessageStream.empty().cast();
-                                })
-=======
                                             EventAppender eventAppender = EventAppender.forContext(context,
                                                                                                    configuration);
                                             entity.handle((ChangeEmailAddress) command.getPayload(), eventAppender);
                                             return MessageStream.empty().cast();
                                         })
->>>>>>> 4d278fdd
                 .build();
 
         EventSourcingRepository<PersonIdentifier, MutablePerson> repository = new EventSourcingRepository<>(
@@ -211,11 +171,7 @@
                     }
                     throw new IllegalArgumentException("Unknown type: " + id.type());
                 }),
-<<<<<<< HEAD
-                s -> EventCriteria.havingTags("Person", s.key()),
-=======
                 (s, ctx) -> EventCriteria.havingTags("Person", s.key()),
->>>>>>> 4d278fdd
                 personModel
         );
 
