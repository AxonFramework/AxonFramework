--- conflicted
+++ resolved
@@ -19,11 +19,7 @@
 import org.axonframework.commandhandling.CommandHandlingComponent;
 import org.axonframework.configuration.Configuration;
 import org.axonframework.eventhandling.gateway.EventAppender;
-<<<<<<< HEAD
-import org.axonframework.eventsourcing.AnnotationBasedEventSourcedComponent;
 import org.axonframework.eventsourcing.EventSourcedEntityFactory;
-=======
->>>>>>> 1936bcfc
 import org.axonframework.eventsourcing.EventSourcingRepository;
 import org.axonframework.eventsourcing.eventstore.EventStore;
 import org.axonframework.eventstreaming.EventCriteria;
@@ -64,8 +60,7 @@
         // Task is the list-based child-model of Employee
         EntityModel<MutableTask> taskModel = SimpleEntityModel
                 .forEntityClass(MutableTask.class)
-<<<<<<< HEAD
-                .entityEvolver(new AnnotationBasedEventSourcedComponent<>(MutableTask.class))
+                .entityEvolver(new AnnotationBasedEntityEvolvingComponent<>(MutableTask.class))
                 .instanceCommandHandler(typeResolver.resolveOrThrow(CompleteTaskCommand.class).qualifiedName(),
                                         (command, entity, context) -> {
                                             EventAppender eventAppender = EventAppender.forContext(context,
@@ -73,22 +68,12 @@
                                             entity.handle((CompleteTaskCommand) command.getPayload(), eventAppender);
                                             return MessageStream.empty().cast();
                                         })
-=======
-                .entityEvolver(new AnnotationBasedEntityEvolvingComponent<>(MutableTask.class))
-                .commandHandler(typeResolver.resolveOrThrow(CompleteTaskCommand.class).qualifiedName(),
-                                (command, entity, context) -> {
-                                    EventAppender eventAppender = EventAppender.forContext(context, configuration);
-                                    entity.handle((CompleteTaskCommand) command.getPayload(), eventAppender);
-                                    return MessageStream.empty().cast();
-                                })
->>>>>>> 1936bcfc
                 .build();
 
         // SalaryInformation is the singular child-model of Employee
         EntityModel<MutableSalaryInformation> salaryInformationModel = SimpleEntityModel
                 .forEntityClass(MutableSalaryInformation.class)
-<<<<<<< HEAD
-                .entityEvolver(new AnnotationBasedEventSourcedComponent<>(MutableSalaryInformation.class))
+                .entityEvolver(new AnnotationBasedEntityEvolvingComponent<>(MutableSalaryInformation.class))
                 .instanceCommandHandler(typeResolver.resolveOrThrow(GiveRaise.class).qualifiedName(),
                                         (command, entity, context) -> {
                                             EventAppender eventAppender = EventAppender.forContext(context,
@@ -96,23 +81,12 @@
                                             entity.handle((GiveRaise) command.getPayload(), eventAppender);
                                             return MessageStream.empty().cast();
                                         })
-=======
-                .entityEvolver(new AnnotationBasedEntityEvolvingComponent<>(MutableSalaryInformation.class))
-                .commandHandler(typeResolver.resolveOrThrow(GiveRaise.class).qualifiedName(),
-                                (command, entity, context) -> {
-                                    EventAppender eventAppender = EventAppender.forContext(context,
-                                                                                           configuration);
-                                    entity.handle((GiveRaise) command.getPayload(), eventAppender);
-                                    return MessageStream.empty().cast();
-                                })
->>>>>>> 1936bcfc
                 .build();
 
         // Employee is a concrete entity type
         EntityModel<MutableEmployee> employeeModel = SimpleEntityModel
                 .forEntityClass(MutableEmployee.class)
-<<<<<<< HEAD
-                .entityEvolver(new AnnotationBasedEventSourcedComponent<>(MutableEmployee.class))
+                .entityEvolver(new AnnotationBasedEntityEvolvingComponent<>(MutableEmployee.class))
                 .instanceCommandHandler(typeResolver.resolveOrThrow(CreateEmployee.class).qualifiedName(),
                                         ((command, entity, context) -> {
                                             EventAppender eventAppender = EventAppender.forContext(context,
@@ -127,21 +101,6 @@
                                             entity.handle((AssignTaskCommand) command.getPayload(), eventAppender);
                                             return MessageStream.empty().cast();
                                         }))
-=======
-                .entityEvolver(new AnnotationBasedEntityEvolvingComponent<>(MutableEmployee.class))
-                .commandHandler(typeResolver.resolveOrThrow(CreateEmployee.class).qualifiedName(),
-                                ((command, entity, context) -> {
-                                    EventAppender eventAppender = EventAppender.forContext(context, configuration);
-                                    entity.handle((CreateEmployee) command.getPayload(), eventAppender);
-                                    return MessageStream.empty().cast();
-                                }))
-                .commandHandler(typeResolver.resolveOrThrow(AssignTaskCommand.class).qualifiedName(),
-                                ((command, entity, context) -> {
-                                    EventAppender eventAppender = EventAppender.forContext(context, configuration);
-                                    entity.handle((AssignTaskCommand) command.getPayload(), eventAppender);
-                                    return MessageStream.empty().cast();
-                                }))
->>>>>>> 1936bcfc
                 .addChild(EntityChildModel
                                   .list(MutableEmployee.class, taskModel)
                                   .childEntityFieldDefinition(ChildEntityFieldDefinition.forGetterSetter(
@@ -178,13 +137,8 @@
         // Customer is a concrete entity type
         EntityModel<MutableCustomer> customerModel = SimpleEntityModel
                 .forEntityClass(MutableCustomer.class)
-<<<<<<< HEAD
-                .entityEvolver(new AnnotationBasedEventSourcedComponent<>(MutableCustomer.class))
+                .entityEvolver(new AnnotationBasedEntityEvolvingComponent<>(MutableCustomer.class))
                 .instanceCommandHandler(
-=======
-                .entityEvolver(new AnnotationBasedEntityEvolvingComponent<>(MutableCustomer.class))
-                .commandHandler(
->>>>>>> 1936bcfc
                         typeResolver.resolveOrThrow(CreateCustomer.class).qualifiedName(),
                         ((command, entity, context) -> {
                             EventAppender eventAppender = EventAppender.forContext(context, configuration);
@@ -198,8 +152,7 @@
                 .forSuperType(MutablePerson.class)
                 .addConcreteType(employeeModel)
                 .addConcreteType(customerModel)
-<<<<<<< HEAD
-                .entityEvolver(new AnnotationBasedEventSourcedComponent<>(MutablePerson.class))
+                .entityEvolver(new AnnotationBasedEntityEvolvingComponent<>(MutablePerson.class))
                 .instanceCommandHandler(typeResolver.resolveOrThrow(ChangeEmailAddress.class).qualifiedName(),
                                         (command, entity, context) -> {
                                             EventAppender eventAppender = EventAppender.forContext(context,
@@ -207,15 +160,6 @@
                                             entity.handle((ChangeEmailAddress) command.getPayload(), eventAppender);
                                             return MessageStream.empty().cast();
                                         })
-=======
-                .entityEvolver(new AnnotationBasedEntityEvolvingComponent<>(MutablePerson.class))
-                .commandHandler(typeResolver.resolveOrThrow(ChangeEmailAddress.class).qualifiedName(),
-                                (command, entity, context) -> {
-                                    EventAppender eventAppender = EventAppender.forContext(context, configuration);
-                                    entity.handle((ChangeEmailAddress) command.getPayload(), eventAppender);
-                                    return MessageStream.empty().cast();
-                                })
->>>>>>> 1936bcfc
                 .build();
 
         EventSourcingRepository<PersonIdentifier, MutablePerson> repository = new EventSourcingRepository<>(
