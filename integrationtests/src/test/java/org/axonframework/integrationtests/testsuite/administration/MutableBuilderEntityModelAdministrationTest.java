--- conflicted
+++ resolved
@@ -72,11 +72,7 @@
                                         (command, entity, context) -> {
                                             EventAppender eventAppender = EventAppender.forContext(context,
                                                                                                    configuration);
-<<<<<<< HEAD
-                                            entity.handle(converter.convert(command.getPayload(), CompleteTaskCommand.class), eventAppender);
-=======
-                                            entity.handle((CompleteTaskCommand) command.payload(), eventAppender);
->>>>>>> 3f97ec71
+                                            entity.handle(command.payloadAs(CompleteTaskCommand.class, converter), eventAppender);
                                             return MessageStream.empty().cast();
                                         })
                 .build();
@@ -87,14 +83,8 @@
                 .entityEvolver(new AnnotationBasedEntityEvolvingComponent<>(MutableSalaryInformation.class, converter, typeResolver))
                 .instanceCommandHandler(typeResolver.resolveOrThrow(GiveRaise.class).qualifiedName(),
                                         (command, entity, context) -> {
-<<<<<<< HEAD
                                             EventAppender eventAppender = EventAppender.forContext(context, configuration);
-                                            entity.handle(converter.convert(command.getPayload(), GiveRaise.class), eventAppender);
-=======
-                                            EventAppender eventAppender = EventAppender.forContext(context,
-                                                                                                   configuration);
-                                            entity.handle((GiveRaise) command.payload(), eventAppender);
->>>>>>> 3f97ec71
+                                            entity.handle(command.payloadAs(GiveRaise.class, converter), eventAppender);
                                             return MessageStream.empty().cast();
                                         })
                 .build();
@@ -107,22 +97,14 @@
                                         ((command, entity, context) -> {
                                             EventAppender eventAppender = EventAppender.forContext(context,
                                                                                                    configuration);
-<<<<<<< HEAD
-                                            entity.handle(converter.convert(command.getPayload(), CreateEmployee.class), eventAppender);
-=======
-                                            entity.handle((CreateEmployee) command.payload(), eventAppender);
->>>>>>> 3f97ec71
+                                            entity.handle(command.payloadAs(CreateEmployee.class, converter), eventAppender);
                                             return MessageStream.empty().cast();
                                         }))
                 .instanceCommandHandler(typeResolver.resolveOrThrow(AssignTaskCommand.class).qualifiedName(),
                                         ((command, entity, context) -> {
                                             EventAppender eventAppender = EventAppender.forContext(context,
                                                                                                    configuration);
-<<<<<<< HEAD
-                                            entity.handle(converter.convert(command.getPayload(), AssignTaskCommand.class), eventAppender);
-=======
-                                            entity.handle((AssignTaskCommand) command.payload(), eventAppender);
->>>>>>> 3f97ec71
+                                            entity.handle(command.payloadAs(AssignTaskCommand.class, converter), eventAppender);
                                             return MessageStream.empty().cast();
                                         }))
                 .addChild(EntityChildMetamodel
@@ -131,13 +113,10 @@
                                           MutableEmployee::getTaskList, MutableEmployee::setTaskList
                                   ))
                                   .commandTargetResolver((candidates, commandMessage, ctx) -> {
-<<<<<<< HEAD
                                       if(commandMessage.type().name().equals(CompleteTaskCommand.class.getName())) {
-                                          CompleteTaskCommand assignTaskCommand = converter.convert(commandMessage.getPayload(), CompleteTaskCommand.class);
+                                          CompleteTaskCommand assignTaskCommand =
+                                                  commandMessage.payloadAs(CompleteTaskCommand.class, converter);
                                           Objects.requireNonNull(assignTaskCommand, "AssignTaskCommand payload cannot be null");
-=======
-                                      if (commandMessage.payload() instanceof CompleteTaskCommand completeTaskCommand) {
->>>>>>> 3f97ec71
                                           return candidates.stream()
                                                            .filter(task -> task.getTaskId()
                                                                                .equals(assignTaskCommand.taskId()))
@@ -174,11 +153,7 @@
                         typeResolver.resolveOrThrow(CreateCustomer.class).qualifiedName(),
                         ((command, entity, context) -> {
                             EventAppender eventAppender = EventAppender.forContext(context, configuration);
-<<<<<<< HEAD
-                            entity.handle(converter.convert(command.getPayload(), CreateCustomer.class), eventAppender);
-=======
-                            entity.handle((CreateCustomer) command.payload(), eventAppender);
->>>>>>> 3f97ec71
+                            entity.handle(command.payloadAs(CreateCustomer.class, converter), eventAppender);
                             return MessageStream.empty().cast();
                         }))
                 .build();
@@ -193,11 +168,7 @@
                                         (command, entity, context) -> {
                                             EventAppender eventAppender = EventAppender.forContext(context,
                                                                                                    configuration);
-<<<<<<< HEAD
-                                            entity.handle(converter.convert(command.getPayload(), ChangeEmailAddress.class), eventAppender);
-=======
-                                            entity.handle((ChangeEmailAddress) command.payload(), eventAppender);
->>>>>>> 3f97ec71
+                                            entity.handle(command.payloadAs(ChangeEmailAddress.class, converter), eventAppender);
                                             return MessageStream.empty().cast();
                                         })
                 .build();
@@ -217,17 +188,7 @@
                     throw new IllegalArgumentException("Unknown type: " + id.type());
                 }))
                 .criteriaResolver(c -> (s, ctx) -> EventCriteria.havingTags("Person", s.key()))
-<<<<<<< HEAD
                 .entityIdResolver(PersonIdentifierEntityIdResolver::new);
-=======
-                .entityIdResolver(config -> (message, context) -> {
-                    if (message.payload() instanceof PersonCommand personCommand) {
-                        return personCommand.identifier();
-                    }
-                    throw new IllegalArgumentException(
-                            format("Unknown command type: %s", message.payloadType().getName()));
-                });
->>>>>>> 3f97ec71
         return StatefulCommandHandlingModule
                 .named("MutableBuilderEntityModelAdministrationTest")
                 .entities()
