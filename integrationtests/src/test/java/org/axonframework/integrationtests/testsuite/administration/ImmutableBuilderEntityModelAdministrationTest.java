--- conflicted
+++ resolved
@@ -19,11 +19,7 @@
 import org.axonframework.commandhandling.CommandHandlingComponent;
 import org.axonframework.configuration.Configuration;
 import org.axonframework.eventhandling.gateway.EventAppender;
-<<<<<<< HEAD
-import org.axonframework.eventsourcing.AnnotationBasedEventSourcedComponent;
 import org.axonframework.eventsourcing.EventSourcedEntityFactory;
-=======
->>>>>>> 1936bcfc
 import org.axonframework.eventsourcing.EventSourcingRepository;
 import org.axonframework.eventsourcing.eventstore.EventStore;
 import org.axonframework.eventstreaming.EventCriteria;
@@ -67,8 +63,7 @@
         // Task is the list-based child-model of Employee
         EntityModel<ImmutableTask> taskModel = SimpleEntityModel
                 .forEntityClass(ImmutableTask.class)
-<<<<<<< HEAD
-                .entityEvolver(new AnnotationBasedEventSourcedComponent<>(ImmutableTask.class))
+                .entityEvolver(new AnnotationBasedEntityEvolvingComponent<>(ImmutableTask.class))
                 .instanceCommandHandler(typeResolver.resolveOrThrow(CompleteTaskCommand.class).qualifiedName(),
                                         (command, entity, context) -> {
                                             EventAppender eventAppender = EventAppender.forContext(context,
@@ -76,22 +71,12 @@
                                             entity.handle((CompleteTaskCommand) command.getPayload(), eventAppender);
                                             return MessageStream.empty().cast();
                                         })
-=======
-                .entityEvolver(new AnnotationBasedEntityEvolvingComponent<>(ImmutableTask.class))
-                .commandHandler(typeResolver.resolveOrThrow(CompleteTaskCommand.class).qualifiedName(),
-                                (command, entity, context) -> {
-                                    EventAppender eventAppender = EventAppender.forContext(context, configuration);
-                                    entity.handle((CompleteTaskCommand) command.getPayload(), eventAppender);
-                                    return MessageStream.empty().cast();
-                                })
->>>>>>> 1936bcfc
                 .build();
 
         // SalaryInformation is the singular child-model of Employee
         EntityModel<ImmutableSalaryInformation> salaryInformationModel = SimpleEntityModel
                 .forEntityClass(ImmutableSalaryInformation.class)
-<<<<<<< HEAD
-                .entityEvolver(new AnnotationBasedEventSourcedComponent<>(ImmutableSalaryInformation.class))
+                .entityEvolver(new AnnotationBasedEntityEvolvingComponent<>(ImmutableSalaryInformation.class))
                 .instanceCommandHandler(typeResolver.resolveOrThrow(GiveRaise.class).qualifiedName(),
                                         (command, entity, context) -> {
                                             EventAppender eventAppender = EventAppender.forContext(context,
@@ -99,23 +84,12 @@
                                             entity.handle((GiveRaise) command.getPayload(), eventAppender);
                                             return MessageStream.empty().cast();
                                         })
-=======
-                .entityEvolver(new AnnotationBasedEntityEvolvingComponent<>(ImmutableSalaryInformation.class))
-                .commandHandler(typeResolver.resolveOrThrow(GiveRaise.class).qualifiedName(),
-                                (command, entity, context) -> {
-                                    EventAppender eventAppender = EventAppender.forContext(context,
-                                                                                           configuration);
-                                    entity.handle((GiveRaise) command.getPayload(), eventAppender);
-                                    return MessageStream.empty().cast();
-                                })
->>>>>>> 1936bcfc
                 .build();
 
         // Employee is a concrete entity type
         EntityModel<ImmutableEmployee> employeeModel = SimpleEntityModel
                 .forEntityClass(ImmutableEmployee.class)
-<<<<<<< HEAD
-                .entityEvolver(new AnnotationBasedEventSourcedComponent<>(ImmutableEmployee.class))
+                .entityEvolver(new AnnotationBasedEntityEvolvingComponent<>(ImmutableEmployee.class))
                 .creationalCommandHandler(typeResolver.resolveOrThrow(CreateEmployee.class).qualifiedName(),
                                           ((command, context) -> {
                                               EventAppender eventAppender = EventAppender.forContext(context,
@@ -131,21 +105,6 @@
                                             entity.handle((AssignTaskCommand) command.getPayload(), eventAppender);
                                             return MessageStream.empty().cast();
                                         }))
-=======
-                .entityEvolver(new AnnotationBasedEntityEvolvingComponent<>(ImmutableEmployee.class))
-                .commandHandler(typeResolver.resolveOrThrow(CreateEmployee.class).qualifiedName(),
-                                ((command, entity, context) -> {
-                                    EventAppender eventAppender = EventAppender.forContext(context, configuration);
-                                    entity.handle((CreateEmployee) command.getPayload(), eventAppender);
-                                    return MessageStream.empty().cast();
-                                }))
-                .commandHandler(typeResolver.resolveOrThrow(AssignTaskCommand.class).qualifiedName(),
-                                ((command, entity, context) -> {
-                                    EventAppender eventAppender = EventAppender.forContext(context, configuration);
-                                    entity.handle((AssignTaskCommand) command.getPayload(), eventAppender);
-                                    return MessageStream.empty().cast();
-                                }))
->>>>>>> 1936bcfc
                 .addChild(EntityChildModel
                                   .list(ImmutableEmployee.class, taskModel)
                                   .childEntityFieldDefinition(ChildEntityFieldDefinition.forGetterEvolver(
@@ -183,8 +142,7 @@
         // Customer is a concrete entity type
         EntityModel<ImmutableCustomer> customerModel = SimpleEntityModel
                 .forEntityClass(ImmutableCustomer.class)
-<<<<<<< HEAD
-                .entityEvolver(new AnnotationBasedEventSourcedComponent<>(ImmutableCustomer.class))
+                .entityEvolver(new AnnotationBasedEntityEvolvingComponent<>(ImmutableCustomer.class))
                 .creationalCommandHandler(typeResolver.resolveOrThrow(CreateCustomer.class).qualifiedName(),
                                           ((command, context) -> {
                                               EventAppender eventAppender = EventAppender.forContext(context,
@@ -193,16 +151,6 @@
                                                                        eventAppender);
                                               return MessageStream.empty().cast();
                                           }))
-=======
-                .entityEvolver(new AnnotationBasedEntityEvolvingComponent<>(ImmutableCustomer.class))
-                .commandHandler(
-                        typeResolver.resolveOrThrow(CreateCustomer.class).qualifiedName(),
-                        ((command, entity, context) -> {
-                            EventAppender eventAppender = EventAppender.forContext(context, configuration);
-                            entity.handle((CreateCustomer) command.getPayload(), eventAppender);
-                            return MessageStream.empty().cast();
-                        }))
->>>>>>> 1936bcfc
                 .build();
 
         // Person is the polymorphic entity type
@@ -210,8 +158,7 @@
                 .forSuperType(ImmutablePerson.class)
                 .addConcreteType(employeeModel)
                 .addConcreteType(customerModel)
-<<<<<<< HEAD
-                .entityEvolver(new AnnotationBasedEventSourcedComponent<>(ImmutablePerson.class))
+                .entityEvolver(new AnnotationBasedEntityEvolvingComponent<>(ImmutablePerson.class))
                 .instanceCommandHandler(typeResolver.resolveOrThrow(ChangeEmailAddress.class).qualifiedName(),
                                         (command, entity, context) -> {
                                             EventAppender eventAppender = EventAppender.forContext(context,
@@ -219,15 +166,6 @@
                                             entity.handle((ChangeEmailAddress) command.getPayload(), eventAppender);
                                             return MessageStream.empty().cast();
                                         })
-=======
-                .entityEvolver(new AnnotationBasedEntityEvolvingComponent<>(ImmutablePerson.class))
-                .commandHandler(typeResolver.resolveOrThrow(ChangeEmailAddress.class).qualifiedName(),
-                                (command, entity, context) -> {
-                                    EventAppender eventAppender = EventAppender.forContext(context, configuration);
-                                    entity.handle((ChangeEmailAddress) command.getPayload(), eventAppender);
-                                    return MessageStream.empty().cast();
-                                })
->>>>>>> 1936bcfc
                 .build();
 
         EventSourcingRepository<PersonIdentifier, ImmutablePerson> repository = new EventSourcingRepository<>(
