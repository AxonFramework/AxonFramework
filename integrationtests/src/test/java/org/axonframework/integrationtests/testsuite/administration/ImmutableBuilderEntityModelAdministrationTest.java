--- conflicted
+++ resolved
@@ -63,16 +63,7 @@
         // Task is the list-based child-model of Employee
         EntityModel<ImmutableTask> taskModel = SimpleEntityModel
                 .forEntityClass(ImmutableTask.class)
-<<<<<<< HEAD
                 .entityEvolver(new AnnotationBasedEntityEvolvingComponent<>(ImmutableTask.class))
-                .commandHandler(typeResolver.resolveOrThrow(CompleteTaskCommand.class).qualifiedName(),
-                                (command, entity, context) -> {
-                                    EventAppender eventAppender = EventAppender.forContext(context, configuration);
-                                    entity.handle((CompleteTaskCommand) command.getPayload(), eventAppender);
-                                    return MessageStream.empty().cast();
-                                })
-=======
-                .entityEvolver(new AnnotationBasedEventSourcedComponent<>(ImmutableTask.class))
                 .instanceCommandHandler(typeResolver.resolveOrThrow(CompleteTaskCommand.class).qualifiedName(),
                                         (command, entity, context) -> {
                                             EventAppender eventAppender = EventAppender.forContext(context,
@@ -80,23 +71,12 @@
                                             entity.handle((CompleteTaskCommand) command.getPayload(), eventAppender);
                                             return MessageStream.empty().cast();
                                         })
->>>>>>> 9c636522
                 .build();
 
         // SalaryInformation is the singular child-model of Employee
         EntityModel<ImmutableSalaryInformation> salaryInformationModel = SimpleEntityModel
                 .forEntityClass(ImmutableSalaryInformation.class)
-<<<<<<< HEAD
                 .entityEvolver(new AnnotationBasedEntityEvolvingComponent<>(ImmutableSalaryInformation.class))
-                .commandHandler(typeResolver.resolveOrThrow(GiveRaise.class).qualifiedName(),
-                                (command, entity, context) -> {
-                                    EventAppender eventAppender = EventAppender.forContext(context,
-                                                                                           configuration);
-                                    entity.handle((GiveRaise) command.getPayload(), eventAppender);
-                                    return MessageStream.empty().cast();
-                                })
-=======
-                .entityEvolver(new AnnotationBasedEventSourcedComponent<>(ImmutableSalaryInformation.class))
                 .instanceCommandHandler(typeResolver.resolveOrThrow(GiveRaise.class).qualifiedName(),
                                         (command, entity, context) -> {
                                             EventAppender eventAppender = EventAppender.forContext(context,
@@ -104,28 +84,12 @@
                                             entity.handle((GiveRaise) command.getPayload(), eventAppender);
                                             return MessageStream.empty().cast();
                                         })
->>>>>>> 9c636522
                 .build();
 
         // Employee is a concrete entity type
         EntityModel<ImmutableEmployee> employeeModel = SimpleEntityModel
                 .forEntityClass(ImmutableEmployee.class)
-<<<<<<< HEAD
                 .entityEvolver(new AnnotationBasedEntityEvolvingComponent<>(ImmutableEmployee.class))
-                .commandHandler(typeResolver.resolveOrThrow(CreateEmployee.class).qualifiedName(),
-                                ((command, entity, context) -> {
-                                    EventAppender eventAppender = EventAppender.forContext(context, configuration);
-                                    entity.handle((CreateEmployee) command.getPayload(), eventAppender);
-                                    return MessageStream.empty().cast();
-                                }))
-                .commandHandler(typeResolver.resolveOrThrow(AssignTaskCommand.class).qualifiedName(),
-                                ((command, entity, context) -> {
-                                    EventAppender eventAppender = EventAppender.forContext(context, configuration);
-                                    entity.handle((AssignTaskCommand) command.getPayload(), eventAppender);
-                                    return MessageStream.empty().cast();
-                                }))
-=======
-                .entityEvolver(new AnnotationBasedEventSourcedComponent<>(ImmutableEmployee.class))
                 .creationalCommandHandler(typeResolver.resolveOrThrow(CreateEmployee.class).qualifiedName(),
                                           ((command, context) -> {
                                               EventAppender eventAppender = EventAppender.forContext(context,
@@ -141,7 +105,6 @@
                                             entity.handle((AssignTaskCommand) command.getPayload(), eventAppender);
                                             return MessageStream.empty().cast();
                                         }))
->>>>>>> 9c636522
                 .addChild(EntityChildModel
                                   .list(ImmutableEmployee.class, taskModel)
                                   .childEntityFieldDefinition(ChildEntityFieldDefinition.forGetterEvolver(
@@ -176,17 +139,7 @@
         // Customer is a concrete entity type
         EntityModel<ImmutableCustomer> customerModel = SimpleEntityModel
                 .forEntityClass(ImmutableCustomer.class)
-<<<<<<< HEAD
                 .entityEvolver(new AnnotationBasedEntityEvolvingComponent<>(ImmutableCustomer.class))
-                .commandHandler(
-                        typeResolver.resolveOrThrow(CreateCustomer.class).qualifiedName(),
-                        ((command, entity, context) -> {
-                            EventAppender eventAppender = EventAppender.forContext(context, configuration);
-                            entity.handle((CreateCustomer) command.getPayload(), eventAppender);
-                            return MessageStream.empty().cast();
-                        }))
-=======
-                .entityEvolver(new AnnotationBasedEventSourcedComponent<>(ImmutableCustomer.class))
                 .creationalCommandHandler(typeResolver.resolveOrThrow(CreateCustomer.class).qualifiedName(),
                                           ((command, context) -> {
                                               EventAppender eventAppender = EventAppender.forContext(context,
@@ -195,7 +148,6 @@
                                                                        eventAppender);
                                               return MessageStream.empty().cast();
                                           }))
->>>>>>> 9c636522
                 .build();
 
         // Person is the polymorphic entity type
@@ -203,16 +155,7 @@
                 .forSuperType(ImmutablePerson.class)
                 .addConcreteType(employeeModel)
                 .addConcreteType(customerModel)
-<<<<<<< HEAD
                 .entityEvolver(new AnnotationBasedEntityEvolvingComponent<>(ImmutablePerson.class))
-                .commandHandler(typeResolver.resolveOrThrow(ChangeEmailAddress.class).qualifiedName(),
-                                (command, entity, context) -> {
-                                    EventAppender eventAppender = EventAppender.forContext(context, configuration);
-                                    entity.handle((ChangeEmailAddress) command.getPayload(), eventAppender);
-                                    return MessageStream.empty().cast();
-                                })
-=======
-                .entityEvolver(new AnnotationBasedEventSourcedComponent<>(ImmutablePerson.class))
                 .instanceCommandHandler(typeResolver.resolveOrThrow(ChangeEmailAddress.class).qualifiedName(),
                                         (command, entity, context) -> {
                                             EventAppender eventAppender = EventAppender.forContext(context,
@@ -220,7 +163,6 @@
                                             entity.handle((ChangeEmailAddress) command.getPayload(), eventAppender);
                                             return MessageStream.empty().cast();
                                         })
->>>>>>> 9c636522
                 .build();
 
         EventSourcingRepository<PersonIdentifier, ImmutablePerson> repository = new EventSourcingRepository<>(
