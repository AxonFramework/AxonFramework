--- conflicted
+++ resolved
@@ -16,6 +16,7 @@
 
 package org.axonframework.integrationtests.testsuite.administration;
 
+import jakarta.annotation.Nonnull;
 import org.axonframework.commandhandling.CommandHandlingComponent;
 import org.axonframework.configuration.Configuration;
 import org.axonframework.eventhandling.EventMessage;
@@ -50,7 +51,6 @@
 import org.axonframework.modelling.entity.SimpleEntityModel;
 import org.axonframework.modelling.entity.child.ChildEntityFieldDefinition;
 import org.axonframework.modelling.entity.child.EntityChildModel;
-import org.jetbrains.annotations.NotNull;
 
 import static java.lang.String.format;
 
@@ -169,12 +169,11 @@
                 PersonIdentifier.class,
                 ImmutablePerson.class,
                 configuration.getComponent(EventStore.class),
-<<<<<<< HEAD
                 new EventSourcedEntityFactory<>() {
                     @Override
                     public ImmutablePerson createEntityBasedOnFirstEventMessage(
-                            @NotNull PersonIdentifier personIdentifier,
-                            @NotNull EventMessage<?> eventMessage) {
+                            @Nonnull PersonIdentifier personIdentifier,
+                            @Nonnull EventMessage<?> eventMessage) {
                         if (eventMessage.getPayload() instanceof EmployeeCreated employeeCreated) {
                             return new ImmutableEmployee(employeeCreated);
                         }
@@ -186,15 +185,8 @@
                     }
 
                     @Override
-                    public ImmutablePerson createEmptyEntity(@NotNull PersonIdentifier personIdentifier) {
+                    public ImmutablePerson createEmptyEntity(@Nonnull PersonIdentifier personIdentifier) {
                         return null;
-=======
-                (type, id) -> {
-                    if (id.type() == PersonType.EMPLOYEE) {
-                        return new ImmutableEmployee(null, null, null, new ArrayList<>());
-                    } else if (id.type() == PersonType.CUSTOMER) {
-                        return new ImmutableCustomer(null, null);
->>>>>>> b8b90335
                     }
                 },
                 s -> EventCriteria.havingTags("Person", s.key()),
