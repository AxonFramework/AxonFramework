--- conflicted
+++ resolved
@@ -21,11 +21,8 @@
 import org.axonframework.eventhandling.gateway.EventAppender;
 import org.axonframework.eventsourcing.AnnotationBasedEventSourcedComponent;
 import org.axonframework.eventsourcing.EventSourcingRepository;
-<<<<<<< HEAD
 import org.axonframework.eventsourcing.EventSourcedEntityFactory;
 import org.axonframework.eventsourcing.eventstore.EventCriteria;
-=======
->>>>>>> 072ff42b
 import org.axonframework.eventsourcing.eventstore.EventStore;
 import org.axonframework.eventstreaming.EventCriteria;
 import org.axonframework.integrationtests.testsuite.administration.commands.AssignTaskCommand;
@@ -68,53 +65,33 @@
         EntityModel<ImmutableTask> taskModel = SimpleEntityModel
                 .forEntityClass(ImmutableTask.class)
                 .entityEvolver(new AnnotationBasedEventSourcedComponent<>(ImmutableTask.class))
-<<<<<<< HEAD
-                .instanceCommandHandler(typeResolver.resolve(CompleteTaskCommand.class).qualifiedName(),
+                .instanceCommandHandler(typeResolver.resolveOrThrow(CompleteTaskCommand.class).qualifiedName(),
                                         (command, entity, context) -> {
                                             EventAppender eventAppender = EventAppender.forContext(context,
                                                                                                    configuration);
                                             entity.handle((CompleteTaskCommand) command.getPayload(), eventAppender);
                                             return MessageStream.empty().cast();
                                         })
-=======
-                .commandHandler(typeResolver.resolveOrThrow(CompleteTaskCommand.class).qualifiedName(),
-                                (command, entity, context) -> {
-                                    EventAppender eventAppender = EventAppender.forContext(context, configuration);
-                                    entity.handle((CompleteTaskCommand) command.getPayload(), eventAppender);
-                                    return MessageStream.empty().cast();
-                                })
->>>>>>> 072ff42b
                 .build();
 
         // SalaryInformation is the singular child-model of Employee
         EntityModel<ImmutableSalaryInformation> salaryInformationModel = SimpleEntityModel
                 .forEntityClass(ImmutableSalaryInformation.class)
                 .entityEvolver(new AnnotationBasedEventSourcedComponent<>(ImmutableSalaryInformation.class))
-<<<<<<< HEAD
-                .instanceCommandHandler(typeResolver.resolve(GiveRaise.class).qualifiedName(),
+                .instanceCommandHandler(typeResolver.resolveOrThrow(GiveRaise.class).qualifiedName(),
                                         (command, entity, context) -> {
                                             EventAppender eventAppender = EventAppender.forContext(context,
                                                                                                    configuration);
                                             entity.handle((GiveRaise) command.getPayload(), eventAppender);
                                             return MessageStream.empty().cast();
                                         })
-=======
-                .commandHandler(typeResolver.resolveOrThrow(GiveRaise.class).qualifiedName(),
-                                (command, entity, context) -> {
-                                    EventAppender eventAppender = EventAppender.forContext(context,
-                                                                                           configuration);
-                                    entity.handle((GiveRaise) command.getPayload(), eventAppender);
-                                    return MessageStream.empty().cast();
-                                })
->>>>>>> 072ff42b
                 .build();
 
         // Employee is a concrete entity type
         EntityModel<ImmutableEmployee> employeeModel = SimpleEntityModel
                 .forEntityClass(ImmutableEmployee.class)
                 .entityEvolver(new AnnotationBasedEventSourcedComponent<>(ImmutableEmployee.class))
-<<<<<<< HEAD
-                .creationalCommandHandler(typeResolver.resolve(CreateEmployee.class).qualifiedName(),
+                .creationalCommandHandler(typeResolver.resolveOrThrow(CreateEmployee.class).qualifiedName(),
                                           ((command, context) -> {
                                               EventAppender eventAppender = EventAppender.forContext(context,
                                                                                                      configuration);
@@ -122,27 +99,13 @@
                                                                        eventAppender);
                                               return MessageStream.empty().cast();
                                           }))
-                .instanceCommandHandler(typeResolver.resolve(AssignTaskCommand.class).qualifiedName(),
+                .instanceCommandHandler(typeResolver.resolveOrThrow(AssignTaskCommand.class).qualifiedName(),
                                         ((command, entity, context) -> {
                                             EventAppender eventAppender = EventAppender.forContext(context,
                                                                                                    configuration);
                                             entity.handle((AssignTaskCommand) command.getPayload(), eventAppender);
                                             return MessageStream.empty().cast();
                                         }))
-=======
-                .commandHandler(typeResolver.resolveOrThrow(CreateEmployee.class).qualifiedName(),
-                                ((command, entity, context) -> {
-                                    EventAppender eventAppender = EventAppender.forContext(context, configuration);
-                                    entity.handle((CreateEmployee) command.getPayload(), eventAppender);
-                                    return MessageStream.empty().cast();
-                                }))
-                .commandHandler(typeResolver.resolveOrThrow(AssignTaskCommand.class).qualifiedName(),
-                                ((command, entity, context) -> {
-                                    EventAppender eventAppender = EventAppender.forContext(context, configuration);
-                                    entity.handle((AssignTaskCommand) command.getPayload(), eventAppender);
-                                    return MessageStream.empty().cast();
-                                }))
->>>>>>> 072ff42b
                 .addChild(EntityChildModel
                                   .list(ImmutableEmployee.class, taskModel)
                                   .childEntityFieldDefinition(ChildEntityFieldDefinition.forGetterEvolver(
@@ -178,8 +141,7 @@
         EntityModel<ImmutableCustomer> customerModel = SimpleEntityModel
                 .forEntityClass(ImmutableCustomer.class)
                 .entityEvolver(new AnnotationBasedEventSourcedComponent<>(ImmutableCustomer.class))
-<<<<<<< HEAD
-                .creationalCommandHandler(typeResolver.resolve(CreateCustomer.class).qualifiedName(),
+                .creationalCommandHandler(typeResolver.resolveOrThrow(CreateCustomer.class).qualifiedName(),
                                           ((command, context) -> {
                                               EventAppender eventAppender = EventAppender.forContext(context,
                                                                                                      configuration);
@@ -187,15 +149,6 @@
                                                                        eventAppender);
                                               return MessageStream.empty().cast();
                                           }))
-=======
-                .commandHandler(
-                        typeResolver.resolveOrThrow(CreateCustomer.class).qualifiedName(),
-                        ((command, entity, context) -> {
-                            EventAppender eventAppender = EventAppender.forContext(context, configuration);
-                            entity.handle((CreateCustomer) command.getPayload(), eventAppender);
-                            return MessageStream.empty().cast();
-                        }))
->>>>>>> 072ff42b
                 .build();
 
         // Person is the polymorphic entity type
@@ -204,22 +157,13 @@
                 .addConcreteType(employeeModel)
                 .addConcreteType(customerModel)
                 .entityEvolver(new AnnotationBasedEventSourcedComponent<>(ImmutablePerson.class))
-<<<<<<< HEAD
-                .instanceCommandHandler(typeResolver.resolve(ChangeEmailAddress.class).qualifiedName(),
+                .instanceCommandHandler(typeResolver.resolveOrThrow(ChangeEmailAddress.class).qualifiedName(),
                                         (command, entity, context) -> {
                                             EventAppender eventAppender = EventAppender.forContext(context,
                                                                                                    configuration);
                                             entity.handle((ChangeEmailAddress) command.getPayload(), eventAppender);
                                             return MessageStream.empty().cast();
                                         })
-=======
-                .commandHandler(typeResolver.resolveOrThrow(ChangeEmailAddress.class).qualifiedName(),
-                                (command, entity, context) -> {
-                                    EventAppender eventAppender = EventAppender.forContext(context, configuration);
-                                    entity.handle((ChangeEmailAddress) command.getPayload(), eventAppender);
-                                    return MessageStream.empty().cast();
-                                })
->>>>>>> 072ff42b
                 .build();
 
         EventSourcingRepository<PersonIdentifier, ImmutablePerson> repository = new EventSourcingRepository<>(
@@ -230,19 +174,13 @@
                     if (eventMessage.getPayload() instanceof EmployeeCreated employeeCreated) {
                         return new ImmutableEmployee(employeeCreated);
                     }
-<<<<<<< HEAD
                     if (eventMessage.getPayload() instanceof CustomerCreated customerCreated) {
                         return new ImmutableCustomer(customerCreated);
                     }
                     throw new IllegalArgumentException(
                             format("Unknown event type: %s", eventMessage.getPayloadType().getName()));
                 }),
-                s -> EventCriteria.havingTags("Person", s.key()),
-=======
-                    throw new IllegalArgumentException("Unknown type: " + id.type());
-                },
                 (s, ctx) -> EventCriteria.havingTags("Person", s.key()),
->>>>>>> 072ff42b
                 personModel
         );
 
