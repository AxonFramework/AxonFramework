/*
 * Copyright (c) 2010-2025. Axon Framework
 *
 * Licensed under the Apache License, Version 2.0 (the "License");
 * you may not use this file except in compliance with the License.
 * You may obtain a copy of the License at
 *
 *    http://www.apache.org/licenses/LICENSE-2.0
 *
 * Unless required by applicable law or agreed to in writing, software
 * distributed under the License is distributed on an "AS IS" BASIS,
 * WITHOUT WARRANTIES OR CONDITIONS OF ANY KIND, either express or implied.
 * See the License for the specific language governing permissions and
 * limitations under the License.
 */

package org.axonframework.integrationtests.testsuite.administration;

import org.axonframework.configuration.Configuration;
import org.axonframework.configuration.Module;
import org.axonframework.eventhandling.gateway.EventAppender;
import org.axonframework.eventsourcing.EventSourcedEntityFactory;
import org.axonframework.eventsourcing.configuration.EventSourcedEntityModule;
import org.axonframework.eventstreaming.EventCriteria;
import org.axonframework.integrationtests.testsuite.administration.commands.AssignTaskCommand;
import org.axonframework.integrationtests.testsuite.administration.commands.ChangeEmailAddress;
import org.axonframework.integrationtests.testsuite.administration.commands.CompleteTaskCommand;
import org.axonframework.integrationtests.testsuite.administration.commands.CreateCustomer;
import org.axonframework.integrationtests.testsuite.administration.commands.CreateEmployee;
import org.axonframework.integrationtests.testsuite.administration.commands.GiveRaise;
import org.axonframework.integrationtests.testsuite.administration.commands.PersonCommand;
import org.axonframework.integrationtests.testsuite.administration.common.PersonIdentifier;
import org.axonframework.integrationtests.testsuite.administration.common.PersonType;
import org.axonframework.integrationtests.testsuite.administration.events.CustomerCreated;
import org.axonframework.integrationtests.testsuite.administration.events.EmployeeCreated;
import org.axonframework.integrationtests.testsuite.administration.events.TaskCompleted;
import org.axonframework.integrationtests.testsuite.administration.state.immutable.ImmutableCustomer;
import org.axonframework.integrationtests.testsuite.administration.state.immutable.ImmutableEmployee;
import org.axonframework.integrationtests.testsuite.administration.state.immutable.ImmutablePerson;
import org.axonframework.integrationtests.testsuite.administration.state.immutable.ImmutableSalaryInformation;
import org.axonframework.integrationtests.testsuite.administration.state.immutable.ImmutableTask;
import org.axonframework.messaging.MessageStream;
import org.axonframework.messaging.MessageTypeResolver;
import org.axonframework.messaging.QualifiedName;
import org.axonframework.modelling.AnnotationBasedEntityEvolvingComponent;
<<<<<<< HEAD
import org.axonframework.modelling.configuration.StatefulCommandHandlingModule;
import org.axonframework.modelling.entity.EntityModel;
import org.axonframework.modelling.entity.PolymorphicEntityModel;
import org.axonframework.modelling.entity.SimpleEntityModel;
=======
import org.axonframework.modelling.annotation.AnnotationBasedEntityIdResolver;
import org.axonframework.modelling.entity.ConcreteEntityMetamodel;
import org.axonframework.modelling.entity.EntityCommandHandlingComponent;
import org.axonframework.modelling.entity.EntityMetamodel;
>>>>>>> 61b149b5
import org.axonframework.modelling.entity.child.ChildEntityFieldDefinition;
import org.axonframework.modelling.entity.child.EntityChildMetamodel;

import static java.lang.String.format;

/**
 * Runs the administration test suite using the builders of {@link EntityMetamodel} and related classes.
 */
public class ImmutableBuilderEntityModelAdministrationTest extends AbstractAdministrationTestSuite {

    EntityModel<ImmutablePerson> buildEntityModel(Configuration configuration) {
        MessageTypeResolver typeResolver = configuration.getComponent(MessageTypeResolver.class);

        // Task is the list-based child-metamodel of Employee
        EntityMetamodel<ImmutableTask> taskMetamodel = ConcreteEntityMetamodel
                .forEntityClass(ImmutableTask.class)
                .entityEvolver(new AnnotationBasedEntityEvolvingComponent<>(ImmutableTask.class))
                .instanceCommandHandler(typeResolver.resolveOrThrow(CompleteTaskCommand.class).qualifiedName(),
                                        (command, entity, context) -> {
                                            EventAppender eventAppender = EventAppender.forContext(context,
                                                                                                   configuration);
                                            entity.handle((CompleteTaskCommand) command.getPayload(), eventAppender);
                                            return MessageStream.empty().cast();
                                        })
                .build();

        // SalaryInformation is the singular child-metamodel of Employee
        EntityMetamodel<ImmutableSalaryInformation> salaryInformationMetamodel = ConcreteEntityMetamodel
                .forEntityClass(ImmutableSalaryInformation.class)
                .entityEvolver(new AnnotationBasedEntityEvolvingComponent<>(ImmutableSalaryInformation.class))
                .instanceCommandHandler(typeResolver.resolveOrThrow(GiveRaise.class).qualifiedName(),
                                        (command, entity, context) -> {
                                            EventAppender eventAppender = EventAppender.forContext(context,
                                                                                                   configuration);
                                            entity.handle((GiveRaise) command.getPayload(), eventAppender);
                                            return MessageStream.empty().cast();
                                        })
                .build();

        // Employee is a concrete entity type
        EntityMetamodel<ImmutableEmployee> employeeMetamodel = ConcreteEntityMetamodel
                .forEntityClass(ImmutableEmployee.class)
                .entityEvolver(new AnnotationBasedEntityEvolvingComponent<>(ImmutableEmployee.class))
                .creationalCommandHandler(typeResolver.resolveOrThrow(CreateEmployee.class).qualifiedName(),
                                          ((command, context) -> {
                                              EventAppender eventAppender = EventAppender.forContext(context,
                                                                                                     configuration);
                                              ImmutableEmployee.handle((CreateEmployee) command.getPayload(),
                                                                       eventAppender);
                                              return MessageStream.empty().cast();
                                          }))
                .instanceCommandHandler(typeResolver.resolveOrThrow(AssignTaskCommand.class).qualifiedName(),
                                        ((command, entity, context) -> {
                                            EventAppender eventAppender = EventAppender.forContext(context,
                                                                                                   configuration);
                                            entity.handle((AssignTaskCommand) command.getPayload(), eventAppender);
                                            return MessageStream.empty().cast();
                                        }))
                .addChild(EntityChildMetamodel
                                  .list(ImmutableEmployee.class, taskMetamodel)
                                  .childEntityFieldDefinition(ChildEntityFieldDefinition.forGetterEvolver(
                                          ImmutableEmployee::getTaskList, ImmutableEmployee::evolveTaskList
                                  ))
                                  .commandTargetResolver((candidates, commandMessage, ctx) -> {
                                      if (commandMessage.getPayload() instanceof CompleteTaskCommand completeTaskCommand) {
                                          return candidates.stream()
                                                           .filter(task -> task.getTaskId()
                                                                               .equals(completeTaskCommand.taskId()))
                                                           .findFirst()
                                                           .orElse(null);
                                      }
                                      return null;
                                  })
                                  .eventTargetMatcher((o, eventMessage, ctx) -> {
                                      if (eventMessage.getPayload() instanceof TaskCompleted taskAssigned) {
                                          return o.getTaskId().equals(taskAssigned.taskId());
                                      }
                                      return false;
                                  })
                                  .build()

                )
                .addChild(EntityChildMetamodel
                                  .single(ImmutableEmployee.class, salaryInformationMetamodel)
                                  .childEntityFieldDefinition(ChildEntityFieldDefinition.forGetterEvolver(
                                          ImmutableEmployee::salaryInformation,
                                          ImmutableEmployee::evolveSalaryInformation
                                  ))
                                  .build()
                )
                .build();

        // Customer is a concrete entity type
        EntityMetamodel<ImmutableCustomer> customerMetamodel = ConcreteEntityMetamodel
                .forEntityClass(ImmutableCustomer.class)
                .entityEvolver(new AnnotationBasedEntityEvolvingComponent<>(ImmutableCustomer.class))
                .creationalCommandHandler(typeResolver.resolveOrThrow(CreateCustomer.class).qualifiedName(),
                                          ((command, context) -> {
                                              EventAppender eventAppender = EventAppender.forContext(context,
                                                                                                     configuration);
                                              ImmutableCustomer.handle((CreateCustomer) command.getPayload(),
                                                                       eventAppender);
                                              return MessageStream.empty().cast();
                                          }))
                .build();

<<<<<<< HEAD
        return PolymorphicEntityModel
                .forSuperType(ImmutablePerson.class)
                .addConcreteType(employeeModel)
                .addConcreteType(customerModel)
=======
        // Person is the polymorphic entity type
        EntityMetamodel<ImmutablePerson> personMetamodel = EntityMetamodel
                .forPolymorphicEntityType(ImmutablePerson.class)
                .addConcreteType(employeeMetamodel)
                .addConcreteType(customerMetamodel)
>>>>>>> 61b149b5
                .entityEvolver(new AnnotationBasedEntityEvolvingComponent<>(ImmutablePerson.class))
                .instanceCommandHandler(typeResolver.resolveOrThrow(ChangeEmailAddress.class).qualifiedName(),
                                        (command, entity, context) -> {
                                            EventAppender eventAppender = EventAppender.forContext(context,
                                                                                                   configuration);
                                            entity.handle((ChangeEmailAddress) command.getPayload(), eventAppender);
                                            return MessageStream.empty().cast();
                                        })
                .build();
    }


    @Override
    Module getModule() {
        EventSourcedEntityModule<PersonIdentifier, ImmutablePerson> personEntityModule = EventSourcedEntityModule
                .declarative(PersonIdentifier.class, ImmutablePerson.class)
                .entityModel(this::buildEntityModel)
                .entityFactory(c -> EventSourcedEntityFactory.fromEventMessage((identifier, eventMessage) -> {
                    if (eventMessage.getPayload() instanceof EmployeeCreated employeeCreated) {
                        return new ImmutableEmployee(employeeCreated);
                    }
                    if (eventMessage.getPayload() instanceof CustomerCreated customerCreated) {
                        return new ImmutableCustomer(customerCreated);
                    }
                    throw new IllegalArgumentException(
                            format("Unknown event type: %s", eventMessage.getPayloadType().getName()));
<<<<<<< HEAD
                }))
                .criteriaResolver(c -> (s, ctx) -> EventCriteria.havingTags("Person", s.key()))
                .entityIdResolver(config -> (message, context) -> {
                    if(message.getPayload() instanceof PersonCommand personCommand) {
                        return personCommand.identifier();
                    }
                    throw new IllegalArgumentException(
                            format("Unknown command type: %s", message.getPayloadType().getName()));
                });
        return StatefulCommandHandlingModule
                .named("ImmutableBuilderEntityModelAdministrationTest")
                .entities()
                .entity(personEntityModule)
                .commandHandlers()
                .build();
=======
                }),
                (s, ctx) -> EventCriteria.havingTags("Person", s.key()),
                personMetamodel
        );

        return new EntityCommandHandlingComponent<>(
                repository,
                personMetamodel,
                new AnnotationBasedEntityIdResolver<>()
        );
>>>>>>> 61b149b5
    }
}<|MERGE_RESOLUTION|>--- conflicted
+++ resolved
@@ -17,10 +17,8 @@
 package org.axonframework.integrationtests.testsuite.administration;
 
 import org.axonframework.configuration.Configuration;
-import org.axonframework.configuration.Module;
 import org.axonframework.eventhandling.gateway.EventAppender;
 import org.axonframework.eventsourcing.EventSourcedEntityFactory;
-import org.axonframework.eventsourcing.configuration.EventSourcedEntityModule;
 import org.axonframework.eventstreaming.EventCriteria;
 import org.axonframework.integrationtests.testsuite.administration.commands.AssignTaskCommand;
 import org.axonframework.integrationtests.testsuite.administration.commands.ChangeEmailAddress;
@@ -30,7 +28,6 @@
 import org.axonframework.integrationtests.testsuite.administration.commands.GiveRaise;
 import org.axonframework.integrationtests.testsuite.administration.commands.PersonCommand;
 import org.axonframework.integrationtests.testsuite.administration.common.PersonIdentifier;
-import org.axonframework.integrationtests.testsuite.administration.common.PersonType;
 import org.axonframework.integrationtests.testsuite.administration.events.CustomerCreated;
 import org.axonframework.integrationtests.testsuite.administration.events.EmployeeCreated;
 import org.axonframework.integrationtests.testsuite.administration.events.TaskCompleted;
@@ -41,19 +38,12 @@
 import org.axonframework.integrationtests.testsuite.administration.state.immutable.ImmutableTask;
 import org.axonframework.messaging.MessageStream;
 import org.axonframework.messaging.MessageTypeResolver;
-import org.axonframework.messaging.QualifiedName;
 import org.axonframework.modelling.AnnotationBasedEntityEvolvingComponent;
-<<<<<<< HEAD
 import org.axonframework.modelling.configuration.StatefulCommandHandlingModule;
-import org.axonframework.modelling.entity.EntityModel;
-import org.axonframework.modelling.entity.PolymorphicEntityModel;
-import org.axonframework.modelling.entity.SimpleEntityModel;
-=======
-import org.axonframework.modelling.annotation.AnnotationBasedEntityIdResolver;
 import org.axonframework.modelling.entity.ConcreteEntityMetamodel;
-import org.axonframework.modelling.entity.EntityCommandHandlingComponent;
 import org.axonframework.modelling.entity.EntityMetamodel;
->>>>>>> 61b149b5
+import org.axonframework.configuration.Module;
+import org.axonframework.eventsourcing.configuration.EventSourcedEntityModule;
 import org.axonframework.modelling.entity.child.ChildEntityFieldDefinition;
 import org.axonframework.modelling.entity.child.EntityChildMetamodel;
 
@@ -64,7 +54,7 @@
  */
 public class ImmutableBuilderEntityModelAdministrationTest extends AbstractAdministrationTestSuite {
 
-    EntityModel<ImmutablePerson> buildEntityModel(Configuration configuration) {
+    EntityMetamodel<ImmutablePerson> buildEntityMetamodel(Configuration configuration) {
         MessageTypeResolver typeResolver = configuration.getComponent(MessageTypeResolver.class);
 
         // Task is the list-based child-metamodel of Employee
@@ -160,18 +150,10 @@
                                           }))
                 .build();
 
-<<<<<<< HEAD
-        return PolymorphicEntityModel
-                .forSuperType(ImmutablePerson.class)
-                .addConcreteType(employeeModel)
-                .addConcreteType(customerModel)
-=======
-        // Person is the polymorphic entity type
-        EntityMetamodel<ImmutablePerson> personMetamodel = EntityMetamodel
+        return EntityMetamodel
                 .forPolymorphicEntityType(ImmutablePerson.class)
                 .addConcreteType(employeeMetamodel)
                 .addConcreteType(customerMetamodel)
->>>>>>> 61b149b5
                 .entityEvolver(new AnnotationBasedEntityEvolvingComponent<>(ImmutablePerson.class))
                 .instanceCommandHandler(typeResolver.resolveOrThrow(ChangeEmailAddress.class).qualifiedName(),
                                         (command, entity, context) -> {
@@ -188,7 +170,7 @@
     Module getModule() {
         EventSourcedEntityModule<PersonIdentifier, ImmutablePerson> personEntityModule = EventSourcedEntityModule
                 .declarative(PersonIdentifier.class, ImmutablePerson.class)
-                .entityModel(this::buildEntityModel)
+                .entityModel(this::buildEntityMetamodel)
                 .entityFactory(c -> EventSourcedEntityFactory.fromEventMessage((identifier, eventMessage) -> {
                     if (eventMessage.getPayload() instanceof EmployeeCreated employeeCreated) {
                         return new ImmutableEmployee(employeeCreated);
@@ -198,7 +180,6 @@
                     }
                     throw new IllegalArgumentException(
                             format("Unknown event type: %s", eventMessage.getPayloadType().getName()));
-<<<<<<< HEAD
                 }))
                 .criteriaResolver(c -> (s, ctx) -> EventCriteria.havingTags("Person", s.key()))
                 .entityIdResolver(config -> (message, context) -> {
@@ -214,17 +195,5 @@
                 .entity(personEntityModule)
                 .commandHandlers()
                 .build();
-=======
-                }),
-                (s, ctx) -> EventCriteria.havingTags("Person", s.key()),
-                personMetamodel
-        );
-
-        return new EntityCommandHandlingComponent<>(
-                repository,
-                personMetamodel,
-                new AnnotationBasedEntityIdResolver<>()
-        );
->>>>>>> 61b149b5
     }
 }