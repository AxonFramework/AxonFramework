--- conflicted
+++ resolved
@@ -20,11 +20,7 @@
     <parent>
         <groupId>org.axonframework</groupId>
         <artifactId>axon</artifactId>
-<<<<<<< HEAD
         <version>5.0.0-SNAPSHOT</version>
-=======
-        <version>4.12.1-SNAPSHOT</version>
->>>>>>> 763d047e
     </parent>
 
     <artifactId>axon-tracing-opentelemetry</artifactId>
