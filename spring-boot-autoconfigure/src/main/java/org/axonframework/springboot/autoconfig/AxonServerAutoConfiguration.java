--- conflicted
+++ resolved
@@ -31,7 +31,6 @@
 import org.axonframework.axonserver.connector.query.QueryPriorityCalculator;
 import org.axonframework.commandhandling.distributed.AnnotationRoutingStrategy;
 import org.axonframework.commandhandling.distributed.RoutingStrategy;
-import org.axonframework.common.AxonThreadFactory;
 import org.axonframework.config.ConfigurerModule;
 import org.axonframework.config.EventProcessingConfiguration;
 import org.axonframework.eventhandling.scheduling.EventScheduler;
@@ -42,11 +41,7 @@
 import org.axonframework.springboot.EventProcessorProperties;
 import org.axonframework.springboot.TagsConfigurationProperties;
 import org.axonframework.springboot.service.connection.AxonServerConnectionDetails;
-<<<<<<< HEAD
-import org.axonframework.springboot.util.ConditionalOnMissingQualifiedBean;
-=======
 import org.axonframework.springboot.service.connection.PropertiesAxonServerConnectionDetails;
->>>>>>> 6c0eff7a
 import org.springframework.beans.BeansException;
 import org.springframework.beans.factory.annotation.Qualifier;
 import org.springframework.boot.autoconfigure.AutoConfiguration;
@@ -60,10 +55,8 @@
 import org.springframework.context.ApplicationContextAware;
 import org.springframework.context.annotation.Bean;
 import org.springframework.context.annotation.Configuration;
-import org.springframework.core.env.Environment;
 import org.springframework.lang.Nullable;
 
-import java.util.concurrent.Executors;
 import java.util.concurrent.ScheduledExecutorService;
 import javax.annotation.Nonnull;
 
@@ -102,20 +95,6 @@
     @ConditionalOnMissingClass(value = "org.springframework.boot.autoconfigure.service.connection.ConnectionDetails")
     public static class DefaultConnectionManagerConfiguration {
 
-<<<<<<< HEAD
-        private ApplicationContext applicationContext;
-
-        @Bean
-        public AxonServerConfiguration axonServerConfiguration() {
-            AxonServerConfiguration configuration = new AxonServerConfiguration();
-            configuration.setComponentName(clientName(applicationContext.getId()));
-            return configuration;
-        }
-
-        @Override
-        public void setApplicationContext(@Nonnull ApplicationContext applicationContext) throws BeansException {
-            this.applicationContext = applicationContext;
-=======
         @Bean
         public AxonServerConnectionManager platformConnectionManager(AxonServerConfiguration axonServerConfig,
                                                                      TagsConfigurationProperties tagProperties,
@@ -126,19 +105,12 @@
                                               .tagsConfiguration(tagProperties.toTagsConfiguration())
                                               .channelCustomizer(managedChannelCustomizer)
                                               .build();
->>>>>>> 6c0eff7a
         }
     }
 
     @Configuration
     @ConditionalOnClass(name = "org.springframework.boot.autoconfigure.service.connection.ConnectionDetails")
-<<<<<<< HEAD
-    public static class ConnectionDetailsConfiguration implements ApplicationContextAware {
-
-        private ApplicationContext applicationContext;
-=======
     public static class ConnectionDetailsConnectionManagerConfiguration {
->>>>>>> 6c0eff7a
 
         @Bean
         @ConditionalOnMissingBean(AxonServerConnectionDetails.class)
@@ -147,14 +119,6 @@
         }
 
         @Bean
-<<<<<<< HEAD
-        public AxonServerConfiguration axonServerConfigurationWithConnectionDetails(
-                AxonServerConnectionDetails connectionDetails) {
-            AxonServerConfiguration configuration = new AxonServerConfiguration();
-            configuration.setComponentName(clientName(applicationContext.getId()));
-            configuration.setServers(connectionDetails.routingServers());
-            return configuration;
-=======
         public AxonServerConnectionManager platformConnectionManager(AxonServerConnectionDetails connectionDetails,
                                                                      AxonServerConfiguration axonServerConfig,
                                                                      TagsConfigurationProperties tagProperties,
@@ -165,7 +129,6 @@
                                               .tagsConfiguration(tagProperties.toTagsConfiguration())
                                               .channelCustomizer(managedChannelCustomizer)
                                               .build();
->>>>>>> 6c0eff7a
         }
     }
 
@@ -233,7 +196,6 @@
                                        .build();
     }
 
-<<<<<<< HEAD
     /**
      * Create a {@link ScheduledExecutorService} for persistent stream operations.
      *
@@ -336,11 +298,9 @@
                                                            })
         );
     }
-}
-=======
+
     @Override
     public void setApplicationContext(@Nonnull ApplicationContext applicationContext) throws BeansException {
         this.applicationContext = applicationContext;
     }
-}
->>>>>>> 6c0eff7a
+}