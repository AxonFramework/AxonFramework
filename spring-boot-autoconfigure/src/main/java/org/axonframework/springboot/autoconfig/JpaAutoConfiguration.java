--- conflicted
+++ resolved
@@ -24,12 +24,7 @@
 import org.axonframework.eventhandling.processors.streaming.token.store.jpa.JpaTokenStore;
 import org.axonframework.eventhandling.processors.streaming.token.store.jpa.JpaTokenStoreConfiguration;
 import org.axonframework.eventsourcing.eventstore.jpa.SQLErrorCodesResolver;
-<<<<<<< HEAD
-import org.axonframework.serialization.json.JacksonSerializer;
-=======
-import org.axonframework.serialization.Serializer;
 import org.axonframework.serialization.json.JacksonConverter;
->>>>>>> d5886453
 import org.axonframework.springboot.TokenStoreProperties;
 import org.axonframework.springboot.util.RegisterDefaultEntities;
 import org.axonframework.springboot.util.jpa.ContainerManagedEntityManagerProvider;
@@ -49,6 +44,7 @@
  * Autoconfiguration class for Axon's JPA specific infrastructure components.
  *
  * @author Allard Buijze
+ * @author Simon Zambrovski
  * @since 3.0.3
  */
 @AutoConfiguration
@@ -57,8 +53,8 @@
 @EnableConfigurationProperties(TokenStoreProperties.class)
 @RegisterDefaultEntities(packages = {
         "org.axonframework.eventhandling.tokenstore",
-       //  "org.axonframework.eventhandling.deadletter.jpa", // TODO re-enable as part of #3097
-       // "org.axonframework.modelling.saga.repository.jpa", // TODO re-enable as part of #3517
+        //  "org.axonframework.eventhandling.deadletter.jpa", // TODO re-enable as part of #3097
+        // "org.axonframework.modelling.saga.repository.jpa", // TODO re-enable as part of #3517
 })
 @AutoConfigureAfter(HibernateJpaAutoConfiguration.class)
 public class JpaAutoConfiguration {
@@ -78,24 +74,19 @@
     /**
      * Builds a JPA Token Store.
      *
-     * @param entityManagerProvider An entity manager provider to retrieve connections.
-     * @param tokenStoreProperties  A set of properties to configure the token store.
-     * @param objectMapper An object mapper to use for token conversion to JSON.
+     * @param entityManagerProvider   An entity manager provider to retrieve connections.
+     * @param tokenStoreProperties    A set of properties to configure the token store.
+     * @param defaultAxonObjectMapper An object mapper to use for token conversion to JSON.
      * @return instance of JPA token store.
      */
     @Bean
     @ConditionalOnMissingBean
-<<<<<<< HEAD
     public TokenStore tokenStore(EntityManagerProvider entityManagerProvider,
                                  TokenStoreProperties tokenStoreProperties,
-                                 ObjectMapper objectMapper) {
-        // FIXME -> replace with converter
-        var serializer = JacksonSerializer.builder().objectMapper(objectMapper).build();
-        return JpaTokenStore.builder()
-                            .entityManagerProvider(entityManagerProvider)
-                            .serializer(serializer)
-                            .claimTimeout(tokenStoreProperties.getClaimTimeout())
-                            .build();
+                                 ObjectMapper defaultAxonObjectMapper) {
+        var config = JpaTokenStoreConfiguration.DEFAULT.claimTimeout(tokenStoreProperties.getClaimTimeout());
+        var converter = new JacksonConverter(defaultAxonObjectMapper);
+        return new JpaTokenStore(entityManagerProvider, converter, config);
     }
 
     /**
@@ -111,57 +102,4 @@
     public PersistenceExceptionResolver persistenceExceptionResolver(DataSource dataSource) throws SQLException {
         return new SQLErrorCodesResolver(dataSource);
     }
-
-    /*
-    TODO re-enable as part of #3097
-    @Lazy
-    @Bean
-    @ConditionalOnMissingBean(SagaStore.class)
-    public JpaSagaStore sagaStore(EntityManagerProvider entityManagerProvider) {
-        return JpaSagaStore.builder()
-                           .entityManagerProvider(entityManagerProvider)
-                           .build();
-=======
-    public TokenStore tokenStore(EntityManagerProvider entityManagerProvider, ObjectMapper defaultAxonObjectMapper) {
-        var config = JpaTokenStoreConfiguration.DEFAULT.claimTimeout(tokenStoreProperties.getClaimTimeout());
-        var converter = new JacksonConverter(defaultAxonObjectMapper);
-        return new JpaTokenStore(entityManagerProvider, converter, config);
->>>>>>> d5886453
-    }
-     */
-
-<<<<<<< HEAD
-    /*
-    TODO re-enable as part of #3517
-    // tag::JpaDeadLetterQueueProviderConfigurerModule[]
-    @Bean
-    @ConditionalOnMissingBean
-    public DeadLetterQueueProviderConfigurerModule deadLetterQueueProviderConfigurerModule(
-            EventProcessorProperties eventProcessorProperties,
-            EntityManagerProvider entityManagerProvider,
-            TransactionManager transactionManager,
-            Serializer genericSerializer,
-            @Qualifier("eventSerializer") Serializer eventSerializer
-    ) {
-        return new DeadLetterQueueProviderConfigurerModule(
-                eventProcessorProperties,
-                processingGroup -> config -> JpaSequencedDeadLetterQueue.builder()
-                                                                        .processingGroup(processingGroup)
-                                                                        .entityManagerProvider(entityManagerProvider)
-                                                                        .transactionManager(transactionManager)
-                                                                        .genericSerializer(genericSerializer)
-                                                                        .eventSerializer(eventSerializer)
-                                                                        .build()
-        );
-    }
-    // end::JpaDeadLetterQueueProviderConfigurerModule[]
-    */
-=======
-    @Bean
-    @ConditionalOnMissingBean
-    @ConditionalOnBean(DataSource.class)
-    public PersistenceExceptionResolver persistenceExceptionResolver(DataSource dataSource) throws SQLException {
-        return new SQLErrorCodesResolver(dataSource);
-    }
->>>>>>> d5886453
 }