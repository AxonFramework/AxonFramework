--- conflicted
+++ resolved
@@ -100,22 +100,14 @@
     @ConditionalOnBean(MessageHandlerInterceptor.class)
     public InitializingBean queryHandlerInterceptorConfigurer(
             QueryBus queryBus,
-<<<<<<< HEAD
-            Optional<List<MessageHandlerInterceptor<QueryMessage<?, ?>>>> interceptors) {
-=======
-            Optional<List<MessageHandlerInterceptor<? super QueryMessage>>> interceptors) {
->>>>>>> 9384d039
+            Optional<List<MessageHandlerInterceptor<QueryMessage>>> interceptors) {
         return () -> interceptors.ifPresent(it -> it.forEach(queryBus::registerHandlerInterceptor));
     }
 
     @Bean
     public InitializingBean messageHandlerInterceptorConfigurer(
             EventProcessingConfigurer eventProcessingConfigurer,
-<<<<<<< HEAD
-            Optional<List<MessageHandlerInterceptor<EventMessage<?>>>> interceptors
-=======
-            Optional<List<MessageHandlerInterceptor<? super EventMessage>>> interceptors
->>>>>>> 9384d039
+            Optional<List<MessageHandlerInterceptor<EventMessage>>> interceptors
     ) {
         return () -> interceptors
                 .ifPresent(it -> it.forEach(i -> eventProcessingConfigurer.registerDefaultHandlerInterceptor((c, n) -> i)));
