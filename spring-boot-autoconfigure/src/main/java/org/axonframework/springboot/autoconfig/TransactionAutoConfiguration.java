/*
 * Copyright (c) 2010-2025. Axon Framework
 *
 * Licensed under the Apache License, Version 2.0 (the "License");
 * you may not use this file except in compliance with the License.
 * You may obtain a copy of the License at
 *
 *    http://www.apache.org/licenses/LICENSE-2.0
 *
 * Unless required by applicable law or agreed to in writing, software
 * distributed under the License is distributed on an "AS IS" BASIS,
 * WITHOUT WARRANTIES OR CONDITIONS OF ANY KIND, either express or implied.
 * See the License for the specific language governing permissions and
 * limitations under the License.
 */

package org.axonframework.springboot.autoconfig;

import jakarta.persistence.EntityManagerFactory;
import org.axonframework.common.transaction.TransactionManager;
import org.axonframework.spring.messaging.unitofwork.SpringTransactionManager;
import org.springframework.boot.autoconfigure.AutoConfiguration;
import org.springframework.boot.autoconfigure.condition.ConditionalOnBean;
import org.springframework.boot.autoconfigure.condition.ConditionalOnMissingBean;
import org.springframework.context.annotation.Bean;
import org.springframework.transaction.PlatformTransactionManager;

/**
<<<<<<< HEAD
 * Configuration of transaction management components.
=======
 * Autoconfiguration class that registers a bean creation method for the {@link SpringTransactionManager} if a
 * {@link PlatformTransactionManager} is present.
 *
 * @author Allard Buijze
 * @since 3.0.3
>>>>>>> d5886453
 */
@AutoConfiguration
@ConditionalOnBean({EntityManagerFactory.class, PlatformTransactionManager.class})
public class TransactionAutoConfiguration {

    /**
<<<<<<< HEAD
     * Creates a transaction manager.
     *
     * @param transactionManager Transaction manager.
     * @return A transaction manager to be used on DB-related operations.
=======
     * Bean creation method constructing a {@link SpringTransactionManager} based on the given
     * {@code transactionManager}.
     *
     * @param transactionManager The {@code PlatformTransactionManager} used to construct a
     *                           {@link SpringTransactionManager}.
     * @return The {@link TransactionManager} to be used by Axon Framework.
>>>>>>> d5886453
     */
    @Bean
    @ConditionalOnMissingBean
    public TransactionManager axonTransactionManager(PlatformTransactionManager transactionManager) {
        return new SpringTransactionManager(transactionManager);
    }
}<|MERGE_RESOLUTION|>--- conflicted
+++ resolved
@@ -26,34 +26,23 @@
 import org.springframework.transaction.PlatformTransactionManager;
 
 /**
-<<<<<<< HEAD
- * Configuration of transaction management components.
-=======
  * Autoconfiguration class that registers a bean creation method for the {@link SpringTransactionManager} if a
  * {@link PlatformTransactionManager} is present.
  *
  * @author Allard Buijze
  * @since 3.0.3
->>>>>>> d5886453
  */
 @AutoConfiguration
 @ConditionalOnBean({EntityManagerFactory.class, PlatformTransactionManager.class})
 public class TransactionAutoConfiguration {
 
     /**
-<<<<<<< HEAD
-     * Creates a transaction manager.
-     *
-     * @param transactionManager Transaction manager.
-     * @return A transaction manager to be used on DB-related operations.
-=======
      * Bean creation method constructing a {@link SpringTransactionManager} based on the given
      * {@code transactionManager}.
      *
      * @param transactionManager The {@code PlatformTransactionManager} used to construct a
      *                           {@link SpringTransactionManager}.
      * @return The {@link TransactionManager} to be used by Axon Framework.
->>>>>>> d5886453
      */
     @Bean
     @ConditionalOnMissingBean
