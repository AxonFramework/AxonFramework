/*
 * Copyright (c) 2010-2025. Axon Framework
 *
 * Licensed under the Apache License, Version 2.0 (the "License");
 * you may not use this file except in compliance with the License.
 * You may obtain a copy of the License at
 *
 *    http://www.apache.org/licenses/LICENSE-2.0
 *
 * Unless required by applicable law or agreed to in writing, software
 * distributed under the License is distributed on an "AS IS" BASIS,
 * WITHOUT WARRANTIES OR CONDITIONS OF ANY KIND, either express or implied.
 * See the License for the specific language governing permissions and
 * limitations under the License.
 */

package org.axonframework.springboot.autoconfig;

import org.apache.avro.Schema;
import org.apache.avro.message.SchemaStore;
import org.axonframework.spring.serialization.avro.AvroSchemaPackages;
import org.axonframework.spring.serialization.avro.ClasspathAvroSchemaLoader;
import org.axonframework.spring.serialization.avro.SpecificRecordBaseClasspathAvroSchemaLoader;
import org.springframework.beans.factory.BeanFactory;
import org.springframework.beans.factory.annotation.Qualifier;
import org.springframework.boot.autoconfigure.AutoConfiguration;
import org.springframework.boot.autoconfigure.AutoConfigurationPackages;
import org.springframework.boot.autoconfigure.AutoConfigureBefore;
import org.springframework.boot.autoconfigure.condition.AllNestedConditions;
import org.springframework.boot.autoconfigure.condition.AnyNestedCondition;
import org.springframework.boot.autoconfigure.condition.ConditionalOnClass;
import org.springframework.boot.autoconfigure.condition.ConditionalOnMissingBean;
import org.springframework.boot.autoconfigure.condition.ConditionalOnProperty;
import org.springframework.context.annotation.Bean;
import org.springframework.context.annotation.Conditional;
import org.springframework.core.io.ResourceLoader;

import java.util.ArrayList;
import java.util.List;
import java.util.Set;
import java.util.stream.Collectors;

/**
 * Autoconfigures required beans for the Avro serializer.
 *
 * @author Simon Zambrovski
 * @author Jan Galinski
 * @since 4.11.0
 */
@AutoConfiguration
@AutoConfigureBefore(AxonAutoConfiguration.class)
@ConditionalOnClass(name = {"org.apache.avro.message.SchemaStore"})
public class AvroSerializerAutoConfiguration {

    /**
     * Constructs a simple default in-memory schema store filled with schemas.
<<<<<<< HEAD
=======
     *
>>>>>>> bb5c1460
     * @param schemas Avro schemas to put into the store.
     * @return schema store instance.
     */
    @Bean("defaultAxonSchemaStore")
    @Conditional({AvroConfiguredCondition.class, OnMissingDefaultSchemaStoreCondition.class})
    public SchemaStore defaultAxonSchemaStore(Set<Schema> schemas) {
        SchemaStore.Cache cachingSchemaStore = new SchemaStore.Cache();
        schemas.forEach(cachingSchemaStore::addSchema);
        return cachingSchemaStore;
    }

    /**
<<<<<<< HEAD
     * Scans classpath for schemas,
     * configured using {@link org.axonframework.spring.serialization.avro.AvroSchemaScan} annotations.
=======
     * Scans classpath for schemas, configured using {@link org.axonframework.spring.serialization.avro.AvroSchemaScan}
     * annotations.
>>>>>>> bb5c1460
     *
     * @param beanFactory  spring bean factory.
     * @param schemaLoader list of schema loaders.
     * @return set of schemas detected on the classpath.
     */
    @Bean
    @Conditional({AvroConfiguredCondition.class})
<<<<<<< HEAD
    public Set<Schema> collectAvroSchemasFromClassPath(BeanFactory beanFactory, List<ClasspathAvroSchemaLoader> schemaLoader) {
=======
    public Set<Schema> collectAvroSchemasFromClassPath(BeanFactory beanFactory,
                                                       List<ClasspathAvroSchemaLoader> schemaLoader) {
>>>>>>> bb5c1460
        final List<String> packagesCandidates = AvroSchemaPackages.get(beanFactory).getPackages();
        final List<String> packagesToScan = new ArrayList<>();
        if (packagesCandidates.isEmpty() && AutoConfigurationPackages.has(beanFactory)) {
            packagesToScan.addAll(AutoConfigurationPackages.get(beanFactory));
        } else {
            packagesToScan.addAll(packagesCandidates);
        }
        return schemaLoader
                .stream()
                .map(loader -> loader.load(packagesToScan))
                .flatMap(List::stream)
                .collect(Collectors.toSet());
    }

    /**
     * Constructs default schema loader from Avro-Java-Maven-Generated classes.
     *
     * @param resourceLoader resource loader.
     * @return ClasspathAvroSchemaLoader instance.
     */
    @Bean("specificRecordBaseClasspathAvroSchemaLoader")
    @Conditional({AvroConfiguredCondition.class})
    public ClasspathAvroSchemaLoader specificRecordBaseClasspathAvroSchemaLoader(ResourceLoader resourceLoader) {
        return new SpecificRecordBaseClasspathAvroSchemaLoader(resourceLoader);
    }

    /**
     * An {@link AnyNestedCondition} implementation, to support the following use cases:
     * <ul>
     *     <li>The {@code messages} serializer property is set to {@code avro}</li>
     *     <li>The {@code events} serializer property is set to {@code avro}</li>
     * </ul>
     */
    private static class AvroConfiguredCondition extends AnyNestedCondition {

        public AvroConfiguredCondition() {
            super(ConfigurationPhase.REGISTER_BEAN);
        }

        @SuppressWarnings("unused")
        @ConditionalOnProperty(name = "axon.serializer.messages", havingValue = "avro")
        static class MessagesAvroCondition {

        }

        @SuppressWarnings("unused")
        @ConditionalOnProperty(name = "axon.serializer.events", havingValue = "avro")
        static class EventsAvroCondition {

        }
    }

    /**
     * Condition checking if a schema store exists.
     */
    private static class OnMissingDefaultSchemaStoreCondition extends AllNestedConditions {

        public OnMissingDefaultSchemaStoreCondition() {
            super(ConfigurationPhase.REGISTER_BEAN);
        }

        @ConditionalOnMissingBean(SchemaStore.class)
        @SuppressWarnings("unused")
        static class SchemaStoreIsMissingCondition {

        }
    }
}<|MERGE_RESOLUTION|>--- conflicted
+++ resolved
@@ -54,10 +54,7 @@
 
     /**
      * Constructs a simple default in-memory schema store filled with schemas.
-<<<<<<< HEAD
-=======
      *
->>>>>>> bb5c1460
      * @param schemas Avro schemas to put into the store.
      * @return schema store instance.
      */
@@ -70,13 +67,8 @@
     }
 
     /**
-<<<<<<< HEAD
-     * Scans classpath for schemas,
-     * configured using {@link org.axonframework.spring.serialization.avro.AvroSchemaScan} annotations.
-=======
      * Scans classpath for schemas, configured using {@link org.axonframework.spring.serialization.avro.AvroSchemaScan}
      * annotations.
->>>>>>> bb5c1460
      *
      * @param beanFactory  spring bean factory.
      * @param schemaLoader list of schema loaders.
@@ -84,12 +76,8 @@
      */
     @Bean
     @Conditional({AvroConfiguredCondition.class})
-<<<<<<< HEAD
-    public Set<Schema> collectAvroSchemasFromClassPath(BeanFactory beanFactory, List<ClasspathAvroSchemaLoader> schemaLoader) {
-=======
     public Set<Schema> collectAvroSchemasFromClassPath(BeanFactory beanFactory,
                                                        List<ClasspathAvroSchemaLoader> schemaLoader) {
->>>>>>> bb5c1460
         final List<String> packagesCandidates = AvroSchemaPackages.get(beanFactory).getPackages();
         final List<String> packagesToScan = new ArrayList<>();
         if (packagesCandidates.isEmpty() && AutoConfigurationPackages.has(beanFactory)) {
