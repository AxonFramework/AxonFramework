--- conflicted
+++ resolved
@@ -582,11 +582,7 @@
         // We create a subscription to force a registration for this type of query.
         // It doesn't get invoked because the localSegment is mocked
         //noinspection resource
-<<<<<<< HEAD
-        testSubject.subscribe("testQuery", String.class, (MessageHandler<QueryMessage<?, String>, Object>) message -> "ok");
-=======
         testSubject.subscribe("testQuery", String.class, (MessageHandler<QueryMessage<?, String>, QueryResponseMessage<?>>) message -> "ok");
->>>>>>> f646a3ac
         assertWithin(1, TimeUnit.SECONDS, () -> assertNotNull(queryHandlerRef.get()));
 
         QueryHandler queryHandler = queryHandlerRef.get();
