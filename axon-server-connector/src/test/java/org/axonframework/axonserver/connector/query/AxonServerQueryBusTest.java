--- conflicted
+++ resolved
@@ -230,7 +230,7 @@
 
             verify(localSegment, never()).query(testQuery);
         }
-    
+
         @Test
         void streamingQueryWhenLocalHandlerIsPresent() {
             when(localSegment.streamingQuery(testStreamingQuery))
@@ -937,7 +937,7 @@
         }
     }
 
-    private static class StubReplyChannel implements ReplyChannel<QueryResponse> {
+    private static class NoOpReplyChannel implements ReplyChannel<QueryResponse> {
 
         private final AtomicReference<QueryResponse> responseReference;
 
@@ -946,8 +946,6 @@
             this(new AtomicReference<>());
         }
 
-<<<<<<< HEAD
-=======
         private StubReplyChannel(AtomicReference<QueryResponse> responseReference) {
             this.responseReference = responseReference;
         }
@@ -957,7 +955,6 @@
             responseReference.set(outboundMessage);
         }
 
->>>>>>> 75e64c0b
         @Override
         public void complete() {
             // Do nothing - not required for testing
