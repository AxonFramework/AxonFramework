/*
 * Copyright (c) 2010-2025. Axon Framework
 *
 * Licensed under the Apache License, Version 2.0 (the "License");
 * you may not use this file except in compliance with the License.
 * You may obtain a copy of the License at
 *
 *    http://www.apache.org/licenses/LICENSE-2.0
 *
 * Unless required by applicable law or agreed to in writing, software
 * distributed under the License is distributed on an "AS IS" BASIS,
 * WITHOUT WARRANTIES OR CONDITIONS OF ANY KIND, either express or implied.
 * See the License for the specific language governing permissions and
 * limitations under the License.
 */

package org.axonframework.axonserver.connector.query;

import com.google.protobuf.ByteString;
import io.axoniq.axonserver.connector.AxonServerConnection;
import io.axoniq.axonserver.connector.ErrorCategory;
import io.axoniq.axonserver.connector.ReplyChannel;
import io.axoniq.axonserver.connector.ResultStream;
import io.axoniq.axonserver.connector.query.QueryChannel;
import io.axoniq.axonserver.connector.query.QueryDefinition;
import io.axoniq.axonserver.connector.query.QueryHandler;
import io.axoniq.axonserver.grpc.ErrorMessage;
import io.axoniq.axonserver.grpc.MetaDataValue;
import io.axoniq.axonserver.grpc.SerializedObject;
import io.axoniq.axonserver.grpc.query.QueryRequest;
import io.axoniq.axonserver.grpc.query.QueryResponse;
import io.axoniq.axonserver.grpc.query.QueryUpdate;
import org.axonframework.axonserver.connector.AxonServerConfiguration;
import org.axonframework.axonserver.connector.AxonServerConnectionManager;
import org.axonframework.axonserver.connector.ErrorCode;
import org.axonframework.axonserver.connector.TargetContextResolver;
import org.axonframework.axonserver.connector.TestTargetContextResolver;
import org.axonframework.axonserver.connector.util.ProcessingInstructionHelper;
import org.axonframework.common.FutureUtils;
import org.axonframework.common.Registration;
import org.axonframework.lifecycle.ShutdownInProgressException;
import org.axonframework.messaging.Message;
import org.axonframework.messaging.MessageHandler;
import org.axonframework.messaging.MessageHandlerInterceptor;
import org.axonframework.messaging.MessageType;
import org.axonframework.messaging.MetaData;
import org.axonframework.messaging.responsetypes.InstanceResponseType;
import org.axonframework.queryhandling.DefaultQueryBusSpanFactory;
import org.axonframework.queryhandling.GenericQueryMessage;
import org.axonframework.queryhandling.GenericQueryResponseMessage;
import org.axonframework.queryhandling.GenericStreamingQueryMessage;
import org.axonframework.queryhandling.GenericSubscriptionQueryMessage;
import org.axonframework.queryhandling.QueryBus;
import org.axonframework.queryhandling.QueryExecutionException;
import org.axonframework.queryhandling.QueryMessage;
import org.axonframework.queryhandling.QueryResponseMessage;
import org.axonframework.queryhandling.SimpleQueryUpdateEmitter;
import org.axonframework.queryhandling.StreamingQueryMessage;
import org.axonframework.queryhandling.SubscriptionQueryMessage;
import org.axonframework.queryhandling.SubscriptionQueryResult;
import org.axonframework.queryhandling.SubscriptionQueryUpdateMessage;
import org.axonframework.serialization.Serializer;
import org.axonframework.serialization.json.JacksonSerializer;
import org.axonframework.tracing.TestSpanFactory;
import org.junit.jupiter.api.*;
import org.mockito.*;
import reactor.core.publisher.Flux;
import reactor.core.publisher.Mono;
import reactor.test.StepVerifier;

import java.time.Duration;
import java.util.Collections;
import java.util.Iterator;
import java.util.LinkedList;
import java.util.List;
import java.util.Optional;
import java.util.UUID;
import java.util.concurrent.CompletableFuture;
import java.util.concurrent.CopyOnWriteArrayList;
import java.util.concurrent.CountDownLatch;
import java.util.concurrent.ExecutionException;
import java.util.concurrent.ThreadPoolExecutor;
import java.util.concurrent.TimeUnit;
import java.util.concurrent.atomic.AtomicReference;
import java.util.stream.Collectors;
import java.util.stream.IntStream;
import java.util.stream.LongStream;
import java.util.stream.Stream;

import static java.util.Arrays.asList;
import static org.awaitility.Awaitility.await;
import static org.axonframework.axonserver.connector.utils.AssertUtils.assertWithin;
import static org.axonframework.messaging.responsetypes.ResponseTypes.instanceOf;
import static org.axonframework.messaging.responsetypes.ResponseTypes.optionalInstanceOf;
import static org.junit.jupiter.api.Assertions.*;
import static org.mockito.ArgumentMatchers.*;
import static org.mockito.Mockito.*;

/**
 * Unit test suite to verify the {@link AxonServerQueryBus}.
 *
 * @author Marc Gathier
 */
@Disabled("TODO #3488")
class AxonServerQueryBusTest {

    private static final String TEST_QUERY = "testQuery";
    private static final String CONTEXT = "default-test";
    private static final String INSTANCE_RESPONSE_TYPE_XML = "<org.axonframework.messaging.responsetypes.InstanceResponseType><expectedResponseType>java.lang.String</expectedResponseType></org.axonframework.messaging.responsetypes.InstanceResponseType>";

    private final QueryBus localSegment = mock(QueryBus.class);
    private final Serializer serializer = JacksonSerializer.defaultSerializer();
    private final TargetContextResolver<QueryMessage> targetContextResolver = spy(new TestTargetContextResolver<>());

    private AxonServerConnectionManager axonServerConnectionManager;
    private QueryChannel mockQueryChannel;
    private TestSpanFactory spanFactory;

    private AxonServerQueryBus testSubject;
    private AxonServerConfiguration configuration;

    @BeforeEach
    void setup() {
        configuration = new AxonServerConfiguration();
        configuration.setContext(CONTEXT);

        spanFactory = new TestSpanFactory();

        axonServerConnectionManager = mock(AxonServerConnectionManager.class);

        testSubject = AxonServerQueryBus.builder()
                                        .axonServerConnectionManager(axonServerConnectionManager)
                                        .configuration(configuration)
                                        .localSegment(localSegment)
                                        .updateEmitter(SimpleQueryUpdateEmitter.builder().build())
                                        .messageSerializer(serializer)
                                        .genericSerializer(serializer)
                                        .targetContextResolver(targetContextResolver)
                                        .spanFactory(
                                                DefaultQueryBusSpanFactory.builder()
                                                                          .spanFactory(spanFactory)
                                                                          .build()
                                        )
                                        .build();

        AxonServerConnection mockConnection = mock(AxonServerConnection.class);
        mockQueryChannel = mock(QueryChannel.class);

        when(axonServerConnectionManager.getConnection(anyString())).thenReturn(mockConnection);
        when(axonServerConnectionManager.getConnection()).thenReturn(mockConnection);

        when(mockConnection.queryChannel()).thenReturn(mockQueryChannel);
        when(mockQueryChannel.registerQueryHandler(any(), any()))
                .thenReturn(FutureUtils::emptyCompletedFuture);

        when(localSegment.subscribe(any(), any(), any())).thenReturn(() -> true);
    }

    @AfterEach
    void tearDown() throws Exception {
        axonServerConnectionManager.shutdown();
        testSubject.shutdownDispatching().get(5, TimeUnit.SECONDS);
        testSubject.disconnect();
    }

    @Test
    void subscribe() {
        Registration result = testSubject.subscribe(TEST_QUERY, String.class, (q, ctx) -> "test");

        assertNotNull(result);
        verify(axonServerConnectionManager).getConnection(CONTEXT);
        verify(mockQueryChannel).registerQueryHandler(any(), eq(new QueryDefinition(TEST_QUERY, String.class)));
    }

    @Test
    void severalSubscribeInvocationsUseSameQueryHandlerInstance() {
        QueryDefinition firstExpectedQueryDefinition = new QueryDefinition(TEST_QUERY, String.class);
        QueryDefinition secondExpectedQueryDefinition = new QueryDefinition("testIntegerQuery", Integer.class);

        ArgumentCaptor<QueryHandler> queryHandlerCaptor = ArgumentCaptor.forClass(QueryHandler.class);

        Registration resultOne = testSubject.subscribe(TEST_QUERY, String.class, (q, ctx) -> "test");
        assertNotNull(resultOne);
        verify(mockQueryChannel).registerQueryHandler(queryHandlerCaptor.capture(), eq(firstExpectedQueryDefinition));

        Registration resultTwo = testSubject.subscribe("testIntegerQuery", Integer.class, (q, ctx) -> 1337);
        assertNotNull(resultTwo);
        verify(mockQueryChannel).registerQueryHandler(queryHandlerCaptor.capture(), eq(secondExpectedQueryDefinition));

        List<QueryHandler> resultQueryHandlers = queryHandlerCaptor.getAllValues();
        assertEquals(2, resultQueryHandlers.size());
        assertEquals(resultQueryHandlers.get(0), resultQueryHandlers.get(1));
    }

    @Test
    void query() throws Exception {
        when(mockQueryChannel.query(any())).thenReturn(new StubResultStream<>(stubResponse("<string>test</string>")));
        QueryMessage testQuery = new GenericQueryMessage(
                new MessageType("query"), "Hello, World", instanceOf(String.class)
        );

        assertEquals("test", testSubject.query(testQuery).get().payload());

        verify(targetContextResolver).resolveContext(testQuery);
        verify(localSegment, never()).query(testQuery);
        spanFactory.verifySpanCompleted("QueryBus.queryDistributed");
        spanFactory.verifySpanPropagated("QueryBus.queryDistributed", testQuery);
    }

    @Nested
    class LocalSegmentShortCutEnabled {

        private Registration registration;
        private final QueryMessage testQuery = new GenericQueryMessage(
                new MessageType(TEST_QUERY), "Hello, World", instanceOf(String.class)
        );

        private final StreamingQueryMessage testStreamingQuery = new GenericStreamingQueryMessage(
                new MessageType(TEST_QUERY), "Hello, World", String.class
        );

        @BeforeEach
        void setUp() {
            testSubject = AxonServerQueryBus.builder()
                                            .axonServerConnectionManager(axonServerConnectionManager)
                                            .configuration(configuration)
                                            .localSegment(localSegment)
                                            .updateEmitter(SimpleQueryUpdateEmitter.builder().build())
                                            .messageSerializer(serializer)
                                            .genericSerializer(serializer)
                                            .targetContextResolver(targetContextResolver)
                                            .enabledLocalSegmentShortCut()
                                            .spanFactory(
                                                    DefaultQueryBusSpanFactory.builder()
                                                                              .spanFactory(spanFactory)
                                                                              .build()
                                            )
                                            .build();

            registration = testSubject.subscribe(TEST_QUERY, String.class, (q, ctx) -> "test");
        }

        @Test
        void queryWhenLocalHandlerIsPresent() {
            when(localSegment.query(testQuery)).thenReturn(CompletableFuture.completedFuture(
                    new GenericQueryResponseMessage(new MessageType("query"), "ok")
            ));

            testSubject.query(testQuery);

            verify(localSegment).query(testQuery);
            verify(mockQueryChannel, never()).query(any());
        }

        @Test
        void queryWhenRegistrationIsCancel() {
            registration.cancel();

            testSubject.query(testQuery);

            verify(localSegment, never()).query(testQuery);
        }

        @Test
        void streamingQueryWhenLocalHandlerIsPresent() {
            when(localSegment.streamingQuery(testStreamingQuery)).thenReturn(Flux.just(
                    new GenericQueryResponseMessage(new MessageType("query"), "ok")
            ));

            StepVerifier.create(Flux.from(testSubject.streamingQuery(testStreamingQuery))
                                    .map(Message::payload))
                        .expectNext("ok")
                        .verifyComplete();

            verify(localSegment).streamingQuery(testStreamingQuery);
            verify(mockQueryChannel, never()).query(any());
        }

        @Test
        void streamingQueryWhenRegistrationIsCancel() {
            registration.cancel();
            testSubject.streamingQuery(testStreamingQuery);

            verify(localSegment, never()).streamingQuery(testStreamingQuery);
        }
    }

    @Test
    void queryReportsDispatchException() throws Exception {
        //noinspection rawtypes
        StubResultStream t = new StubResultStream(new RuntimeException("Faking problems"));
        //noinspection unchecked
        when(mockQueryChannel.query(any())).thenReturn(t);
        QueryMessage testQuery = new GenericQueryMessage(
                new MessageType("query"), "Hello, World", instanceOf(String.class)
        );

        CompletableFuture<QueryResponseMessage> result = testSubject.query(testQuery);
        try {
            result.get();
            fail("Expected exception");
        } catch (ExecutionException e) {
            assertInstanceOf(AxonServerQueryDispatchException.class, e.getCause());
            assertEquals("Faking problems", e.getCause().getMessage());
        }

        verify(targetContextResolver).resolveContext(testQuery);
        spanFactory.verifySpanCompleted("QueryBus.queryDistributed");
        spanFactory.verifySpanHasException("QueryBus.queryDistributed", AxonServerQueryDispatchException.class);
    }

    @Test
    void queryReportsCorrectException() throws ExecutionException, InterruptedException {
        when(mockQueryChannel.query(any())).thenReturn(new StubResultStream<>(
                stubErrorResponse(ErrorCode.QUERY_EXECUTION_ERROR.errorCode(), "Faking exception result")
        ));
        QueryMessage testQuery = new GenericQueryMessage(
                new MessageType("query"), "Hello, World", instanceOf(String.class)
        );

        CompletableFuture<QueryResponseMessage> result = testSubject.query(testQuery);

        assertNotNull(result.get());
        assertFalse(result.isCompletedExceptionally());

        assertTrue(result.get().isExceptional());
        Throwable actual = result.get().exceptionResult();
        assertInstanceOf(QueryExecutionException.class, actual);
        AxonServerRemoteQueryHandlingException remoteQueryHandlingException =
                (AxonServerRemoteQueryHandlingException) actual.getCause();
        assertEquals(ErrorCode.QUERY_EXECUTION_ERROR.errorCode(), remoteQueryHandlingException.getErrorCode());

        verify(targetContextResolver).resolveContext(testQuery);
        spanFactory.verifySpanCompleted("QueryBus.queryDistributed");
        spanFactory.verifySpanHasException("QueryBus.queryDistributed", QueryExecutionException.class);
    }

    @Test
    void queryReportsCorrectNonTransientException() throws ExecutionException, InterruptedException {
        spanFactory.reset();
        when(mockQueryChannel.query(any())).thenReturn(new StubResultStream<>(
                stubErrorResponse(ErrorCode.QUERY_EXECUTION_NON_TRANSIENT_ERROR.errorCode(),
                                  "Faking non transient exception result")
        ));
        QueryMessage testQuery = new GenericQueryMessage(
                new MessageType("query"), "Hello, World", instanceOf(String.class)
        );

        CompletableFuture<QueryResponseMessage> result = testSubject.query(testQuery);

        assertNotNull(result.get());
        assertFalse(result.isCompletedExceptionally());

        assertTrue(result.get().isExceptional());
        Throwable actual = result.get().exceptionResult();
        assertInstanceOf(QueryExecutionException.class, actual);
        AxonServerNonTransientRemoteQueryHandlingException remoteQueryHandlingException =
                (AxonServerNonTransientRemoteQueryHandlingException) actual.getCause();
        assertEquals(ErrorCode.QUERY_EXECUTION_NON_TRANSIENT_ERROR.errorCode(),
                     remoteQueryHandlingException.getErrorCode());

        verify(targetContextResolver).resolveContext(testQuery);
        await().untilAsserted(() -> {
            spanFactory.verifySpanCompleted("QueryBus.queryDistributed");
            spanFactory.verifySpanHasException("QueryBus.queryDistributed", QueryExecutionException.class);
        });
    }

    @Test
    void queryCloseConnectionOnCompletableFutureCancel() {
        //noinspection unchecked
        ResultStream<QueryResponse> resultStream = mock(ResultStream.class);
        when(mockQueryChannel.query(any())).thenReturn(resultStream);
        QueryMessage testQuery = new GenericQueryMessage(
                new MessageType("query"), "Hello, World", instanceOf(String.class)
        );
        testSubject.query(testQuery).cancel(true);
        verify(resultStream).close();
    }

    @Test
    void subscribeHandler() {
        when(mockQueryChannel.registerQueryHandler(any(), any()))
                .thenReturn(FutureUtils::emptyCompletedFuture);

        Registration result = testSubject.subscribe(TEST_QUERY, String.class, (q, ctx) -> "test: " + q.payloadType());

        assertNotNull(result);
        verify(mockQueryChannel).registerQueryHandler(any(), eq(new QueryDefinition(TEST_QUERY, String.class)));
    }

    @Test
    void unsubscribeHandler() {
        io.axoniq.axonserver.connector.Registration registration = mock(io.axoniq.axonserver.connector.Registration.class);
        when(mockQueryChannel.registerQueryHandler(any(), any())).thenReturn(registration);

        Registration result = testSubject.subscribe(TEST_QUERY, String.class, (q, ctx) -> "test: " + q.payloadType());
        assertNotNull(result);
        verify(mockQueryChannel).registerQueryHandler(any(), eq(new QueryDefinition(TEST_QUERY, String.class)));

        result.cancel();
        verify(registration).cancel();
    }

    @Test
    void scatterGather() {
        QueryMessage testQuery = new GenericQueryMessage(
                new MessageType("query"), "Hello, World", instanceOf(String.class)
        );

        when(mockQueryChannel.query(any())).thenReturn(new StubResultStream<>(stubResponse("<string>1</string>"),
                                                                              stubResponse("<string>2</string>"),
                                                                              stubResponse("<string>3</string>")));

        assertEquals(3, testSubject.scatterGather(testQuery, 12, TimeUnit.SECONDS).count());

        verify(targetContextResolver).resolveContext(testQuery);
        //noinspection resource
        verify(mockQueryChannel).query(argThat(
                r -> r.getPayload().getData().toStringUtf8().equals("<string>Hello, World</string>")
                        && -1 == ProcessingInstructionHelper.numberOfResults(r.getProcessingInstructionsList())));
        await().atMost(Duration.ofSeconds(3)).untilAsserted(() -> {
            spanFactory.verifySpanCompleted("QueryBus.scatterGatherQueryDistributed", testQuery);
            spanFactory.verifySpanPropagated("QueryBus.scatterGatherQueryDistributed", testQuery);
        });
    }

    @Test
    void scatterGatherCloseStreamDoesNotThrowExceptionOnCloseMethod() {
        QueryMessage testQuery = new GenericQueryMessage(
                new MessageType("query"), "Hello, World", instanceOf(String.class)
        );

        when(mockQueryChannel.query(any())).thenReturn(new StubResultStream<>(stubResponse("<string>1</string>"),
                                                                              stubResponse("<string>2</string>"),
                                                                              stubResponse("<string>3</string>")));

        Stream<QueryResponseMessage> stream = testSubject.scatterGather(testQuery,
                                                                                12,
                                                                                TimeUnit.SECONDS);
        assertEquals(3, stream.count());
        stream.close();
    }

    @Test
    void streamingFluxQuery() {
        StreamingQueryMessage testQuery = new GenericStreamingQueryMessage(
                new MessageType("query"), "Hello, World", String.class
        );

        //noinspection rawtypes,unchecked
        StubResultStream stubResultStream = new StubResultStream(stubResponse("<string>1</string>"),
                                                                 stubResponse("<string>2</string>"),
                                                                 stubResponse("<string>3</string>"));
        //noinspection unchecked
        when(mockQueryChannel.query(any())).thenReturn(stubResultStream);

        StepVerifier.create(Flux.from(testSubject.streamingQuery(testQuery))
                                .map(Message::payload))
                    .expectNext("1", "2", "3")
                    .verifyComplete();

        verify(targetContextResolver).resolveContext(testQuery);
        verify(localSegment, never()).streamingQuery(testQuery);
        //noinspection resource
        verify(mockQueryChannel).query(argThat(
                r -> r.getPayload().getData().toStringUtf8().equals("<string>Hello, World</string>")
                        && 1 == ProcessingInstructionHelper.numberOfResults(r.getProcessingInstructionsList())));
        await().atMost(Duration.ofSeconds(3))
               .untilAsserted(() -> {
                   spanFactory.verifySpanCompleted("QueryBus.streamingQueryDistributed", testQuery);
                   spanFactory.verifySpanPropagated("QueryBus.streamingQueryDistributed", testQuery);
               });
    }

    @Test
    void streamingQueryReturnsError() {
        StreamingQueryMessage testQuery = new GenericStreamingQueryMessage(
                new MessageType("query"), "Hello, World", String.class
        );

        when(mockQueryChannel.query(any())).thenReturn(new StubResultStream<>(new RuntimeException("oops")));

        StepVerifier.create(Flux.from(testSubject.streamingQuery(testQuery))
                                .map(Message::payload))
                    .verifyErrorMatches(t -> t instanceof RuntimeException && "oops".equals(t.getMessage()));

        verify(targetContextResolver).resolveContext(testQuery);
        //noinspection resource
        verify(mockQueryChannel).query(argThat(
                r -> r.getPayload().getData().toStringUtf8().equals("<string>Hello, World</string>")
                        && 1 == ProcessingInstructionHelper.numberOfResults(r.getProcessingInstructionsList())));
        await().atMost(Duration.ofSeconds(3))
               .untilAsserted(() -> {
                   spanFactory.verifySpanCompleted("QueryBus.streamingQueryDistributed");
                   spanFactory.verifySpanHasException("QueryBus.streamingQueryDistributed", RuntimeException.class);
               });
    }

    @Test
    void streamingQueryReturnsNoResults() {
        StreamingQueryMessage testQuery = new GenericStreamingQueryMessage(
                new MessageType("query"), "Hello, World", String.class
        );

        when(mockQueryChannel.query(any())).thenReturn(new StubResultStream<>());

        StepVerifier.create(testSubject.streamingQuery(testQuery))
                    .verifyComplete();

        verify(targetContextResolver).resolveContext(testQuery);
        //noinspection resource
        verify(mockQueryChannel).query(argThat(
                r -> r.getPayload().getData().toStringUtf8().equals("<string>Hello, World</string>")
                        && 1 == ProcessingInstructionHelper.numberOfResults(r.getProcessingInstructionsList())));
    }

    @Test
    void queryForOptionalWillRequestInstanceOfFromRemoteDestination() {
        QueryMessage testQuery = new GenericQueryMessage(
                new MessageType("query"), "Hello, World", optionalInstanceOf(String.class)
        );

        Stream<QueryResponseMessage> actual =
                testSubject.scatterGather(testQuery, 12, TimeUnit.SECONDS);
        // not really interested in the result
        actual.close();

        verify(targetContextResolver).resolveContext(testQuery);
        //noinspection resource
        verify(mockQueryChannel).query(argThat(
                r -> r.getResponseType().getType().equals(InstanceResponseType.class.getName())
        ));
    }

    @Test
    void dispatchInterceptor() {
        List<Object> results = new LinkedList<>();
        testSubject.registerDispatchInterceptor((message, context, chain) -> {
            results.add(message.payload());
            return chain.proceed(message, context);
        });
        QueryMessage testQuery = new GenericQueryMessage(
                new MessageType("query"), "payload", new InstanceResponseType<>(String.class)
        );

        testSubject.query(testQuery);
        assertEquals("payload", results.getFirst());
        assertEquals(1, results.size());
    }

    @Test
    void handlerInterceptorRegisteredWithLocalSegment() {
<<<<<<< HEAD
        MessageHandlerInterceptor<QueryMessage<?, ?>> interceptor =
                (message, context, chain) -> chain.proceed(message, context);
=======
        MessageHandlerInterceptor<QueryMessage> interceptor =
                (unitOfWork, ctx, interceptorChain) -> interceptorChain.proceedSync(ctx);
>>>>>>> 9384d039

        testSubject.registerHandlerInterceptor(interceptor);

        verify(localSegment).registerHandlerInterceptor(interceptor);
    }

    @Test
    void localSegmentReturnsLocalQueryBus() {
        assertEquals(localSegment, testSubject.localSegment());
    }

    @Test
    void afterShutdownDispatchingAnShutdownInProgressExceptionOnQueryInvocation() {
        QueryMessage testQuery = new GenericQueryMessage(
                new MessageType("query"), "some-query", instanceOf(String.class)
        );

        assertDoesNotThrow(() -> testSubject.shutdownDispatching().get(5, TimeUnit.SECONDS));

        assertWithin(
                50, TimeUnit.MILLISECONDS,
                () -> assertThrows(ShutdownInProgressException.class, () -> testSubject.query(testQuery))
        );
    }

    @Test
    void shutdownTakesFinishedQueriesIntoAccount() {
        when(mockQueryChannel.query(any())).thenReturn(new StubResultStream<>(stubResponse("some-payload")));
        QueryMessage testQuery = new GenericQueryMessage(
                new MessageType("query"), "some-query", instanceOf(String.class)
        );

        CompletableFuture<QueryResponseMessage> result = testSubject.query(testQuery);
        result.join();

        assertDoesNotThrow(() -> testSubject.shutdownDispatching().get(5, TimeUnit.SECONDS));
    }

    @Test
    void afterShutdownDispatchingAnShutdownInProgressExceptionOnScatterGatherInvocation() {
        QueryMessage testQuery = new GenericQueryMessage(
                new MessageType("query"), "some-query", instanceOf(String.class)
        );

        assertDoesNotThrow(() -> testSubject.shutdownDispatching().get(5, TimeUnit.SECONDS));

        assertWithin(
                50, TimeUnit.MILLISECONDS,
                () -> assertThrows(
                        ShutdownInProgressException.class,
                        () -> testSubject.scatterGather(testQuery, 1, TimeUnit.SECONDS)
                )
        );
    }

    @Test
    void subscriptionQueryCompletesWithExceptionOnUpdateDeserializationError() {
        when(mockQueryChannel.subscriptionQuery(any(), any(), anyInt(), anyInt()))
                .thenReturn(new SimpleSubscriptionQueryResult(
                        "<string>Hello world</string>", stubUpdate("Not a valid XML object")
                ));
        GenericSubscriptionQueryMessage<String, String, String> testQuery = new GenericSubscriptionQueryMessage<>(
                new MessageType("test"), "Say hi",
                instanceOf(String.class), instanceOf(String.class)
        );

        SubscriptionQueryResult<QueryResponseMessage, SubscriptionQueryUpdateMessage> queryResult =
                testSubject.subscriptionQuery(testQuery);

        Mono<QueryResponseMessage> initialResult = queryResult.initialResult();
        Flux<SubscriptionQueryUpdateMessage> updates = queryResult.updates();
        queryResult.cancel();

        StepVerifier.create(initialResult)
                    .expectNextMatches(r -> r.payload().equals("Hello world"))
                    .verifyComplete();

        StepVerifier.create(updates.map(Message::payload))
                    .verifyError();
    }

    @Test
    void subscriptionQueryCompletesWithExceptionOnInitialResultDeserializationError() {
        when(mockQueryChannel.subscriptionQuery(any(), any(), anyInt(), anyInt()))
                .thenReturn(new SimpleSubscriptionQueryResult(
                        "Not a valid XML object", stubUpdate("<string>Hello world</string>")
                ));
        GenericSubscriptionQueryMessage<String, String, String> testQuery = new GenericSubscriptionQueryMessage<>(
                new MessageType("test"), "Say hi",
                instanceOf(String.class), instanceOf(String.class)
        );

        SubscriptionQueryResult<QueryResponseMessage, SubscriptionQueryUpdateMessage> queryResult =
                testSubject.subscriptionQuery(testQuery);

        Mono<QueryResponseMessage> initialResult = queryResult.initialResult();
        Flux<SubscriptionQueryUpdateMessage> updates = queryResult.updates();
        queryResult.cancel();

        StepVerifier.create(initialResult.map(Message::payload))
                    .verifyError();

        StepVerifier.create(updates.map(Message::payload))
                    .expectNextMatches(r -> r.equals("Hello world"))
                    .verifyComplete();
    }

    @Test
    void afterShutdownDispatchingAnShutdownInProgressExceptionOnSubscriptionQueryInvocation() {
        SubscriptionQueryMessage<String, String, String> testSubscriptionQuery = new GenericSubscriptionQueryMessage<>(
                new MessageType("query"), "some-query",
                instanceOf(String.class), instanceOf(String.class)
        );

        assertDoesNotThrow(() -> testSubject.shutdownDispatching().get(5, TimeUnit.SECONDS));

        assertThrows(ShutdownInProgressException.class,
                     () -> testSubject.subscriptionQuery(testSubscriptionQuery));
    }

    @Test
    void equalPriorityMessagesProcessedInOrder() throws InterruptedException {
        testSubject = AxonServerQueryBus.builder()
                                        .axonServerConnectionManager(axonServerConnectionManager)
                                        .configuration(configuration)
                                        .localSegment(localSegment)
                                        .updateEmitter(SimpleQueryUpdateEmitter.builder().build())
                                        .messageSerializer(serializer)
                                        .genericSerializer(serializer)
                                        .targetContextResolver(targetContextResolver)
                                        .executorServiceBuilder((c, q) -> new ThreadPoolExecutor(
                                                1, 1, 5, TimeUnit.SECONDS, q
                                        ))
                                        .build();

        int queryCount = 1000;

        CountDownLatch startProcessingGate = new CountDownLatch(1);
        CountDownLatch finishProcessingGate = new CountDownLatch(queryCount);

        List<String> expected = LongStream.range(0, queryCount)
                                          .boxed()
                                          .map(Object::toString)
                                          .collect(Collectors.toList());
        List<String> actual = new CopyOnWriteArrayList<>();

        AtomicReference<QueryHandler> queryHandlerRef = new AtomicReference<>();
        doAnswer(i -> {
            queryHandlerRef.set(i.getArgument(0));
            return (io.axoniq.axonserver.connector.Registration) FutureUtils::emptyCompletedFuture;
        }).when(mockQueryChannel)
          .registerQueryHandler(any(), any());

        when(localSegment.query(any())).thenAnswer(i -> {
            startProcessingGate.await();
            QueryMessage message = i.getArgument(0);
            actual.add(message.metaData().get("index"));
            finishProcessingGate.countDown();
            return CompletableFuture.completedFuture(
                    new GenericQueryResponseMessage(new MessageType("query"), "ok")
            );
        });

        // We create a subscription to force a registration for this type of query.
        // It doesn't get invoked because the localSegment is mocked
        testSubject.subscribe("testQuery",
                              String.class,
                              (MessageHandler<QueryMessage, QueryResponseMessage>) (message, ctx) -> "ok");
        assertWithin(1, TimeUnit.SECONDS, () -> assertNotNull(queryHandlerRef.get()));

        QueryHandler queryHandler = queryHandlerRef.get();
        for (int i = 0; i < queryCount; i++) {
            QueryRequest queryRequest =
                    QueryRequest.newBuilder()
                                .setQuery("testQuery")
                                .setMessageIdentifier(UUID.randomUUID().toString())
                                .setPayload(SerializedObject.newBuilder()
                                                            .setType("java.lang.String")
                                                            .setData(ByteString.copyFromUtf8("<string>Hello</string>"))
                                )
                                .setResponseType(SerializedObject.newBuilder()
                                                                 .setData(ByteString.copyFromUtf8(
                                                                         INSTANCE_RESPONSE_TYPE_XML
                                                                 ))
                                                                 .setType(InstanceResponseType.class.getName())
                                                                 .build())
                                .putMetaData("index", MetaDataValue.newBuilder().setNumberValue(i).build())
                                .build();

            queryHandler.handle(queryRequest, new StubReplyChannel());
        }
        startProcessingGate.countDown();
        //noinspection ResultOfMethodCallIgnored
        finishProcessingGate.await(30, TimeUnit.SECONDS);

        assertEquals(queryCount, actual.size());
        assertEquals(expected, actual);
    }

    @Test
    void subscriptionQueryRequestsPermitsBasedOnBufferSize() {
        SubscriptionQueryMessage<Object, Object, Object> testQuery = new GenericSubscriptionQueryMessage<>(
                new MessageType("test"), "test", instanceOf(Object.class), instanceOf(Object.class)
        );
        when(mockQueryChannel.subscriptionQuery(any(), any(), anyInt(), anyInt()))
                .thenReturn(new SimpleSubscriptionQueryResult("result"));

        testSubject.subscriptionQuery(testQuery, 124);

        verify(mockQueryChannel).subscriptionQuery(any(), any(), eq(124), eq(15));
    }

    @Test
    void subscriptionQueryUpdateBufferSizeIsNEverLowerThan32() {
        SubscriptionQueryMessage<String, String, String> testQuery = new GenericSubscriptionQueryMessage<>(
                new MessageType("test"), "test", instanceOf(String.class), instanceOf(String.class)
        );
        when(mockQueryChannel.subscriptionQuery(any(), any(), anyInt(), anyInt()))
                .thenReturn(new SimpleSubscriptionQueryResult("result"));

        testSubject.subscriptionQuery(testQuery, 31);

        verify(mockQueryChannel).subscriptionQuery(any(), any(), eq(32), eq(4));
    }

    @Test
    void disconnectCancelsQueriesInProgressIfAwaitDurationIsSurpassed() {
        AxonServerQueryBus queryInProgressTestSubject =
                AxonServerQueryBus.builder()
                                  .axonServerConnectionManager(axonServerConnectionManager)
                                  .configuration(configuration)
                                  .localSegment(localSegment)
                                  .updateEmitter(SimpleQueryUpdateEmitter.builder().build())
                                  .messageSerializer(serializer)
                                  .genericSerializer(serializer)
                                  .targetContextResolver(targetContextResolver)
                                  .executorServiceBuilder((c, q) -> new ThreadPoolExecutor(
                                          1, 1, 5, TimeUnit.SECONDS, q
                                  ))
                                  .queryInProgressAwait(Duration.ofSeconds(1))
                                  .build();
        CountDownLatch handlerLatch = new CountDownLatch(1);
        AtomicReference<QueryResponse> responseReference = new AtomicReference<>();
        queriesInProgressTestSetup(queryInProgressTestSubject, handlerLatch, responseReference);

        // Start disconnecting right away. As a blocking operation, this ensures we surpass the await duration.
        queryInProgressTestSubject.disconnect();
        // Release te latch, to let go of the blocking query handler.
        handlerLatch.countDown();

        await().atMost(Duration.ofSeconds(1))
               .pollDelay(Duration.ofMillis(250))
               .untilAsserted(() -> assertNull(responseReference.get()));
    }

    @Test
    void disconnectReturnsResponseFromQueriesInProgressIfAwaitDurationIsNotExceeded() throws InterruptedException {
        AxonServerQueryBus queryInProgressTestSubject =
                AxonServerQueryBus.builder()
                                  .axonServerConnectionManager(axonServerConnectionManager)
                                  .configuration(configuration)
                                  .localSegment(localSegment)
                                  .updateEmitter(SimpleQueryUpdateEmitter.builder().build())
                                  .messageSerializer(serializer)
                                  .genericSerializer(serializer)
                                  .targetContextResolver(targetContextResolver)
                                  .executorServiceBuilder((c, q) -> new ThreadPoolExecutor(
                                          1, 1, 5, TimeUnit.SECONDS, q
                                  ))
                                  .queryInProgressAwait(Duration.ofSeconds(1))
                                  .build();
        CountDownLatch handlerLatch = new CountDownLatch(1);
        AtomicReference<QueryResponse> responseReference = new AtomicReference<>();
        queriesInProgressTestSetup(queryInProgressTestSubject, handlerLatch, responseReference);

        // Start disconnecting in a separate thread to ensure the response latch is released
        new Thread(queryInProgressTestSubject::disconnect).start();
        // Sleep a little, to ensure there is some space between disconnecting and releasing the query handler latch
        Thread.sleep(250);
        // Release te latch, to let go of the blocking query handler.
        handlerLatch.countDown();

        await().atMost(Duration.ofSeconds(1))
               .pollDelay(Duration.ofMillis(250))
               .untilAsserted(() -> assertNotNull(responseReference.get()));
        assertEquals("Hello", responseReference.get().getMetaDataOrThrow("response").getTextValue());
    }

    private void queriesInProgressTestSetup(AxonServerQueryBus queryInProgressTestSubject,
                                            CountDownLatch responseLatch,
                                            AtomicReference<QueryResponse> responseReference) {
        AtomicReference<QueryHandler> handlerReference = new AtomicReference<>();
        doAnswer(i -> {
            handlerReference.set(i.getArgument(0));
            return (io.axoniq.axonserver.connector.Registration) () -> CompletableFuture.completedFuture(null);
        }).when(mockQueryChannel)
          .registerQueryHandler(any(), any());

        when(localSegment.query(any())).thenAnswer(i -> {
            responseLatch.await();
            QueryMessage message = i.getArgument(0);
            QueryResponseMessage queryResponse = new GenericQueryResponseMessage(
                    new MessageType("query"),
                    message.payload(),
                    MetaData.with("response", message.payload().toString())
            );
            return CompletableFuture.completedFuture(queryResponse);
        });

        // We create a subscription to force a registration for this type of query.
        // It doesn't get invoked because the localSegment is mocked
        queryInProgressTestSubject.subscribe(
                "testQuery",
                String.class,
                (MessageHandler<QueryMessage, QueryResponseMessage>) (message, ctx) -> "ok"
        );
        await().atMost(Duration.ofSeconds(1))
               .pollDelay(Duration.ofMillis(250))
               .untilAsserted(() -> assertNotNull(handlerReference.get()));

        QueryHandler queryHandler = handlerReference.get();
        QueryRequest queryRequest =
                QueryRequest.newBuilder()
                            .setQuery("testQuery")
                            .setMessageIdentifier(UUID.randomUUID().toString())
                            .setPayload(SerializedObject.newBuilder()
                                                        .setType("java.lang.String")
                                                        .setData(ByteString.copyFromUtf8("<string>Hello</string>"))
                            )
                            .setResponseType(SerializedObject.newBuilder()
                                                             .setData(ByteString.copyFromUtf8(
                                                                     INSTANCE_RESPONSE_TYPE_XML
                                                             ))
                                                             .setType(InstanceResponseType.class.getName())
                                                             .build())
                            .putMetaData("response", MetaDataValue.newBuilder().setTextValue("Hello").build())
                            .build();
        queryHandler.handle(queryRequest, new StubReplyChannel(responseReference));
    }

    private QueryResponse stubResponse(String payload) {
        return QueryResponse.newBuilder()
                            .setRequestIdentifier("request")
                            .setMessageIdentifier(UUID.randomUUID().toString())
                            .setPayload(SerializedObject.newBuilder()
                                                        .setData(ByteString.copyFromUtf8(payload))
                                                        .setType(String.class.getName()))
                            .build();
    }

    private QueryUpdate stubUpdate(String payload) {
        return QueryUpdate.newBuilder()
                          .setMessageIdentifier(UUID.randomUUID().toString())
                          .setPayload(SerializedObject.newBuilder()
                                                      .setData(ByteString.copyFromUtf8(payload))
                                                      .setType(String.class.getName()))
                          .build();
    }

    private QueryResponse stubErrorResponse(String errorCode, @SuppressWarnings("SameParameterValue") String message) {
        return QueryResponse.newBuilder()
                            .setRequestIdentifier("request")
                            .setMessageIdentifier(UUID.randomUUID().toString())
                            .setErrorCode(errorCode)
                            .setErrorMessage(ErrorMessage.newBuilder()
                                                         .setMessage(message)
                                                         .setLocation("test")
                                                         .build())
                            .build();
    }

    private static class StubResultStream<T> implements ResultStream<T> {

        private final Iterator<T> responses;
        private final Throwable error;
        private T peeked;
        private volatile boolean closed;
        private final int totalNumberOfElements;

        public StubResultStream(Throwable error) {
            this.error = error;
            this.closed = true;
            this.responses = Collections.emptyIterator();
            this.totalNumberOfElements = 1;
        }

        @SafeVarargs
        public StubResultStream(T... responses) {
            this.error = null;
            List<T> queryResponses = asList(responses);
            this.responses = queryResponses.iterator();
            this.totalNumberOfElements = queryResponses.size();
            this.closed = totalNumberOfElements == 0;
        }

        @Override
        public T peek() {
            if (peeked == null && responses.hasNext()) {
                peeked = responses.next();
            }
            return peeked;
        }

        @Override
        public T nextIfAvailable() {
            if (peeked != null) {
                T result = peeked;
                peeked = null;
                closeIfThereAreNoMoreElements();
                return result;
            }
            if (responses.hasNext()) {
                T next = responses.next();
                closeIfThereAreNoMoreElements();
                return next;
            } else {
                return null;
            }
        }

        private void closeIfThereAreNoMoreElements() {
            if (!responses.hasNext()) {
                close();
            }
        }

        @Override
        public T nextIfAvailable(long timeout, TimeUnit unit) {
            return nextIfAvailable();
        }

        @Override
        public T next() {
            return nextIfAvailable();
        }

        @Override
        public void onAvailable(Runnable r) {
            if (peeked != null || responses.hasNext() || isClosed()) {
                IntStream.rangeClosed(0, totalNumberOfElements)
                         .forEach(i -> r.run());
            }
        }

        @Override
        public void close() {
            closed = true;
        }

        @Override
        public boolean isClosed() {
            return closed;
        }

        @Override
        public Optional<Throwable> getError() {
            return Optional.ofNullable(error);
        }
    }

    private class SimpleSubscriptionQueryResult
            implements io.axoniq.axonserver.connector.query.SubscriptionQueryResult {

        private final StubResultStream<QueryUpdate> updateStubResultStream;
        private final String payload;

        public SimpleSubscriptionQueryResult(String payload, QueryUpdate... updates) {
            this.updateStubResultStream = new StubResultStream<>(updates);
            this.payload = payload;
        }

        @Override
        public CompletableFuture<QueryResponse> initialResult() {
            return CompletableFuture.completedFuture(stubResponse(payload));
        }

        @Override
        public ResultStream<QueryUpdate> updates() {
            return updateStubResultStream;
        }
    }

    private static class StubReplyChannel implements ReplyChannel<QueryResponse> {

        private final AtomicReference<QueryResponse> responseReference;

        // No-arg constructor acts like a Noop version of this ReplyChannel
        private StubReplyChannel() {
            this(new AtomicReference<>());
        }

        private StubReplyChannel(AtomicReference<QueryResponse> responseReference) {
            this.responseReference = responseReference;
        }

        @Override
        public void send(QueryResponse outboundMessage) {
            responseReference.set(outboundMessage);
        }

        @Override
        public void complete() {
            // Do nothing - not required for testing
        }

        @Override
        public void completeWithError(ErrorMessage errorMessage) {
            // Do nothing - not required for testing
        }

        @Override
        public void completeWithError(ErrorCategory errorCategory, String message) {
            // Do nothing - not required for testing
        }
    }
}<|MERGE_RESOLUTION|>--- conflicted
+++ resolved
@@ -551,13 +551,8 @@
 
     @Test
     void handlerInterceptorRegisteredWithLocalSegment() {
-<<<<<<< HEAD
-        MessageHandlerInterceptor<QueryMessage<?, ?>> interceptor =
+        MessageHandlerInterceptor<QueryMessage> interceptor =
                 (message, context, chain) -> chain.proceed(message, context);
-=======
-        MessageHandlerInterceptor<QueryMessage> interceptor =
-                (unitOfWork, ctx, interceptorChain) -> interceptorChain.proceedSync(ctx);
->>>>>>> 9384d039
 
         testSubject.registerHandlerInterceptor(interceptor);
 
