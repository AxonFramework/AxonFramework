/*
 * Copyright (c) 2010-2024. Axon Framework
 *
 * Licensed under the Apache License, Version 2.0 (the "License");
 * you may not use this file except in compliance with the License.
 * You may obtain a copy of the License at
 *
 *    http://www.apache.org/licenses/LICENSE-2.0
 *
 * Unless required by applicable law or agreed to in writing, software
 * distributed under the License is distributed on an "AS IS" BASIS,
 * WITHOUT WARRANTIES OR CONDITIONS OF ANY KIND, either express or implied.
 * See the License for the specific language governing permissions and
 * limitations under the License.
 */

package org.axonframework.axonserver.connector.query;

import com.google.protobuf.ByteString;
import io.axoniq.axonserver.connector.AxonServerConnection;
import io.axoniq.axonserver.connector.ErrorCategory;
import io.axoniq.axonserver.connector.ReplyChannel;
import io.axoniq.axonserver.connector.ResultStream;
import io.axoniq.axonserver.connector.query.QueryChannel;
import io.axoniq.axonserver.connector.query.QueryDefinition;
import io.axoniq.axonserver.connector.query.QueryHandler;
import io.axoniq.axonserver.grpc.ErrorMessage;
import io.axoniq.axonserver.grpc.MetaDataValue;
import io.axoniq.axonserver.grpc.SerializedObject;
import io.axoniq.axonserver.grpc.query.QueryRequest;
import io.axoniq.axonserver.grpc.query.QueryResponse;
import io.axoniq.axonserver.grpc.query.QueryUpdate;
import org.axonframework.axonserver.connector.AxonServerConfiguration;
import org.axonframework.axonserver.connector.AxonServerConnectionManager;
import org.axonframework.axonserver.connector.ErrorCode;
import org.axonframework.axonserver.connector.TargetContextResolver;
import org.axonframework.axonserver.connector.TestTargetContextResolver;
import org.axonframework.axonserver.connector.util.ProcessingInstructionHelper;
import org.axonframework.axonserver.connector.utils.TestSerializer;
import org.axonframework.common.FutureUtils;
import org.axonframework.common.Registration;
import org.axonframework.lifecycle.ShutdownInProgressException;
import org.axonframework.messaging.Message;
import org.axonframework.messaging.MessageHandler;
import org.axonframework.messaging.MessageHandlerInterceptor;
<<<<<<< HEAD
import org.axonframework.messaging.QualifiedName;
=======
import org.axonframework.messaging.MetaData;
>>>>>>> cf0857a7
import org.axonframework.messaging.responsetypes.InstanceResponseType;
import org.axonframework.queryhandling.DefaultQueryBusSpanFactory;
import org.axonframework.queryhandling.GenericQueryMessage;
import org.axonframework.queryhandling.GenericQueryResponseMessage;
import org.axonframework.queryhandling.GenericStreamingQueryMessage;
import org.axonframework.queryhandling.GenericSubscriptionQueryMessage;
import org.axonframework.queryhandling.QueryBus;
import org.axonframework.queryhandling.QueryExecutionException;
import org.axonframework.queryhandling.QueryMessage;
import org.axonframework.queryhandling.QueryResponseMessage;
import org.axonframework.queryhandling.SimpleQueryUpdateEmitter;
import org.axonframework.queryhandling.StreamingQueryMessage;
import org.axonframework.queryhandling.SubscriptionQueryMessage;
import org.axonframework.queryhandling.SubscriptionQueryResult;
import org.axonframework.queryhandling.SubscriptionQueryUpdateMessage;
import org.axonframework.serialization.Serializer;
import org.axonframework.tracing.TestSpanFactory;
import org.junit.jupiter.api.*;
import org.mockito.*;
import reactor.core.publisher.Flux;
import reactor.core.publisher.Mono;
import reactor.test.StepVerifier;

import java.time.Duration;
import java.util.Collections;
import java.util.Iterator;
import java.util.LinkedList;
import java.util.List;
import java.util.Optional;
import java.util.UUID;
import java.util.concurrent.CompletableFuture;
import java.util.concurrent.CopyOnWriteArrayList;
import java.util.concurrent.CountDownLatch;
import java.util.concurrent.ExecutionException;
import java.util.concurrent.ThreadPoolExecutor;
import java.util.concurrent.TimeUnit;
import java.util.concurrent.atomic.AtomicReference;
import java.util.stream.Collectors;
import java.util.stream.IntStream;
import java.util.stream.LongStream;
import java.util.stream.Stream;

import static java.util.Arrays.asList;
import static org.awaitility.Awaitility.await;
import static org.axonframework.axonserver.connector.utils.AssertUtils.assertWithin;
import static org.axonframework.messaging.responsetypes.ResponseTypes.instanceOf;
import static org.axonframework.messaging.responsetypes.ResponseTypes.optionalInstanceOf;
import static org.junit.jupiter.api.Assertions.*;
import static org.mockito.ArgumentMatchers.*;
import static org.mockito.Mockito.*;

/**
 * Unit test suite to verify the {@link AxonServerQueryBus}.
 *
 * @author Marc Gathier
 */
class AxonServerQueryBusTest {

    private static final String TEST_QUERY = "testQuery";
    private static final String CONTEXT = "default-test";
    private static final String INSTANCE_RESPONSE_TYPE_XML = "<org.axonframework.messaging.responsetypes.InstanceResponseType><expectedResponseType>java.lang.String</expectedResponseType></org.axonframework.messaging.responsetypes.InstanceResponseType>";

    private final QueryBus localSegment = mock(QueryBus.class);
    private final Serializer serializer = TestSerializer.xStreamSerializer();
    private final TargetContextResolver<QueryMessage<?, ?>> targetContextResolver = spy(new TestTargetContextResolver<>());

    private AxonServerConnectionManager axonServerConnectionManager;
    private QueryChannel mockQueryChannel;
    private TestSpanFactory spanFactory;

    private AxonServerQueryBus testSubject;
    private AxonServerConfiguration configuration;

    @BeforeEach
    void setup() {
        configuration = new AxonServerConfiguration();
        configuration.setContext(CONTEXT);

        spanFactory = new TestSpanFactory();

        axonServerConnectionManager = mock(AxonServerConnectionManager.class);

        testSubject = AxonServerQueryBus.builder()
                                        .axonServerConnectionManager(axonServerConnectionManager)
                                        .configuration(configuration)
                                        .localSegment(localSegment)
                                        .updateEmitter(SimpleQueryUpdateEmitter.builder().build())
                                        .messageSerializer(serializer)
                                        .genericSerializer(serializer)
                                        .targetContextResolver(targetContextResolver)
                                        .spanFactory(
                                                DefaultQueryBusSpanFactory.builder()
                                                                          .spanFactory(spanFactory)
                                                                          .build()
                                        )
                                        .build();

        AxonServerConnection mockConnection = mock(AxonServerConnection.class);
        mockQueryChannel = mock(QueryChannel.class);

        when(axonServerConnectionManager.getConnection(anyString())).thenReturn(mockConnection);
        when(axonServerConnectionManager.getConnection()).thenReturn(mockConnection);

        when(mockConnection.queryChannel()).thenReturn(mockQueryChannel);
        when(mockQueryChannel.registerQueryHandler(any(), any()))
                .thenReturn(FutureUtils::emptyCompletedFuture);

        when(localSegment.subscribe(any(), any(), any())).thenReturn(() -> true);
    }

    @AfterEach
    void tearDown() throws Exception {
        axonServerConnectionManager.shutdown();
        testSubject.shutdownDispatching().get(5, TimeUnit.SECONDS);
        testSubject.disconnect();
    }

    @Test
    void subscribe() {
        Registration result = testSubject.subscribe(TEST_QUERY, String.class, q -> "test");

        assertNotNull(result);
        verify(axonServerConnectionManager).getConnection(CONTEXT);
        verify(mockQueryChannel).registerQueryHandler(any(), eq(new QueryDefinition(TEST_QUERY, String.class)));
    }

    @Test
    void severalSubscribeInvocationsUseSameQueryHandlerInstance() {
        QueryDefinition firstExpectedQueryDefinition = new QueryDefinition(TEST_QUERY, String.class);
        QueryDefinition secondExpectedQueryDefinition = new QueryDefinition("testIntegerQuery", Integer.class);

        ArgumentCaptor<QueryHandler> queryHandlerCaptor = ArgumentCaptor.forClass(QueryHandler.class);

        Registration resultOne = testSubject.subscribe(TEST_QUERY, String.class, q -> "test");
        assertNotNull(resultOne);
        verify(mockQueryChannel).registerQueryHandler(queryHandlerCaptor.capture(), eq(firstExpectedQueryDefinition));

        Registration resultTwo = testSubject.subscribe("testIntegerQuery", Integer.class, q -> 1337);
        assertNotNull(resultTwo);
        verify(mockQueryChannel).registerQueryHandler(queryHandlerCaptor.capture(), eq(secondExpectedQueryDefinition));

        List<QueryHandler> resultQueryHandlers = queryHandlerCaptor.getAllValues();
        assertEquals(2, resultQueryHandlers.size());
        assertEquals(resultQueryHandlers.get(0), resultQueryHandlers.get(1));
    }

    @Test
    void query() throws Exception {
        when(mockQueryChannel.query(any())).thenReturn(new StubResultStream<>(stubResponse("<string>test</string>")));
        QueryMessage<String, String> testQuery = new GenericQueryMessage<>(
                new QualifiedName("test", "query", "0.0.1"), "Hello, World", instanceOf(String.class)
        );

        assertEquals("test", testSubject.query(testQuery).get().getPayload());

        verify(targetContextResolver).resolveContext(testQuery);
        verify(localSegment, never()).query(testQuery);
        spanFactory.verifySpanCompleted("QueryBus.queryDistributed");
        spanFactory.verifySpanPropagated("QueryBus.queryDistributed", testQuery);
    }

    @Nested
    class LocalSegmentShortCutEnabled {

        private Registration registration;
        private final QueryMessage<String, String> testQuery = new GenericQueryMessage<>("Hello, World",
                                                                                         TEST_QUERY,
                                                                                         instanceOf(String.class));

        private final StreamingQueryMessage<String, String> testStreamingQuery =
                new GenericStreamingQueryMessage<>("Hello, World", TEST_QUERY, String.class);

        @BeforeEach
        void setUp() {
            testSubject = AxonServerQueryBus.builder()
                                            .axonServerConnectionManager(axonServerConnectionManager)
                                            .configuration(configuration)
                                            .localSegment(localSegment)
                                            .updateEmitter(SimpleQueryUpdateEmitter.builder().build())
                                            .messageSerializer(serializer)
                                            .genericSerializer(serializer)
                                            .targetContextResolver(targetContextResolver)
                                            .enabledLocalSegmentShortCut()
                                            .spanFactory(
                                                    DefaultQueryBusSpanFactory.builder()
                                                                              .spanFactory(spanFactory)
                                                                              .build()
                                            )
                                            .build();

            registration = testSubject.subscribe(TEST_QUERY, String.class, q -> "test");
        }

        @Test
        void queryWhenLocalHandlerIsPresent() {
            when(localSegment.query(testQuery))
                    .thenReturn(CompletableFuture.completedFuture(new GenericQueryResponseMessage<>("ok")));

            testSubject.query(testQuery);

            verify(localSegment).query(testQuery);
            verify(mockQueryChannel, never()).query(any());
        }

        @Test
        void queryWhenRegistrationIsCancel() {
            registration.cancel();

            testSubject.query(testQuery);

            verify(localSegment, never()).query(testQuery);
        }

        @Test
        void streamingQueryWhenLocalHandlerIsPresent() {
            when(localSegment.streamingQuery(testStreamingQuery))
                    .thenReturn(Flux.just(new GenericQueryResponseMessage<>("ok")));

            StepVerifier.create(Flux.from(testSubject.streamingQuery(testStreamingQuery))
                                    .map(Message::getPayload))
                        .expectNext("ok")
                        .verifyComplete();

            verify(localSegment).streamingQuery(testStreamingQuery);
            verify(mockQueryChannel, never()).query(any());
        }

        @Test
        void streamingQueryWhenRegistrationIsCancel() {
            registration.cancel();
            testSubject.streamingQuery(testStreamingQuery);

            verify(localSegment, never()).streamingQuery(testStreamingQuery);
        }
    }

    @Test
    void queryReportsDispatchException() throws Exception {
        //noinspection rawtypes
        StubResultStream t = new StubResultStream(new RuntimeException("Faking problems"));
        //noinspection unchecked
        when(mockQueryChannel.query(any())).thenReturn(t);
        QueryMessage<String, String> testQuery = new GenericQueryMessage<>(
                new QualifiedName("test", "query", "0.0.1"), "Hello, World", instanceOf(String.class)
        );

        CompletableFuture<QueryResponseMessage<String>> result = testSubject.query(testQuery);
        try {
            result.get();
            fail("Expected exception");
        } catch (ExecutionException e) {
            assertInstanceOf(AxonServerQueryDispatchException.class, e.getCause());
            assertEquals("Faking problems", e.getCause().getMessage());
        }

        verify(targetContextResolver).resolveContext(testQuery);
        spanFactory.verifySpanCompleted("QueryBus.queryDistributed");
        spanFactory.verifySpanHasException("QueryBus.queryDistributed", AxonServerQueryDispatchException.class);
    }

    @Test
    void queryReportsCorrectException() throws ExecutionException, InterruptedException {
        when(mockQueryChannel.query(any())).thenReturn(new StubResultStream<>(
                stubErrorResponse(ErrorCode.QUERY_EXECUTION_ERROR.errorCode(), "Faking exception result")
        ));
        QueryMessage<String, String> testQuery = new GenericQueryMessage<>(
                new QualifiedName("test", "query", "0.0.1"), "Hello, World", instanceOf(String.class)
        );

        CompletableFuture<QueryResponseMessage<String>> result = testSubject.query(testQuery);

        assertNotNull(result.get());
        assertFalse(result.isCompletedExceptionally());

        assertTrue(result.get().isExceptional());
        Throwable actual = result.get().exceptionResult();
        assertInstanceOf(QueryExecutionException.class, actual);
        AxonServerRemoteQueryHandlingException remoteQueryHandlingException =
                (AxonServerRemoteQueryHandlingException) actual.getCause();
        assertEquals(ErrorCode.QUERY_EXECUTION_ERROR.errorCode(), remoteQueryHandlingException.getErrorCode());

        verify(targetContextResolver).resolveContext(testQuery);
        spanFactory.verifySpanCompleted("QueryBus.queryDistributed");
        spanFactory.verifySpanHasException("QueryBus.queryDistributed", QueryExecutionException.class);
    }

    @Test
    void queryReportsCorrectNonTransientException() throws ExecutionException, InterruptedException {
        spanFactory.reset();
        when(mockQueryChannel.query(any())).thenReturn(new StubResultStream<>(
                stubErrorResponse(ErrorCode.QUERY_EXECUTION_NON_TRANSIENT_ERROR.errorCode(),
                                  "Faking non transient exception result")
        ));
        QueryMessage<String, String> testQuery = new GenericQueryMessage<>(
                new QualifiedName("test", "query", "0.0.1"), "Hello, World", instanceOf(String.class)
        );

        CompletableFuture<QueryResponseMessage<String>> result = testSubject.query(testQuery);

        assertNotNull(result.get());
        assertFalse(result.isCompletedExceptionally());

        assertTrue(result.get().isExceptional());
        Throwable actual = result.get().exceptionResult();
        assertInstanceOf(QueryExecutionException.class, actual);
        AxonServerNonTransientRemoteQueryHandlingException remoteQueryHandlingException =
                (AxonServerNonTransientRemoteQueryHandlingException) actual.getCause();
        assertEquals(ErrorCode.QUERY_EXECUTION_NON_TRANSIENT_ERROR.errorCode(),
                     remoteQueryHandlingException.getErrorCode());

        verify(targetContextResolver).resolveContext(testQuery);
        await().untilAsserted(() -> {
            spanFactory.verifySpanCompleted("QueryBus.queryDistributed");
            spanFactory.verifySpanHasException("QueryBus.queryDistributed", QueryExecutionException.class);
        });
    }

    @Test
    void queryCloseConnectionOnCompletableFutureCancel() {
        //noinspection unchecked
        ResultStream<QueryResponse> resultStream = mock(ResultStream.class);
        when(mockQueryChannel.query(any())).thenReturn(resultStream);
        QueryMessage<String, String> testQuery = new GenericQueryMessage<>(
                new QualifiedName("test", "query", "0.0.1"), "Hello, World", instanceOf(String.class)
        );
        testSubject.query(testQuery).cancel(true);
        verify(resultStream).close();
    }

    @Test
    void subscribeHandler() {
        when(mockQueryChannel.registerQueryHandler(any(), any()))
                .thenReturn(FutureUtils::emptyCompletedFuture);

        Registration result = testSubject.subscribe(TEST_QUERY, String.class, q -> "test: " + q.getPayloadType());

        assertNotNull(result);
        verify(mockQueryChannel).registerQueryHandler(any(), eq(new QueryDefinition(TEST_QUERY, String.class)));
    }

    @Test
    void unsubscribeHandler() {
        io.axoniq.axonserver.connector.Registration registration = mock(io.axoniq.axonserver.connector.Registration.class);
        when(mockQueryChannel.registerQueryHandler(any(), any())).thenReturn(registration);

        Registration result = testSubject.subscribe(TEST_QUERY, String.class, q -> "test: " + q.getPayloadType());
        assertNotNull(result);
        verify(mockQueryChannel).registerQueryHandler(any(), eq(new QueryDefinition(TEST_QUERY, String.class)));

        result.cancel();
        verify(registration).cancel();
    }

    @Test
    void scatterGather() {
        QueryMessage<String, String> testQuery = new GenericQueryMessage<>(
                new QualifiedName("test", "query", "0.0.1"), "Hello, World", instanceOf(String.class)
        );

        when(mockQueryChannel.query(any())).thenReturn(new StubResultStream<>(stubResponse("<string>1</string>"),
                                                                              stubResponse("<string>2</string>"),
                                                                              stubResponse("<string>3</string>")));

        assertEquals(3, testSubject.scatterGather(testQuery, 12, TimeUnit.SECONDS).count());

        verify(targetContextResolver).resolveContext(testQuery);
        //noinspection resource
        verify(mockQueryChannel).query(argThat(
                r -> r.getPayload().getData().toStringUtf8().equals("<string>Hello, World</string>")
                        && -1 == ProcessingInstructionHelper.numberOfResults(r.getProcessingInstructionsList())));
        await().atMost(Duration.ofSeconds(3)).untilAsserted(() -> {
            spanFactory.verifySpanCompleted("QueryBus.scatterGatherQueryDistributed", testQuery);
            spanFactory.verifySpanPropagated("QueryBus.scatterGatherQueryDistributed", testQuery);
        });
    }

    @Test
    void scatterGatherCloseStreamDoesNotThrowExceptionOnCloseMethod() {
        QueryMessage<String, String> testQuery = new GenericQueryMessage<>(
                new QualifiedName("test", "query", "0.0.1"), "Hello, World", instanceOf(String.class)
        );

        when(mockQueryChannel.query(any())).thenReturn(new StubResultStream<>(stubResponse("<string>1</string>"),
                                                                              stubResponse("<string>2</string>"),
                                                                              stubResponse("<string>3</string>")));

        Stream<QueryResponseMessage<String>> stream = testSubject.scatterGather(testQuery,
                                                                                12,
                                                                                TimeUnit.SECONDS);
        assertEquals(3, stream.count());
        stream.close();
    }

    @Test
    void streamingFluxQuery() {
        StreamingQueryMessage<String, String> testQuery = new GenericStreamingQueryMessage<>(
                new QualifiedName("test", "query", "0.0.1"), "Hello, World", String.class
        );

        //noinspection rawtypes,unchecked
        StubResultStream stubResultStream = new StubResultStream(stubResponse("<string>1</string>"),
                                                                 stubResponse("<string>2</string>"),
                                                                 stubResponse("<string>3</string>"));
        //noinspection unchecked
        when(mockQueryChannel.query(any())).thenReturn(stubResultStream);

        StepVerifier.create(Flux.from(testSubject.streamingQuery(testQuery))
                                .map(Message::getPayload))
                    .expectNext("1", "2", "3")
                    .verifyComplete();

        verify(targetContextResolver).resolveContext(testQuery);
        verify(localSegment, never()).streamingQuery(testQuery);
        //noinspection resource
        verify(mockQueryChannel).query(argThat(
                r -> r.getPayload().getData().toStringUtf8().equals("<string>Hello, World</string>")
                        && 1 == ProcessingInstructionHelper.numberOfResults(r.getProcessingInstructionsList())));
        await().atMost(Duration.ofSeconds(3))
               .untilAsserted(() -> {
                   spanFactory.verifySpanCompleted("QueryBus.streamingQueryDistributed", testQuery);
                   spanFactory.verifySpanPropagated("QueryBus.streamingQueryDistributed", testQuery);
               });
    }

    @Test
    void streamingQueryReturnsError() {
        StreamingQueryMessage<String, String> testQuery = new GenericStreamingQueryMessage<>(
                new QualifiedName("test", "query", "0.0.1"), "Hello, World", String.class
        );

        when(mockQueryChannel.query(any())).thenReturn(new StubResultStream<>(new RuntimeException("oops")));

        StepVerifier.create(Flux.from(testSubject.streamingQuery(testQuery))
                                .map(Message::getPayload))
                    .verifyErrorMatches(t -> t instanceof RuntimeException && "oops".equals(t.getMessage()));

        verify(targetContextResolver).resolveContext(testQuery);
        //noinspection resource
        verify(mockQueryChannel).query(argThat(
                r -> r.getPayload().getData().toStringUtf8().equals("<string>Hello, World</string>")
                        && 1 == ProcessingInstructionHelper.numberOfResults(r.getProcessingInstructionsList())));
        await().atMost(Duration.ofSeconds(3))
               .untilAsserted(() -> {
                   spanFactory.verifySpanCompleted("QueryBus.streamingQueryDistributed");
                   spanFactory.verifySpanHasException("QueryBus.streamingQueryDistributed", RuntimeException.class);
               });
    }

    @Test
    void streamingQueryReturnsNoResults() {
        StreamingQueryMessage<String, String> testQuery = new GenericStreamingQueryMessage<>(
                new QualifiedName("test", "query", "0.0.1"), "Hello, World", String.class
        );

        when(mockQueryChannel.query(any())).thenReturn(new StubResultStream<>());

        StepVerifier.create(testSubject.streamingQuery(testQuery))
                    .verifyComplete();

        verify(targetContextResolver).resolveContext(testQuery);
        //noinspection resource
        verify(mockQueryChannel).query(argThat(
                r -> r.getPayload().getData().toStringUtf8().equals("<string>Hello, World</string>")
                        && 1 == ProcessingInstructionHelper.numberOfResults(r.getProcessingInstructionsList())));
    }

    @Test
    void queryForOptionalWillRequestInstanceOfFromRemoteDestination() {
        QueryMessage<String, Optional<String>> testQuery = new GenericQueryMessage<>(
                new QualifiedName("test", "query", "0.0.1"), "Hello, World", optionalInstanceOf(String.class)
        );

        Stream<QueryResponseMessage<Optional<String>>> actual =
                testSubject.scatterGather(testQuery, 12, TimeUnit.SECONDS);
        // not really interested in the result
        actual.close();

        verify(targetContextResolver).resolveContext(testQuery);
        //noinspection resource
        verify(mockQueryChannel).query(argThat(
                r -> r.getResponseType().getType().equals(InstanceResponseType.class.getName())
        ));
    }

    @Test
    void dispatchInterceptor() {
        List<Object> results = new LinkedList<>();
        testSubject.registerDispatchInterceptor(messages -> (a, b) -> {
            results.add(b.getPayload());
            return b;
        });
        QueryMessage<String, String> testQuery = new GenericQueryMessage<>(
                new QualifiedName("test", "query", "0.0.1"), "payload", new InstanceResponseType<>(String.class)
        );

<<<<<<< HEAD
        testSubject.query(testQuery);
=======
        testSubject.query(new GenericQueryMessage<>("payload", new InstanceResponseType<>(String.class)));
>>>>>>> cf0857a7
        assertEquals("payload", results.getFirst());
        assertEquals(1, results.size());
    }

    @Test
    void handlerInterceptorRegisteredWithLocalSegment() {
        MessageHandlerInterceptor<QueryMessage<?, ?>> interceptor =
                (unitOfWork, interceptorChain) -> interceptorChain.proceedSync();

        testSubject.registerHandlerInterceptor(interceptor);

        verify(localSegment).registerHandlerInterceptor(interceptor);
    }

    @Test
    void localSegmentReturnsLocalQueryBus() {
        assertEquals(localSegment, testSubject.localSegment());
    }

    @Test
    void afterShutdownDispatchingAnShutdownInProgressExceptionOnQueryInvocation() {
        QueryMessage<String, String> testQuery = new GenericQueryMessage<>(
                new QualifiedName("test", "query", "0.0.1"), "some-query", instanceOf(String.class)
        );

        assertDoesNotThrow(() -> testSubject.shutdownDispatching().get(5, TimeUnit.SECONDS));

        assertWithin(
                50, TimeUnit.MILLISECONDS,
                () -> assertThrows(ShutdownInProgressException.class, () -> testSubject.query(testQuery))
        );
    }

    @Test
    void shutdownTakesFinishedQueriesIntoAccount() {
        when(mockQueryChannel.query(any())).thenReturn(new StubResultStream<>(stubResponse("some-payload")));
        QueryMessage<String, String> testQuery = new GenericQueryMessage<>(
                new QualifiedName("test", "query", "0.0.1"), "some-query", instanceOf(String.class)
        );

        CompletableFuture<QueryResponseMessage<String>> result = testSubject.query(testQuery);
        result.join();

        assertDoesNotThrow(() -> testSubject.shutdownDispatching().get(5, TimeUnit.SECONDS));
    }

    @Test
    void afterShutdownDispatchingAnShutdownInProgressExceptionOnScatterGatherInvocation() {
        QueryMessage<String, String> testQuery = new GenericQueryMessage<>(
                new QualifiedName("test", "query", "0.0.1"), "some-query", instanceOf(String.class)
        );

        assertDoesNotThrow(() -> testSubject.shutdownDispatching().get(5, TimeUnit.SECONDS));

        assertWithin(
                50, TimeUnit.MILLISECONDS,
                () -> assertThrows(
                        ShutdownInProgressException.class,
                        () -> testSubject.scatterGather(testQuery, 1, TimeUnit.SECONDS)
                )
        );
    }

    @Test
    void subscriptionQueryCompletesWithExceptionOnUpdateDeserializationError() {
        when(mockQueryChannel.subscriptionQuery(any(), any(), anyInt(), anyInt()))
                .thenReturn(new SimpleSubscriptionQueryResult(
                        "<string>Hello world</string>", stubUpdate("Not a valid XML object")
                ));
        GenericSubscriptionQueryMessage<String, String, String> testQuery = new GenericSubscriptionQueryMessage<>(
                new QualifiedName("test", "query", "0.0.1"), "test", "Say hi",
                instanceOf(String.class), instanceOf(String.class)
        );

        SubscriptionQueryResult<QueryResponseMessage<String>, SubscriptionQueryUpdateMessage<String>> queryResult =
                testSubject.subscriptionQuery(testQuery);

        Mono<QueryResponseMessage<String>> initialResult = queryResult.initialResult();
        Flux<SubscriptionQueryUpdateMessage<String>> updates = queryResult.updates();
        queryResult.cancel();

        StepVerifier.create(initialResult)
                    .expectNextMatches(r -> r.getPayload().equals("Hello world"))
                    .verifyComplete();

        StepVerifier.create(updates.map(Message::getPayload))
                    .verifyError();
    }

    @Test
    void subscriptionQueryCompletesWithExceptionOnInitialResultDeserializationError() {
        when(mockQueryChannel.subscriptionQuery(any(), any(), anyInt(), anyInt()))
                .thenReturn(new SimpleSubscriptionQueryResult(
                        "Not a valid XML object", stubUpdate("<string>Hello world</string>")
                ));
        GenericSubscriptionQueryMessage<String, String, String> testQuery = new GenericSubscriptionQueryMessage<>(
                new QualifiedName("test", "query", "0.0.1"), "test", "Say hi",
                instanceOf(String.class), instanceOf(String.class)
        );

        SubscriptionQueryResult<QueryResponseMessage<String>, SubscriptionQueryUpdateMessage<String>> queryResult =
                testSubject.subscriptionQuery(testQuery);

        Mono<QueryResponseMessage<String>> initialResult = queryResult.initialResult();
        Flux<SubscriptionQueryUpdateMessage<String>> updates = queryResult.updates();
        queryResult.cancel();

        StepVerifier.create(initialResult.map(Message::getPayload))
                    .verifyError();

        StepVerifier.create(updates.map(Message::getPayload))
                    .expectNextMatches(r -> r.equals("Hello world"))
                    .verifyComplete();
    }

    @Test
    void afterShutdownDispatchingAnShutdownInProgressExceptionOnSubscriptionQueryInvocation() {
        SubscriptionQueryMessage<String, String, String> testSubscriptionQuery = new GenericSubscriptionQueryMessage<>(
                new QualifiedName("test", "query", "0.0.1"), "some-query",
                instanceOf(String.class), instanceOf(String.class)
        );

        assertDoesNotThrow(() -> testSubject.shutdownDispatching().get(5, TimeUnit.SECONDS));

        assertThrows(ShutdownInProgressException.class,
                     () -> testSubject.subscriptionQuery(testSubscriptionQuery));
    }

    @Test
    void equalPriorityMessagesProcessedInOrder() throws InterruptedException {
        testSubject = AxonServerQueryBus.builder()
                                        .axonServerConnectionManager(axonServerConnectionManager)
                                        .configuration(configuration)
                                        .localSegment(localSegment)
                                        .updateEmitter(SimpleQueryUpdateEmitter.builder().build())
                                        .messageSerializer(serializer)
                                        .genericSerializer(serializer)
                                        .targetContextResolver(targetContextResolver)
                                        .executorServiceBuilder((c, q) -> new ThreadPoolExecutor(
                                                1, 1, 5, TimeUnit.SECONDS, q
                                        ))
                                        .build();

        int queryCount = 1000;

        CountDownLatch startProcessingGate = new CountDownLatch(1);
        CountDownLatch finishProcessingGate = new CountDownLatch(queryCount);

        List<Long> expected = LongStream.range(0, queryCount)
                                        .boxed()
                                        .collect(Collectors.toList());
        List<Long> actual = new CopyOnWriteArrayList<>();

        AtomicReference<QueryHandler> queryHandlerRef = new AtomicReference<>();
        doAnswer(i -> {
            queryHandlerRef.set(i.getArgument(0));
            return (io.axoniq.axonserver.connector.Registration) FutureUtils::emptyCompletedFuture;
        }).when(mockQueryChannel)
          .registerQueryHandler(any(), any());

        when(localSegment.query(any())).thenAnswer(i -> {
            startProcessingGate.await();
            QueryMessage<?, ?> message = i.getArgument(0);
            actual.add((long) message.getMetaData().get("index"));
            finishProcessingGate.countDown();
            return CompletableFuture.completedFuture(
                    new GenericQueryResponseMessage<>(new QualifiedName("test", "query", "0.0.1"), "ok")
            );
        });

        // We create a subscription to force a registration for this type of query.
        // It doesn't get invoked because the localSegment is mocked
<<<<<<< HEAD
        testSubject.subscribe("testQuery",
                              String.class,
                              (MessageHandler<QueryMessage<?, String>, QueryResponseMessage<?>>) message -> "ok");
=======
        testSubject.subscribe(
                "testQuery", String.class,
                (MessageHandler<QueryMessage<?, String>, QueryResponseMessage<?>>) message -> "ok"
        );
>>>>>>> cf0857a7
        assertWithin(1, TimeUnit.SECONDS, () -> assertNotNull(queryHandlerRef.get()));

        QueryHandler queryHandler = queryHandlerRef.get();
        for (int i = 0; i < queryCount; i++) {
            QueryRequest queryRequest =
                    QueryRequest.newBuilder()
                                .setQuery("testQuery")
                                .setMessageIdentifier(UUID.randomUUID().toString())
                                .setPayload(SerializedObject.newBuilder()
                                                            .setType("java.lang.String")
                                                            .setData(ByteString.copyFromUtf8("<string>Hello</string>"))
                                )
                                .setResponseType(SerializedObject.newBuilder()
                                                                 .setData(ByteString.copyFromUtf8(
                                                                         INSTANCE_RESPONSE_TYPE_XML
                                                                 ))
                                                                 .setType(InstanceResponseType.class.getName())
                                                                 .build())
                                .putMetaData("index", MetaDataValue.newBuilder().setNumberValue(i).build())
                                .build();

            queryHandler.handle(queryRequest, new StubReplyChannel());
        }
        startProcessingGate.countDown();
        //noinspection ResultOfMethodCallIgnored
        finishProcessingGate.await(30, TimeUnit.SECONDS);

        assertEquals(queryCount, actual.size());
        assertEquals(expected, actual);
    }

    @Test
    void disconnectCancelsQueriesInProgressIfAwaitDurationIsSurpassed() {
        AxonServerQueryBus queryInProgressTestSubject =
                AxonServerQueryBus.builder()
                                  .axonServerConnectionManager(axonServerConnectionManager)
                                  .configuration(configuration)
                                  .localSegment(localSegment)
                                  .updateEmitter(SimpleQueryUpdateEmitter.builder().build())
                                  .messageSerializer(serializer)
                                  .genericSerializer(serializer)
                                  .targetContextResolver(targetContextResolver)
                                  .executorServiceBuilder((c, q) -> new ThreadPoolExecutor(
                                          1, 1, 5, TimeUnit.SECONDS, q
                                  ))
                                  .queryInProgressAwait(Duration.ofSeconds(1))
                                  .build();
        CountDownLatch handlerLatch = new CountDownLatch(1);
        AtomicReference<QueryResponse> responseReference = new AtomicReference<>();
        queriesInProgressTestSetup(queryInProgressTestSubject, handlerLatch, responseReference);

        // Start disconnecting right away. As a blocking operation, this ensures we surpass the await duration.
        queryInProgressTestSubject.disconnect();
        // Release te latch, to let go of the blocking query handler.
        handlerLatch.countDown();

        await().atMost(Duration.ofSeconds(1))
               .pollDelay(Duration.ofMillis(250))
               .untilAsserted(() -> assertNull(responseReference.get()));
    }

    @Test
    void disconnectReturnsResponseFromQueriesInProgressIfAwaitDurationIsNotExceeded() throws InterruptedException {
        AxonServerQueryBus queryInProgressTestSubject =
                AxonServerQueryBus.builder()
                                  .axonServerConnectionManager(axonServerConnectionManager)
                                  .configuration(configuration)
                                  .localSegment(localSegment)
                                  .updateEmitter(SimpleQueryUpdateEmitter.builder().build())
                                  .messageSerializer(serializer)
                                  .genericSerializer(serializer)
                                  .targetContextResolver(targetContextResolver)
                                  .executorServiceBuilder((c, q) -> new ThreadPoolExecutor(
                                          1, 1, 5, TimeUnit.SECONDS, q
                                  ))
                                  .queryInProgressAwait(Duration.ofSeconds(1))
                                  .build();
        CountDownLatch handlerLatch = new CountDownLatch(1);
        AtomicReference<QueryResponse> responseReference = new AtomicReference<>();
        queriesInProgressTestSetup(queryInProgressTestSubject, handlerLatch, responseReference);

        // Start disconnecting in a separate thread to ensure the response latch is released
        new Thread(queryInProgressTestSubject::disconnect).start();
        // Sleep a little, to ensure there is some space between disconnecting and releasing the query handler latch
        Thread.sleep(250);
        // Release te latch, to let go of the blocking query handler.
        handlerLatch.countDown();

        await().atMost(Duration.ofSeconds(1))
               .pollDelay(Duration.ofMillis(250))
               .untilAsserted(() -> assertNotNull(responseReference.get()));
        assertEquals("Hello", responseReference.get().getMetaDataOrThrow("response").getTextValue());
    }

    private void queriesInProgressTestSetup(AxonServerQueryBus queryInProgressTestSubject,
                                            CountDownLatch responseLatch,
                                            AtomicReference<QueryResponse> responseReference) {
        AtomicReference<QueryHandler> handlerReference = new AtomicReference<>();
        doAnswer(i -> {
            handlerReference.set(i.getArgument(0));
            return (io.axoniq.axonserver.connector.Registration) () -> CompletableFuture.completedFuture(null);
        }).when(mockQueryChannel)
          .registerQueryHandler(any(), any());

        when(localSegment.query(any())).thenAnswer(i -> {
            responseLatch.await();
            QueryMessage<?, ?> message = i.getArgument(0);
            QueryResponseMessage<?> queryResponse = new GenericQueryResponseMessage<>(message.getPayload()).withMetaData(
                    MetaData.with("response", message.getPayload()));
            return CompletableFuture.completedFuture(queryResponse);
        });

        // We create a subscription to force a registration for this type of query.
        // It doesn't get invoked because the localSegment is mocked
        queryInProgressTestSubject.subscribe(
                "testQuery",
                String.class,
                (MessageHandler<QueryMessage<?, String>, QueryResponseMessage<?>>) message -> "ok"
        );
        await().atMost(Duration.ofSeconds(1))
               .pollDelay(Duration.ofMillis(250))
               .untilAsserted(() -> assertNotNull(handlerReference.get()));

        QueryHandler queryHandler = handlerReference.get();
        QueryRequest queryRequest =
                QueryRequest.newBuilder()
                            .setQuery("testQuery")
                            .setMessageIdentifier(UUID.randomUUID().toString())
                            .setPayload(SerializedObject.newBuilder()
                                                        .setType("java.lang.String")
                                                        .setData(ByteString.copyFromUtf8("<string>Hello</string>"))
                            )
                            .setResponseType(SerializedObject.newBuilder()
                                                             .setData(ByteString.copyFromUtf8(
                                                                     INSTANCE_RESPONSE_TYPE_XML
                                                             ))
                                                             .setType(InstanceResponseType.class.getName())
                                                             .build())
                            .putMetaData("response", MetaDataValue.newBuilder().setTextValue("Hello").build())
                            .build();
        queryHandler.handle(queryRequest, new StubReplyChannel(responseReference));
    }

    private QueryResponse stubResponse(String payload) {
        return QueryResponse.newBuilder()
                            .setRequestIdentifier("request")
                            .setMessageIdentifier(UUID.randomUUID().toString())
                            .setPayload(SerializedObject.newBuilder()
                                                        .setData(ByteString.copyFromUtf8(payload))
                                                        .setType(String.class.getName()))
                            .build();
    }

    private QueryUpdate stubUpdate(String payload) {
        return QueryUpdate.newBuilder()
                          .setMessageIdentifier(UUID.randomUUID().toString())
                          .setPayload(SerializedObject.newBuilder()
                                                      .setData(ByteString.copyFromUtf8(payload))
                                                      .setType(String.class.getName()))
                          .build();
    }

    private QueryResponse stubErrorResponse(String errorCode, @SuppressWarnings("SameParameterValue") String message) {
        return QueryResponse.newBuilder()
                            .setRequestIdentifier("request")
                            .setMessageIdentifier(UUID.randomUUID().toString())
                            .setErrorCode(errorCode)
                            .setErrorMessage(ErrorMessage.newBuilder()
                                                         .setMessage(message)
                                                         .setLocation("test")
                                                         .build())
                            .build();
    }

    private static class StubResultStream<T> implements ResultStream<T> {

        private final Iterator<T> responses;
        private final Throwable error;
        private T peeked;
        private volatile boolean closed;
        private final int totalNumberOfElements;

        public StubResultStream(Throwable error) {
            this.error = error;
            this.closed = true;
            this.responses = Collections.emptyIterator();
            this.totalNumberOfElements = 1;
        }

        @SafeVarargs
        public StubResultStream(T... responses) {
            this.error = null;
            List<T> queryResponses = asList(responses);
            this.responses = queryResponses.iterator();
            this.totalNumberOfElements = queryResponses.size();
            this.closed = totalNumberOfElements == 0;
        }

        @Override
        public T peek() {
            if (peeked == null && responses.hasNext()) {
                peeked = responses.next();
            }
            return peeked;
        }

        @Override
        public T nextIfAvailable() {
            if (peeked != null) {
                T result = peeked;
                peeked = null;
                closeIfThereAreNoMoreElements();
                return result;
            }
            if (responses.hasNext()) {
                T next = responses.next();
                closeIfThereAreNoMoreElements();
                return next;
            } else {
                return null;
            }
        }

        private void closeIfThereAreNoMoreElements() {
            if (!responses.hasNext()) {
                close();
            }
        }

        @Override
        public T nextIfAvailable(long timeout, TimeUnit unit) {
            return nextIfAvailable();
        }

        @Override
        public T next() {
            return nextIfAvailable();
        }

        @Override
        public void onAvailable(Runnable r) {
            if (peeked != null || responses.hasNext() || isClosed()) {
                IntStream.rangeClosed(0, totalNumberOfElements)
                         .forEach(i -> r.run());
            }
        }

        @Override
        public void close() {
            closed = true;
        }

        @Override
        public boolean isClosed() {
            return closed;
        }

        @Override
        public Optional<Throwable> getError() {
            return Optional.ofNullable(error);
        }
    }

    private class SimpleSubscriptionQueryResult
            implements io.axoniq.axonserver.connector.query.SubscriptionQueryResult {

        private final StubResultStream<QueryUpdate> updateStubResultStream;
        private final String payload;

        public SimpleSubscriptionQueryResult(String payload, QueryUpdate... updates) {
            this.updateStubResultStream = new StubResultStream<>(updates);
            this.payload = payload;
        }

        @Override
        public CompletableFuture<QueryResponse> initialResult() {
            return CompletableFuture.completedFuture(stubResponse(payload));
        }

        @Override
        public ResultStream<QueryUpdate> updates() {
            return updateStubResultStream;
        }
    }

    private static class StubReplyChannel implements ReplyChannel<QueryResponse> {

        private final AtomicReference<QueryResponse> responseReference;

        // No-arg constructor acts like a Noop version of this ReplyChannel
        private StubReplyChannel() {
            this(new AtomicReference<>());
        }

        private StubReplyChannel(AtomicReference<QueryResponse> responseReference) {
            this.responseReference = responseReference;
        }

        @Override
        public void send(QueryResponse outboundMessage) {
            responseReference.set(outboundMessage);
        }

        @Override
        public void complete() {
            // Do nothing - not required for testing
        }

        @Override
        public void completeWithError(ErrorMessage errorMessage) {
            // Do nothing - not required for testing
        }

        @Override
        public void completeWithError(ErrorCategory errorCategory, String message) {
            // Do nothing - not required for testing
        }
    }
}<|MERGE_RESOLUTION|>--- conflicted
+++ resolved
@@ -43,11 +43,8 @@
 import org.axonframework.messaging.Message;
 import org.axonframework.messaging.MessageHandler;
 import org.axonframework.messaging.MessageHandlerInterceptor;
-<<<<<<< HEAD
 import org.axonframework.messaging.QualifiedName;
-=======
 import org.axonframework.messaging.MetaData;
->>>>>>> cf0857a7
 import org.axonframework.messaging.responsetypes.InstanceResponseType;
 import org.axonframework.queryhandling.DefaultQueryBusSpanFactory;
 import org.axonframework.queryhandling.GenericQueryMessage;
@@ -543,11 +540,7 @@
                 new QualifiedName("test", "query", "0.0.1"), "payload", new InstanceResponseType<>(String.class)
         );
 
-<<<<<<< HEAD
         testSubject.query(testQuery);
-=======
-        testSubject.query(new GenericQueryMessage<>("payload", new InstanceResponseType<>(String.class)));
->>>>>>> cf0857a7
         assertEquals("payload", results.getFirst());
         assertEquals(1, results.size());
     }
@@ -720,16 +713,9 @@
 
         // We create a subscription to force a registration for this type of query.
         // It doesn't get invoked because the localSegment is mocked
-<<<<<<< HEAD
         testSubject.subscribe("testQuery",
                               String.class,
                               (MessageHandler<QueryMessage<?, String>, QueryResponseMessage<?>>) message -> "ok");
-=======
-        testSubject.subscribe(
-                "testQuery", String.class,
-                (MessageHandler<QueryMessage<?, String>, QueryResponseMessage<?>>) message -> "ok"
-        );
->>>>>>> cf0857a7
         assertWithin(1, TimeUnit.SECONDS, () -> assertNotNull(queryHandlerRef.get()));
 
         QueryHandler queryHandler = queryHandlerRef.get();
