--- conflicted
+++ resolved
@@ -88,15 +88,11 @@
 
     @Override
     public OptionalLong getCurrentPosition() {
-<<<<<<< HEAD
-        return (trackingToken!=null) ? trackingToken.position() : OptionalLong.empty();
-=======
         return (trackingToken != null) ? trackingToken.position() : OptionalLong.empty();
     }
 
     @Override
     public OptionalLong getResetPosition() {
         return ReplayToken.getTokenAtReset(trackingToken);
->>>>>>> c21e1cff
     }
 }