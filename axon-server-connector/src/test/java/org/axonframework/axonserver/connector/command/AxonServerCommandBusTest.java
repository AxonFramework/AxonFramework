/*
 * Copyright (c) 2010-2023. Axon Framework
 *
 * Licensed under the Apache License, Version 2.0 (the "License");
 * you may not use this file except in compliance with the License.
 * You may obtain a copy of the License at
 *
 *    http://www.apache.org/licenses/LICENSE-2.0
 *
 * Unless required by applicable law or agreed to in writing, software
 * distributed under the License is distributed on an "AS IS" BASIS,
 * WITHOUT WARRANTIES OR CONDITIONS OF ANY KIND, either express or implied.
 * See the License for the specific language governing permissions and
 * limitations under the License.
 */

package org.axonframework.axonserver.connector.command;

import com.google.protobuf.ByteString;
import io.axoniq.axonserver.connector.AxonServerConnection;
import io.axoniq.axonserver.connector.command.CommandChannel;
import io.axoniq.axonserver.grpc.MetaDataValue;
import io.axoniq.axonserver.grpc.SerializedObject;
import io.axoniq.axonserver.grpc.command.Command;
import io.axoniq.axonserver.grpc.command.CommandResponse;
import io.axoniq.axonserver.grpc.command.CommandSubscription;
import org.axonframework.axonserver.connector.AxonServerConfiguration;
import org.axonframework.axonserver.connector.AxonServerConnectionManager;
import org.axonframework.axonserver.connector.ErrorCode;
import org.axonframework.axonserver.connector.TargetContextResolver;
import org.axonframework.axonserver.connector.TestTargetContextResolver;
import org.axonframework.axonserver.connector.utils.TestSerializer;
import org.axonframework.commandhandling.CommandCallback;
import org.axonframework.commandhandling.CommandExecutionException;
import org.axonframework.commandhandling.CommandMessage;
import org.axonframework.commandhandling.CommandResultMessage;
import org.axonframework.commandhandling.GenericCommandMessage;
import org.axonframework.commandhandling.SimpleCommandBus;
import org.axonframework.common.Registration;
import org.axonframework.lifecycle.ShutdownInProgressException;
import org.axonframework.modelling.command.ConcurrencyException;
import org.axonframework.serialization.Serializer;
import org.axonframework.tracing.TestSpanFactory;
import org.junit.jupiter.api.*;

import java.io.IOException;
import java.time.Duration;
import java.util.LinkedList;
import java.util.List;
import java.util.Optional;
import java.util.UUID;
import java.util.concurrent.CompletableFuture;
import java.util.concurrent.CopyOnWriteArrayList;
import java.util.concurrent.CountDownLatch;
import java.util.concurrent.ThreadPoolExecutor;
import java.util.concurrent.TimeUnit;
import java.util.concurrent.atomic.AtomicBoolean;
import java.util.concurrent.atomic.AtomicReference;
import java.util.function.Function;
import java.util.stream.Collectors;
import java.util.stream.LongStream;

import static org.awaitility.Awaitility.await;
import static org.axonframework.axonserver.connector.TestTargetContextResolver.BOUNDED_CONTEXT;
import static org.axonframework.axonserver.connector.utils.AssertUtils.assertWithin;
import static org.junit.jupiter.api.Assertions.*;
import static org.mockito.ArgumentMatchers.*;
import static org.mockito.Mockito.anyString;
import static org.mockito.Mockito.*;
import static org.testcontainers.shaded.org.awaitility.Awaitility.await;

/**
 * Unit test class to cover all the operations performed by the {@link AxonServerCommandBus}.
 *
 * @author Marc Gathier
 */
class AxonServerCommandBusTest {

    private DummyMessagePlatformServer dummyMessagePlatformServer;

    private AxonServerConnectionManager axonServerConnectionManager;
    private AxonServerConfiguration configuration;
    private final SimpleCommandBus localSegment = SimpleCommandBus.builder().build();
    private final Serializer serializer = TestSerializer.xStreamSerializer();
    private final TargetContextResolver<CommandMessage<?>> targetContextResolver =
            spy(new TestTargetContextResolver<>());

    private AxonServerCommandBus testSubject;

    private AxonServerConnection mockConnection;
    private CommandChannel mockCommandChannel;
    private TestSpanFactory spanFactory;

    @BeforeEach
    void setup() throws Exception {
        spanFactory = new TestSpanFactory();
        dummyMessagePlatformServer = new DummyMessagePlatformServer();
        dummyMessagePlatformServer.start();

        configuration = new AxonServerConfiguration();
        configuration.setServers(dummyMessagePlatformServer.getAddress());
        configuration.setClientId("JUnit");
        configuration.setComponentName("JUnit");
        configuration.setInitialNrOfPermits(100);
        configuration.setNewPermitsThreshold(10);
        configuration.setNrOfNewPermits(1000);
        configuration.setContext(BOUNDED_CONTEXT);

        mockConnection = mock(AxonServerConnection.class);
        mockCommandChannel = mock(CommandChannel.class);

        when(mockConnection.commandChannel()).thenReturn(mockCommandChannel);

        axonServerConnectionManager = spy(AxonServerConnectionManager.builder()
                                                                     .axonServerConfiguration(configuration)
                                                                     .build());

        testSubject = AxonServerCommandBus.builder()
                                          .axonServerConnectionManager(axonServerConnectionManager)
                                          .configuration(configuration)
                                          .localSegment(localSegment)
                                          .serializer(serializer)
                                          .routingStrategy(command -> "RoutingKey")
                                          .targetContextResolver(targetContextResolver)
                                          .loadFactorProvider(command -> 36)
                                          .spanFactory(spanFactory)
                                          .build();
    }

    @AfterEach
    void tearDown() throws Exception {
        dummyMessagePlatformServer.stop();
        axonServerConnectionManager.shutdown();
        testSubject.disconnect().get(5, TimeUnit.SECONDS);
    }

    @Test
    void dispatch() throws Exception {
        CommandMessage<String> commandMessage = new GenericCommandMessage<>("this is the payload");
        CountDownLatch waiter = new CountDownLatch(1);
        AtomicReference<String> resultHolder = new AtomicReference<>();
        AtomicReference<Throwable> failure = new AtomicReference<>();

        testSubject.dispatch(commandMessage, (CommandCallback<String, String>) (cm, result) -> {
            spanFactory.verifySpanActive("AxonServerCommandBus.dispatch", commandMessage);
            if (result.isExceptional()) {
                failure.set(result.exceptionResult());
            } else {
                resultHolder.set(result.getPayload());
            }
            waiter.countDown();
        });

        waiter.await();
        assertNull(failure.get());
        assertEquals("this is the payload", resultHolder.get());

        verify(targetContextResolver).resolveContext(commandMessage);
        verify(axonServerConnectionManager).getConnection(BOUNDED_CONTEXT);
        await().atMost(Duration.ofSeconds(3l))
<<<<<<< HEAD
                .until(() ->
                        spanFactory.spanCompleted("AxonServerCommandBus.dispatch"));
=======
                .untilAsserted(() ->
                        spanFactory.verifySpanCompleted("AxonServerCommandBus.dispatch"));
>>>>>>> ec78d0cf
        await().atMost(Duration.ofSeconds(3l))
                .untilAsserted(() ->
                        spanFactory.verifySpanPropagated("AxonServerCommandBus.dispatch", commandMessage));
    }

    @Test
    void equalPriorityMessagesProcessedInOrder() throws InterruptedException {
        AxonServerCommandBus singleThreadedTestSubject =
                AxonServerCommandBus.builder()
                                    .axonServerConnectionManager(axonServerConnectionManager)
                                    .configuration(configuration)
                                    .localSegment(localSegment)
                                    .serializer(serializer)
                                    .routingStrategy(command -> "RoutingKey")
                                    .targetContextResolver(targetContextResolver)
                                    .loadFactorProvider(command -> 36)
                                    .executorServiceBuilder((c, q) -> new ThreadPoolExecutor(
                                            1, 1, 5, TimeUnit.SECONDS, q
                                    ))
                                    .build();

        int commandCount = 1000;

        CountDownLatch startProcessingGate = new CountDownLatch(1);
        CountDownLatch finishProcessingGate = new CountDownLatch(commandCount);

        List<Long> expected = LongStream.range(0, commandCount)
                                        .boxed()
                                        .collect(Collectors.toList());
        List<Long> actual = new CopyOnWriteArrayList<>();

        AtomicReference<Function<Command, CompletableFuture<CommandResponse>>> commandHandlerRef = new AtomicReference<>();
        when(axonServerConnectionManager.getConnection(anyString())).thenReturn(mockConnection);
        doAnswer(i -> {
            commandHandlerRef.set(i.getArgument(0));
            return (io.axoniq.axonserver.connector.Registration) () -> CompletableFuture.completedFuture(null);
        }).when(mockCommandChannel)
          .registerCommandHandler(any(), anyInt(), eq("testCommand"));

        singleThreadedTestSubject.subscribe("testCommand", message -> {
            startProcessingGate.await();
            actual.add((long) message.getMetaData().get("index"));
            finishProcessingGate.countDown();
            return "ok";
        });

        assertWithin(1, TimeUnit.SECONDS, () -> assertNotNull(commandHandlerRef.get()));

        Function<Command, CompletableFuture<CommandResponse>> commandHandler = commandHandlerRef.get();
        for (int i = 0; i < commandCount; i++) {
            commandHandler.apply(Command.newBuilder()
                                        .setName("testCommand")
                                        .setMessageIdentifier(UUID.randomUUID().toString())
                                        .setPayload(SerializedObject.newBuilder()
                                                                    .setType("java.lang.String")
                                                                    .setData(ByteString.copyFromUtf8(
                                                                            "<string>Hello</string>"
                                                                    ))
                                        )
                                        .putMetaData("index", MetaDataValue.newBuilder().setNumberValue(i).build())
                                        .build());
        }
        startProcessingGate.countDown();
        //noinspection ResultOfMethodCallIgnored
        finishProcessingGate.await(30, TimeUnit.SECONDS);

        assertEquals(commandCount, actual.size());
        assertEquals(expected, actual);
    }

    @Test
    void fireAndForgetUsesDefaultCallback() throws InterruptedException {
        testSubject.disconnect().join();
        //noinspection unchecked
        CommandCallback<Object, Object> mockDefaultCommandCallback = mock(CommandCallback.class);
        testSubject = AxonServerCommandBus.builder()
                                          .axonServerConnectionManager(axonServerConnectionManager)
                                          .configuration(configuration)
                                          .localSegment(localSegment)
                                          .serializer(serializer)
                                          .routingStrategy(command -> "RoutingKey")
                                          .targetContextResolver(targetContextResolver)
                                          .defaultCommandCallback(mockDefaultCommandCallback)
                                          .build();

        CommandMessage<String> commandMessage = new GenericCommandMessage<>("this is the payload");
        CountDownLatch cdl = new CountDownLatch(1);
        doAnswer(i -> {
            cdl.countDown();
            return null;
        }).when(mockDefaultCommandCallback).onResult(any(), any());

        testSubject.dispatch(commandMessage);

        assertTrue(cdl.await(1, TimeUnit.SECONDS), "Expected default callback to have been invoked");
        verify(mockDefaultCommandCallback).onResult(eq(commandMessage), any());
    }

    @Test
    void dispatchWhenChannelThrowsAnException() throws InterruptedException {
        CommandMessage<String> commandMessage = new GenericCommandMessage<>("this is the payload");
        CountDownLatch waiter = new CountDownLatch(1);
        AtomicBoolean failure = new AtomicBoolean(false);
        AtomicReference<Throwable> throwable = new AtomicReference<>();
        when(axonServerConnectionManager.getConnection(anyString())).thenReturn(mockConnection);
        when(mockCommandChannel.sendCommand(any())).thenThrow(new RuntimeException("oops"));

        testSubject.dispatch(commandMessage, (CommandCallback<String, String>) (cm, result) -> {
            if (result.isExceptional()) {
                failure.set(true);
                throwable.set(result.exceptionResult());
            }
            waiter.countDown();
        });

        waiter.await();
        assertTrue(failure.get());
        assertEquals(AxonServerCommandDispatchException.class, throwable.get().getClass());
        assertEquals(ErrorCode.COMMAND_DISPATCH_ERROR.errorCode(),
                     ((AxonServerCommandDispatchException) throwable.get()).getErrorCode());

        verify(targetContextResolver).resolveContext(commandMessage);
        verify(axonServerConnectionManager).getConnection(BOUNDED_CONTEXT);
        spanFactory.verifySpanHasException("AxonServerCommandBus.dispatch", RuntimeException.class);
    }

    @Test
    void dispatchWithError() throws Exception {
        CommandMessage<String> commandMessage = new GenericCommandMessage<>("this is an error request");
        CountDownLatch waiter = new CountDownLatch(1);
        AtomicReference<String> resultHolder = new AtomicReference<>();
        AtomicBoolean failure = new AtomicBoolean(false);

        testSubject.dispatch(commandMessage, (CommandCallback<String, String>) (cm, result) -> {
            if (result.isExceptional()) {
                failure.set(true);
            } else {
                resultHolder.set(result.getPayload());
            }
            waiter.countDown();
        });

        waiter.await();
        assertTrue(failure.get());

        verify(targetContextResolver).resolveContext(commandMessage);
        verify(axonServerConnectionManager).getConnection(BOUNDED_CONTEXT);
    }

    @Test
    void dispatchWithConcurrencyException() throws Exception {
        CommandMessage<String> commandMessage = new GenericCommandMessage<>("this is a concurrency issue");
        CountDownLatch waiter = new CountDownLatch(1);
        AtomicReference<CommandResultMessage<? extends String>> resultHolder = new AtomicReference<>();

        testSubject.dispatch(commandMessage, (CommandCallback<String, String>) (cm, result) -> {
            resultHolder.set(result);
            waiter.countDown();
        });

        waiter.await();
        assertTrue(resultHolder.get().isExceptional());
        assertTrue(resultHolder.get().exceptionResult() instanceof ConcurrencyException);

        verify(targetContextResolver).resolveContext(commandMessage);
        verify(axonServerConnectionManager).getConnection(BOUNDED_CONTEXT);
    }

    @Test
    void dispatchWithExceptionFromHandler() throws Exception {
        CommandMessage<String> commandMessage = new GenericCommandMessage<>("give me an exception");
        CountDownLatch waiter = new CountDownLatch(1);
        AtomicReference<CommandResultMessage<? extends String>> resultHolder = new AtomicReference<>();

        testSubject.dispatch(commandMessage, (CommandCallback<String, String>) (cm, result) -> {
            resultHolder.set(result);
            waiter.countDown();
        });

        waiter.await();
        assertTrue(resultHolder.get().isExceptional());
        assertEquals(CommandExecutionException.class, resultHolder.get().exceptionResult().getClass());
        assertEquals(
                "give me an exception",
                ((CommandExecutionException) resultHolder.get().exceptionResult()).getDetails().orElse(null)
        );

        verify(targetContextResolver).resolveContext(commandMessage);
        verify(axonServerConnectionManager).getConnection(BOUNDED_CONTEXT);
    }

    @Test
    void subscribe() {
        Registration registration = testSubject.subscribe(String.class.getName(), c -> "Done");
        assertWithin(500, TimeUnit.MILLISECONDS, () ->
                assertNotNull(dummyMessagePlatformServer.subscriptions(String.class.getName())));
        registration.cancel();
        assertWithin(500, TimeUnit.MILLISECONDS, () ->
                assertNull(dummyMessagePlatformServer.subscriptions(String.class.getName())));
    }

    @Test
    void dispatchInterceptor() {
        List<Object> results = new LinkedList<>();
        testSubject.registerDispatchInterceptor(messages -> (a, b) -> {
            results.add(b.getPayload());
            return b;
        });
        testSubject.dispatch(new GenericCommandMessage<>("payload"));
        assertEquals("payload", results.get(0));
        assertEquals(1, results.size());
    }

    @Test
    void subscribeWithLoadFactor() {
        testSubject.subscribe(String.class.getName(), c -> "Done");
        assertWithin(2, TimeUnit.SECONDS, () -> {
            Optional<CommandSubscription> subscription =
                    dummyMessagePlatformServer.subscriptionForCommand(String.class.getName());
            assertTrue(subscription.isPresent());
            assertEquals(36, subscription.get().getLoadFactor());
        });
    }

    @Test
    void resubscribeWithLoadFactor() throws IOException {
        testSubject.subscribe(String.class.getName(), c -> "Done");
        assertWithin(2, TimeUnit.SECONDS, () -> {
            Optional<CommandSubscription> subscription =
                    dummyMessagePlatformServer.subscriptionForCommand(String.class.getName());
            assertTrue(subscription.isPresent());
        });

        reset(axonServerConnectionManager);
        dummyMessagePlatformServer.stop();
        assertNull(dummyMessagePlatformServer.subscriptions(String.class.getName()));

        dummyMessagePlatformServer.start();
        assertWithin(5, TimeUnit.SECONDS, () -> {
            Optional<CommandSubscription> subscription =
                    dummyMessagePlatformServer.subscriptionForCommand(String.class.getName());
            assertTrue(subscription.isPresent());
            assertEquals(36, subscription.get().getLoadFactor());
        });
    }

    @Test
    void localSegmentReturnsLocalCommandBus() {
        assertEquals(localSegment, testSubject.localSegment());
    }

    @Test
    void disconnectUnsubscribesAllRegisteredCommands() {
        String testCommandOne = "testCommandOne";
        String testCommandTwo = "testCommandTwo";
        //noinspection resource
        testSubject.subscribe(testCommandOne, command -> "Done");
        //noinspection resource
        testSubject.subscribe(testCommandTwo, command -> "Done");

        testSubject.disconnect().join();

        await().atMost(Duration.ofSeconds(5))
               .pollDelay(Duration.ofMillis(250))
               .until(() -> dummyMessagePlatformServer.isUnsubscribed(testCommandOne));
        await().atMost(Duration.ofSeconds(5))
               .pollDelay(Duration.ofMillis(250))
               .until(() -> dummyMessagePlatformServer.isUnsubscribed(testCommandTwo));
    }

    @Test
    void afterShutdownDispatchingAnShutdownInProgressExceptionIsThrownOnDispatchInvocation() {
        testSubject.shutdownDispatching();

        GenericCommandMessage<String> command = new GenericCommandMessage<>("some-command");
        assertThrows(
                ShutdownInProgressException.class,
                () -> testSubject.dispatch(command)
        );
    }

    @Test
    void shutdownDispatchingWaitsForCommandsInTransitToComplete() {
        AtomicBoolean commandHandled = new AtomicBoolean(false);
        // Commands containing "blocking" will sleep for 500 millis
        GenericCommandMessage<String> testCommand = new GenericCommandMessage<>("some-blocking-command");

        testSubject.dispatch(testCommand, (commandMessage, result) -> commandHandled.set(true));
        CompletableFuture<Void> dispatchingHasShutdown = testSubject.shutdownDispatching();

        // Wait on the shutdownDispatching-thread, after which the command should have been handled
        dispatchingHasShutdown.join();
        assertTrue(commandHandled.get());
        assertTrue(dispatchingHasShutdown.isDone());
    }
}<|MERGE_RESOLUTION|>--- conflicted
+++ resolved
@@ -158,16 +158,13 @@
         verify(targetContextResolver).resolveContext(commandMessage);
         verify(axonServerConnectionManager).getConnection(BOUNDED_CONTEXT);
         await().atMost(Duration.ofSeconds(3l))
-<<<<<<< HEAD
-                .until(() ->
-                        spanFactory.spanCompleted("AxonServerCommandBus.dispatch"));
-=======
-                .untilAsserted(() ->
-                        spanFactory.verifySpanCompleted("AxonServerCommandBus.dispatch"));
->>>>>>> ec78d0cf
+                .untilAsserted(
+                        () -> spanFactory.verifySpanCompleted("AxonServerCommandBus.dispatch")
+                );
         await().atMost(Duration.ofSeconds(3l))
-                .untilAsserted(() ->
-                        spanFactory.verifySpanPropagated("AxonServerCommandBus.dispatch", commandMessage));
+                .untilAsserted(
+                        () -> spanFactory.verifySpanPropagated("AxonServerCommandBus.dispatch", commandMessage)
+                );
     }
 
     @Test
