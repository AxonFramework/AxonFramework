--- conflicted
+++ resolved
@@ -417,7 +417,6 @@
         );
 
         //noinspection unchecked
-<<<<<<< HEAD
         assertWithin(500, TimeUnit.MILLISECONDS,
                      () -> verify(axonServerConnectionManager, atLeastOnce()).getCommandStream(eq(BOUNDED_CONTEXT), any(StreamObserver.class)));
     }
@@ -453,14 +452,10 @@
             assertTrue(subscription.isPresent());
             assertEquals(36, subscription.get().getLoadFactor());
         });
-=======
-        verify(axonServerConnectionManager, atLeastOnce())
-                .getCommandStream(eq(BOUNDED_CONTEXT), any(StreamObserver.class));
     }
 
     @Test
     public void testLocalSegmentReturnsLocalCommandBus() {
         assertEquals(localSegment, testSubject.localSegment());
->>>>>>> b9d1e00d
     }
 }