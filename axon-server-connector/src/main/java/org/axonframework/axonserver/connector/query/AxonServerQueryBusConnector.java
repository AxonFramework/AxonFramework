--- conflicted
+++ resolved
@@ -123,7 +123,7 @@
                 asyncRegistration.awaitAck(2000, TimeUnit.MILLISECONDS);
             } catch (TimeoutException e) {
                 throw new RuntimeException(
-                        "Timed out waiting for subscription acknowledgment for query: " + name.queryName(), e
+                        "Timed out waiting for subscription acknowledgment for query: " + name.fullName(), e
                 );
             } catch (InterruptedException e) {
                 Thread.currentThread().interrupt();
@@ -185,8 +185,8 @@
                                                       updateBufferSize,
                                                       Math.min(updateBufferSize / 4, 8));
             return new QueryResponseMessageStream(result.initialResults())
-                                .concatWith(new QueryUpdateMessageStream(result.updates()))
-                                .onClose(queryInTransit::end);
+                    .concatWith(new QueryUpdateMessageStream(result.updates()))
+                    .onClose(queryInTransit::end);
         }
     }
 
@@ -254,47 +254,9 @@
             if (previous != null) {
                 previous.run();
             }
-<<<<<<< HEAD
-            result.onClose(queriesInProgress.remove(query.getMessageIdentifier()))
-                  .setCallback(() -> {
-                      // TODO #3808 - Check if sufficient permits from flow control
-                      // This logic should be executed by tasks with scheduling gates on the response thread pool
-                      while (result.hasNextAvailable()) {
-                          var next = result.next();
-                          next.ifPresent(i -> responseHandler.send(QueryConverter.convertQueryResponseMessage(query.getMessageIdentifier(),
-                                                                                                              i.message())));
-                      }
-                      if (result.isCompleted()) {
-                          result.error()
-                                .ifPresentOrElse(error -> {
-                                                     ErrorMessage ex = ExceptionConverter.convertToErrorMessage(clientId, error);
-                                                     QueryResponse errorResponse =
-                                                             QueryResponse.newBuilder()
-                                                                          .setErrorCode(ErrorCode.getQueryExecutionErrorCode(error).errorCode())
-                                                                          .setErrorMessage(ex)
-                                                                          .setRequestIdentifier(query.getMessageIdentifier())
-                                                                          .build();
-                                                     responseHandler.sendLast(errorResponse);
-                                                 },
-                                                 responseHandler::complete);
-                      }
-                  });
-            return new FlowControl() {
-                @Override
-                public void request(long requested) {
-                    // TODO #3808 - Implement flow control on responses
-                }
-
-                @Override
-                public void cancel() {
-                    result.close();
-                }
-            };
-=======
             return new FlowControlledResponseSender(clientId, query.getMessageIdentifier(),
                                                     result.onClose(queriesInProgress.remove(query.getMessageIdentifier())),
                                                     responseHandler);
->>>>>>> 782f4480
         }
 
         @Override
