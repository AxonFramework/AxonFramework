/*
 * Copyright (c) 2010-2025. Axon Framework
 *
 * Licensed under the Apache License, Version 2.0 (the "License");
 * you may not use this file except in compliance with the License.
 * You may obtain a copy of the License at
 *
 *    http://www.apache.org/licenses/LICENSE-2.0
 *
 * Unless required by applicable law or agreed to in writing, software
 * distributed under the License is distributed on an "AS IS" BASIS,
 * WITHOUT WARRANTIES OR CONDITIONS OF ANY KIND, either express or implied.
 * See the License for the specific language governing permissions and
 * limitations under the License.
 */

package org.axonframework.axonserver.connector.event;

import com.google.protobuf.ByteString;
import io.axoniq.axonserver.connector.AxonServerConnection;
import io.axoniq.axonserver.connector.event.AggregateEventStream;
import io.axoniq.axonserver.connector.event.AppendEventsTransaction;
import io.axoniq.axonserver.grpc.MetaDataValue;
import io.axoniq.axonserver.grpc.SerializedObject;
import io.axoniq.axonserver.grpc.event.Event;
import io.grpc.Status;
import io.grpc.StatusRuntimeException;
import jakarta.annotation.Nonnull;
import org.axonframework.common.infra.ComponentDescriptor;
import org.axonframework.eventhandling.EventMessage;
import org.axonframework.eventhandling.GenericEventMessage;
import org.axonframework.eventhandling.GlobalSequenceTrackingToken;
import org.axonframework.eventhandling.NoEventMessage;
import org.axonframework.eventhandling.TrackingToken;
import org.axonframework.eventsourcing.eventstore.AggregateBasedConsistencyMarker;
import org.axonframework.eventsourcing.eventstore.AppendCondition;
import org.axonframework.eventsourcing.eventstore.ConsistencyMarker;
import org.axonframework.eventsourcing.eventstore.EmptyAppendTransaction;
import org.axonframework.eventsourcing.eventstore.EventStorageEngine;
import org.axonframework.eventsourcing.eventstore.LegacyAggregateBasedEventStorageEngineUtils;
import org.axonframework.eventsourcing.eventstore.LegacyResources;
import org.axonframework.eventsourcing.eventstore.SourcingCondition;
import org.axonframework.eventsourcing.eventstore.TaggedEventMessage;
import org.axonframework.eventstreaming.EventCriterion;
import org.axonframework.eventstreaming.StreamingCondition;
import org.axonframework.messaging.Context;
import org.axonframework.messaging.MessageStream;
import org.axonframework.messaging.MessageType;
import org.axonframework.messaging.MetaData;
import org.axonframework.serialization.Converter;

import java.time.Instant;
import java.util.HashMap;
import java.util.List;
import java.util.Map;
import java.util.Objects;
import java.util.concurrent.CompletableFuture;
import java.util.concurrent.atomic.AtomicReference;
import java.util.function.Predicate;
import java.util.stream.Stream;

import static org.axonframework.eventsourcing.eventstore.LegacyAggregateBasedEventStorageEngineUtils.*;

/**
 * Event Storage Engine implementation that uses the aggregate-oriented APIs of Axon Server, allowing it to interact
 * with versions that do not have DCB support.
 *
 * @author Allard Buijze
 * @since 5.0.0
 */
public class AggregateBasedAxonServerEventStorageEngine implements EventStorageEngine {

    private final AxonServerConnection connection;
    private final Converter payloadConverter;

    /**
     * Initialize the {@code LegacyAxonServerEventStorageEngine} with given {@code connection} to Axon Server and given
     * {@code payloadConverter} to convert payloads of appended messages (to bytes).
     *
     * @param connection       The backing connection to Axon Server
     * @param payloadConverter The converter to use to serialize payloads to bytes
     */
    public AggregateBasedAxonServerEventStorageEngine(@Nonnull AxonServerConnection connection,
                                                      @Nonnull Converter payloadConverter) {
        this.connection = connection;
        this.payloadConverter = payloadConverter;
    }

    @Override
    public CompletableFuture<AppendTransaction> appendEvents(@Nonnull AppendCondition condition,
                                                             @Nonnull List<TaggedEventMessage<?>> events) {
        try {
            assertValidTags(events);
        } catch (Exception e) {
            return CompletableFuture.failedFuture(e);
        }

        if (events.isEmpty()) {
            return CompletableFuture.completedFuture(EmptyAppendTransaction.INSTANCE);
        }

        AggregateBasedConsistencyMarker consistencyMarker = AggregateBasedConsistencyMarker.from(condition);
        AggregateSequencer aggregateSequencer = AggregateSequencer.with(consistencyMarker);

        AppendEventsTransaction tx = connection.eventChannel().startAppendEventsTransaction();
        try {
            events.forEach(taggedEvent -> {
                EventMessage<?> event = taggedEvent.event();
                byte[] payload = payloadConverter.convert(event.getPayload(), byte[].class);
                Event.Builder builder = Event.newBuilder()
                                             .setPayload(SerializedObject.newBuilder()
                                                                         .setData(ByteString.copyFrom(payload))
                                                                         .setType(event.type().name())
                                                                         .setRevision(event.type().version())
                                                                         .build())
                                             .setMessageIdentifier(event.getIdentifier())
                                             .setTimestamp(event.getTimestamp().toEpochMilli());
                String aggregateIdentifier = resolveAggregateIdentifier(taggedEvent.tags());
                String aggregateType = resolveAggregateType(taggedEvent.tags());
                if (aggregateIdentifier != null && aggregateType != null && !taggedEvent.tags().isEmpty()) {
                    long nextSequence = aggregateSequencer.incrementAndGetSequenceOf(aggregateIdentifier);
                    builder.setAggregateIdentifier(aggregateIdentifier).setAggregateType(aggregateType)
                           .setAggregateSequenceNumber(nextSequence);
                }
                var modifiableMetaDataMap = new HashMap<>(builder.getMetaDataMap());
                buildMetaData(event.getMetaData(), modifiableMetaDataMap);
                Event message = builder.build();
                tx.appendEvent(message);
            });
        } catch (Exception e) {
            tx.rollback();
            return CompletableFuture.failedFuture(e);
        }

        return CompletableFuture.completedFuture(new AppendTransaction() {
            @Override
            public CompletableFuture<ConsistencyMarker> commit() {
                var finalConsistencyMarker = aggregateSequencer.forwarded();
                return tx.commit()
                         .exceptionallyCompose(e -> CompletableFuture.failedFuture(translateConflictException(e)))
                         .thenApply(r -> finalConsistencyMarker);
            }

            private Throwable translateConflictException(Throwable e) {
                Predicate<Throwable> isConflictException = (ex) -> ex instanceof StatusRuntimeException sre
                        && Objects.equals(
                        sre.getStatus().getCode(),
                        Status.OUT_OF_RANGE.getCode());
                return LegacyAggregateBasedEventStorageEngineUtils.translateConflictException(consistencyMarker,
                                                                                              e,
                                                                                              isConflictException);
            }

            @Override
            public void rollback() {
                tx.rollback();
            }
        });
    }

    private void buildMetaData(MetaData metaData, Map<String, MetaDataValue> metaDataMap) {
        metaData.forEach((k, v) -> {
            MetaDataValue result = null;
            if (v instanceof CharSequence c) {
                result = MetaDataValue.newBuilder().setTextValue(c.toString()).build();
            } else if (v instanceof Number n) {
                if (n instanceof Float || n instanceof Double) {
                    result = MetaDataValue.newBuilder().setDoubleValue(n.doubleValue()).build();
                } else {
                    result = MetaDataValue.newBuilder().setNumberValue(n.longValue()).build();
                }
            } else if (v instanceof Boolean b) {
                result = MetaDataValue.newBuilder().setBooleanValue(b).build();
            }
            metaDataMap.put(k, result);
        });
    }

    @Override
    public MessageStream<EventMessage<?>> source(@Nonnull SourcingCondition condition) {
        CompletableFuture<Void> endOfStreams = new CompletableFuture<>();
        List<AggregateSource> aggregateSources = condition.criteria()
                                                          .flatten()
                                                          .stream()
                                                          .map(criterion -> this.aggregateSourceForCriterion(
                                                                  condition, criterion
                                                          ))
                                                          .toList();

        return aggregateSources.stream()
                               .map(AggregateSource::source)
                               .reduce(MessageStream.empty().cast(), MessageStream::concatWith)
                               .whenComplete(() -> endOfStreams.complete(null))
                               .concatWith(MessageStream.fromFuture(
                                       endOfStreams.thenApply(event -> NoEventMessage.INSTANCE),
                                       unused -> Context.with(
                                               ConsistencyMarker.RESOURCE_KEY,
                                               combineAggregateMarkers(aggregateSources.stream())
                                       )
                               ));
    }

    private AggregateSource aggregateSourceForCriterion(SourcingCondition condition, EventCriterion criterion) {
        AtomicReference<AggregateBasedConsistencyMarker> markerReference = new AtomicReference<>();
        String aggregateIdentifier = resolveAggregateIdentifier(criterion.tags());
        // axonserver uses 0 to denote the end of a stream, so if 0 is provided, we use 1. For infinity, we use 0.
        long end = condition.end() == Long.MAX_VALUE ? 0 : condition.end() + 1;
<<<<<<< HEAD
        AggregateEventStream aggregateStream =
                connection.eventChannel()
                          .openAggregateStream(aggregateIdentifier, condition.start(), end);

        MessageStream<EventMessage<?>> source =
                MessageStream.fromStream(aggregateStream.asStream(),
                                         this::convertToMessage,
                                         event -> setMarkerAndBuildContext(event.getAggregateIdentifier(),
                                                                           event.getAggregateSequenceNumber(),
                                                                           event.getAggregateType(),
                                                                           markerReference))
                             // Defaults the marker when the aggregate stream was empty
                             .whenComplete(() -> markerReference.compareAndSet(
                                     null, new AggregateBasedConsistencyMarker(aggregateIdentifier, 0)
                             ))
                             .cast();
        return new AggregateSource(markerReference, source);
    }

    private static Context setMarkerAndBuildContext(String aggregateIdentifier,
                                                    long sequenceNumber,
                                                    String aggregateType,
                                                    AtomicReference<AggregateBasedConsistencyMarker> markerReference) {
        markerReference.set(new AggregateBasedConsistencyMarker(aggregateIdentifier, sequenceNumber));
        return Context.with(LegacyResources.AGGREGATE_IDENTIFIER_KEY, aggregateIdentifier)
                      .withResource(LegacyResources.AGGREGATE_SEQUENCE_NUMBER_KEY, sequenceNumber)
                      .withResource(LegacyResources.AGGREGATE_TYPE_KEY, aggregateType);
    }

    private static ConsistencyMarker combineAggregateMarkers(Stream<AggregateSource> resultStream) {
        return resultStream.map(AggregateSource::markerReference)
                           .map(AtomicReference::get)
                           .map(marker -> (ConsistencyMarker) marker)
                           .reduce(ConsistencyMarker::upperBound)
                           .orElseThrow();
    }

    @Override
    public MessageStream<EventMessage<?>> stream(@Nonnull StreamingCondition condition) {
        TrackingToken trackingToken = condition.position();
        if (trackingToken instanceof GlobalSequenceTrackingToken gtt) {
            return new AxonServerMessageStream(connection.eventChannel().openStream(gtt.getGlobalIndex(), 32),
                                               this::convertToMessage);
        } else {
            throw new IllegalArgumentException(
                    "Tracking Token is not of expected type. Must be GlobalTrackingToken. Is: "
                            + trackingToken.getClass().getName());
        }
=======
        AggregateEventStream aggregateStream = connection.eventChannel().openAggregateStream(aggregateIdentifier,
                                                                                             condition.start(),
                                                                                             end);
        return MessageStream.fromStream(
                aggregateStream.asStream(),
                this::convertToMessage,
                AggregateBasedAxonServerEventStorageEngine::eventMessageContext
        );
    }

    private static Context eventMessageContext(Event event) {
        Context legacyContext =
                Context.with(LegacyResources.AGGREGATE_IDENTIFIER_KEY, event.getAggregateIdentifier())
                       .withResource(LegacyResources.AGGREGATE_TYPE_KEY, event.getAggregateType())
                       .withResource(LegacyResources.AGGREGATE_SEQUENCE_NUMBER_KEY, event.getAggregateSequenceNumber());
        return ConsistencyMarker.addToContext(
                legacyContext,
                new AggregateBasedConsistencyMarker(event.getAggregateIdentifier(), event.getAggregateSequenceNumber())
        );
>>>>>>> 5813f4d8
    }

    private EventMessage<byte[]> convertToMessage(Event event) {
        SerializedObject payload = event.getPayload();
        return new GenericEventMessage<>(
                event.getMessageIdentifier(),
                new MessageType(payload.getType(), payload.getRevision()),
                payload.getData().toByteArray(),
                getMetaData(event.getMetaDataMap()),
                Instant.ofEpochMilli(event.getTimestamp())
        );
    }

    private MetaData getMetaData(Map<String, MetaDataValue> metaDataMap) {
        MetaData metaData = MetaData.emptyInstance();
        for (Map.Entry<String, MetaDataValue> entry : metaDataMap.entrySet()) {
            Object value = convertFromMetaDataValue(entry.getValue());
            if (value != null) {
                metaData = metaData.and(entry.getKey(), value);
            }
        }
        return metaData;
    }

    private Object convertFromMetaDataValue(MetaDataValue value) {
        return switch (value.getDataCase()) {
            case TEXT_VALUE -> value.getTextValue();
            case DOUBLE_VALUE -> value.getDoubleValue();
            case NUMBER_VALUE -> value.getNumberValue();
            case BOOLEAN_VALUE -> value.getBooleanValue();
            default -> null;
        };
    }

    @Override
    public CompletableFuture<TrackingToken> tailToken() {
        return connection.eventChannel().getFirstToken().thenApply(GlobalSequenceTrackingToken::new);
    }

    @Override
    public CompletableFuture<TrackingToken> headToken() {
        return connection.eventChannel().getLastToken().thenApply(GlobalSequenceTrackingToken::new);
    }

    @Override
    public CompletableFuture<TrackingToken> tokenAt(@Nonnull Instant at) {
        return connection.eventChannel().getTokenAt(at.toEpochMilli()).thenApply(GlobalSequenceTrackingToken::new);
    }

    @Override
    public void describeTo(@Nonnull ComponentDescriptor descriptor) {
        descriptor.describeProperty("connection", connection);
        descriptor.describeProperty("payloadConverter", payloadConverter);
    }

    /**
     * A tuple of an {@link AtomicReference} to an {@link AggregateBasedConsistencyMarker} and a {@link MessageStream},
     * used when sourcing events from an aggregate-specific {@link EventCriterion}. This tuple object can then be used
     * to {@link MessageStream#concatWith(MessageStream) construct a single stream}, completing with a final marker.
     */
    private record AggregateSource(
            AtomicReference<AggregateBasedConsistencyMarker> markerReference,
            MessageStream<EventMessage<?>> source
    ) {

    }
}<|MERGE_RESOLUTION|>--- conflicted
+++ resolved
@@ -205,7 +205,6 @@
         String aggregateIdentifier = resolveAggregateIdentifier(criterion.tags());
         // axonserver uses 0 to denote the end of a stream, so if 0 is provided, we use 1. For infinity, we use 0.
         long end = condition.end() == Long.MAX_VALUE ? 0 : condition.end() + 1;
-<<<<<<< HEAD
         AggregateEventStream aggregateStream =
                 connection.eventChannel()
                           .openAggregateStream(aggregateIdentifier, condition.start(), end);
@@ -254,27 +253,6 @@
                     "Tracking Token is not of expected type. Must be GlobalTrackingToken. Is: "
                             + trackingToken.getClass().getName());
         }
-=======
-        AggregateEventStream aggregateStream = connection.eventChannel().openAggregateStream(aggregateIdentifier,
-                                                                                             condition.start(),
-                                                                                             end);
-        return MessageStream.fromStream(
-                aggregateStream.asStream(),
-                this::convertToMessage,
-                AggregateBasedAxonServerEventStorageEngine::eventMessageContext
-        );
-    }
-
-    private static Context eventMessageContext(Event event) {
-        Context legacyContext =
-                Context.with(LegacyResources.AGGREGATE_IDENTIFIER_KEY, event.getAggregateIdentifier())
-                       .withResource(LegacyResources.AGGREGATE_TYPE_KEY, event.getAggregateType())
-                       .withResource(LegacyResources.AGGREGATE_SEQUENCE_NUMBER_KEY, event.getAggregateSequenceNumber());
-        return ConsistencyMarker.addToContext(
-                legacyContext,
-                new AggregateBasedConsistencyMarker(event.getAggregateIdentifier(), event.getAggregateSequenceNumber())
-        );
->>>>>>> 5813f4d8
     }
 
     private EventMessage<byte[]> convertToMessage(Event event) {
