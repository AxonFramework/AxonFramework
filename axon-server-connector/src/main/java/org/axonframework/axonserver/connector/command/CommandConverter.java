/*
 * Copyright (c) 2010-2025. Axon Framework
 *
 * Licensed under the Apache License, Version 2.0 (the "License");
 * you may not use this file except in compliance with the License.
 * You may obtain a copy of the License at
 *
 *    http://www.apache.org/licenses/LICENSE-2.0
 *
 * Unless required by applicable law or agreed to in writing, software
 * distributed under the License is distributed on an "AS IS" BASIS,
 * WITHOUT WARRANTIES OR CONDITIONS OF ANY KIND, either express or implied.
 * See the License for the specific language governing permissions and
 * limitations under the License.
 */

package org.axonframework.axonserver.connector.command;

import com.google.protobuf.ByteString;
import io.axoniq.axonserver.grpc.MetaDataValue;
import io.axoniq.axonserver.grpc.ProcessingKey;
import io.axoniq.axonserver.grpc.SerializedObject;
import io.axoniq.axonserver.grpc.command.Command;
import io.axoniq.axonserver.grpc.command.CommandResponse;
import jakarta.annotation.Nonnull;
import jakarta.annotation.Nullable;
import org.axonframework.axonserver.connector.ErrorCode;
import org.axonframework.axonserver.connector.MetaDataConverter;
import org.axonframework.axonserver.connector.util.ProcessingInstructionHelper;
import org.axonframework.commandhandling.CommandMessage;
import org.axonframework.commandhandling.CommandResultMessage;
import org.axonframework.commandhandling.GenericCommandMessage;
import org.axonframework.commandhandling.GenericCommandResultMessage;
import org.axonframework.common.AxonException;
import org.axonframework.common.FutureUtils;
import org.axonframework.common.annotation.Internal;
import org.axonframework.messaging.GenericMessage;
import org.axonframework.messaging.MessageType;
import org.axonframework.messaging.QualifiedName;
import org.axonframework.messaging.unitofwork.ProcessingContext;

import java.util.Map;
import java.util.Objects;
import java.util.Optional;
import java.util.OptionalInt;
import java.util.UUID;
import java.util.concurrent.CompletableFuture;

import static org.axonframework.axonserver.connector.MetaDataConverter.convertMetaDataValuesToGrpc;
import static org.axonframework.axonserver.connector.util.ProcessingInstructionHelper.createProcessingInstruction;
import static org.axonframework.axonserver.connector.util.ProcessingInstructionHelper.priority;
import static org.axonframework.common.ObjectUtils.getOrDefault;

/**
 * Utility class to convert commands during
 * {@link AxonServerCommandBusConnector#dispatch(CommandMessage, ProcessingContext) dispatching} and handling of
 * {@link AxonServerCommandBusConnector#subscribe(QualifiedName, int) subscribed} command handlers in the
 * {@link AxonServerCommandBusConnector}.
 * <p>
 * The operations {@link #convertCommandMessage(CommandMessage, String, String) convert}
 * {@link CommandMessage CommandMessages} and {@link #convertCommandResponse(CommandResponse) convert}
 * {@link CommandResponse CommandResponses} are used during dispatching. The operations
 * {@link #convertCommand(Command) convert} {@link Command Commands} and
 * {@link #convertResultMessage(CommandResultMessage, String) convert} result messages are used during handling.
 * <p>
 * This utility class is marked as {@link Internal} as it is specific for the {@link AxonServerCommandBusConnector}.
 *
 * @author Mitchell Herrijgers
 * @author Steven van Beelen
 * @since 5.0.0
 */
@Internal
public class CommandConverter {

    private CommandConverter() {
        // Utility class
    }

    /**
     * Converts the given {@code command} into a {@link Command} for
     * {@link AxonServerCommandBusConnector#dispatch(CommandMessage, ProcessingContext) dispatching}.
     * <p>
     * Will set the {@link ProcessingKey#ROUTING_KEY routing key} and {@link ProcessingKey#PRIORITY priority} when
     * present on the given {@code command}.
     *
     * @param command       The command message to convert to a {@link Command}.
     * @param clientId      The identifier of this application, as specific in the
     *                      {@link org.axonframework.axonserver.connector.AxonServerConfiguration}.
     * @param componentName The name of this application, as specific in the
     *                      {@link org.axonframework.axonserver.connector.AxonServerConfiguration}.
     * @return The given {@code command} converted to a {@link Command}.
     */
<<<<<<< HEAD
    public static Command convertCommandMessage(@Nonnull CommandMessage<?> command,
                                                @Nonnull String clientId,
                                                @Nonnull String componentName) {
=======
    public static Command convertCommandMessage(@Nonnull CommandMessage command) {
>>>>>>> 34eb409a
        Object payload = command.payload();
        if (!(payload instanceof byte[] payloadAsBytes)) {
            throw new IllegalArgumentException(
                    "Payload must be of type byte[] for AxonServerConnector, but was: "
                            + command.payloadType().getName()
                            + ", consider using a Converter-based CommandBusConnector"
            );
        }
        Command.Builder builder = Command.newBuilder();
        addRoutingKey(builder, command);
        addPriority(builder, command);

        return builder.setClientId(clientId)
                      .setComponentName(componentName)
                      .setMessageIdentifier(command.identifier())
                      .setName(command.type().name())
                      .putAllMetaData(MetaDataConverter.convertGrpcToMetaDataValues(command.metaData()))
                      .setPayload(SerializedObject.newBuilder()
                                                  .setData(ByteString.copyFrom(payloadAsBytes))
                                                  .setType(command.type().name())
                                                  .setRevision(command.type().version())
                                                  .build())
                      .build();
    }

    private static void addRoutingKey(Command.Builder builder, CommandMessage command) {
        Optional<String> routingKey = command.routingKey();
        if (routingKey.isEmpty()) {
            return;
        }
        var instruction = createProcessingInstruction(ProcessingKey.ROUTING_KEY,
                                                      MetaDataValue.newBuilder().setTextValue(routingKey.get()));
        builder.addProcessingInstructions(instruction).build();
    }

    private static void addPriority(Command.Builder builder, CommandMessage command) {
        OptionalInt priority = command.priority();
        if (priority.isEmpty()) {
            return;
        }
        var instruction = createProcessingInstruction(ProcessingKey.PRIORITY,
                                                      MetaDataValue.newBuilder().setNumberValue(priority.getAsInt()));
        builder.addProcessingInstructions(instruction).build();
    }

    /**
     * Converts the given {@code commandResponse} to a {@link CommandResultMessage}, wrapped in a
     * {@link CompletableFuture} for convenience when dealing with {@link CommandResponse CommandResponses} during
     * {@link AxonServerCommandBusConnector#dispatch(CommandMessage, ProcessingContext) dispatching}.
     *
     * @param commandResponse The command response to convert to a {@link CommandResultMessage}.
     * @return The {@code commandResponse} converted to a {@link CommandResultMessage}, wrapped in a
     * {@link CompletableFuture} for convenience.
     */
    public static CompletableFuture<CommandResultMessage<?>> convertCommandResponse(
            @Nonnull CommandResponse commandResponse
    ) {
        if (commandResponse.hasErrorMessage()) {
            return CompletableFuture.failedFuture(exceptionFromErrorResponse(commandResponse));
        }

        if (commandResponse.getPayload().getType().isEmpty()) {
            return FutureUtils.emptyCompletedFuture();
        }

        MessageType messageType = new MessageType(commandResponse.getPayload().getType(),
                                                  commandResponse.getPayload().getRevision());
        Map<String, String> metadata = convertMetaDataValuesToGrpc(commandResponse.getMetaDataMap());
        return CompletableFuture.completedFuture(new GenericCommandResultMessage<>(new GenericMessage(
                commandResponse.getMessageIdentifier(),
                messageType,
                commandResponse.getPayload().getData().toByteArray(),
                metadata
        )));
    }

    private static AxonException exceptionFromErrorResponse(CommandResponse commandResponse) {
        return ErrorCode.getFromCode(commandResponse.getErrorCode())
                        .convert(commandResponse.getErrorMessage(),
                                 () -> getErrorMessageFromCommandResponse(commandResponse));
    }

    private static Object getErrorMessageFromCommandResponse(CommandResponse commandResponse) {
        if (commandResponse.getPayload().getData().isEmpty()) {
            return null;
        }
        return commandResponse.getPayload().getData().toByteArray();
    }

    /**
     * Converts the given {@code command} into a {@link CommandMessage} for handling in
     * {@link AxonServerCommandBusConnector#subscribe(QualifiedName, int) subscribed} command handlers.
     *
     * @param command The command to convert to a {@link CommandMessage}.
     * @return The given {@code command} converted into a {@link CommandMessage}.
     */
    public static CommandMessage convertCommand(@Nonnull Command command) {
        SerializedObject commandPayload = command.getPayload();
        int priority = priority(command.getProcessingInstructionsList());
        String routingKey = ProcessingInstructionHelper.routingKey(command.getProcessingInstructionsList());
        return new GenericCommandMessage(
                new GenericMessage(
                        command.getMessageIdentifier(),
                        new MessageType(commandPayload.getType(), commandPayload.getRevision()),
                        commandPayload.getData().toByteArray(),
                        convertMetaDataValuesToGrpc(command.getMetaDataMap())
                ),
                routingKey,
                priority
        );
    }

    /**
     * Converts the given {@code resultMessage}, when present, into a {@link CommandResponse}, using the given
     * {@code requestIdentifier} to correlate the {@link Command} that led to this {@link CommandResponse}.
     * <p>
     * Whenever the {@code resultMessage} is {@code null}, an empty {@code CommandResponse} is constructed instead for
     * returning a result from handling of a
     * {@link AxonServerCommandBusConnector#subscribe(QualifiedName, int) subscribed} command handler.
     *
     * @param resultMessage     The result message to convert to a {@link CommandResponse}, when present.
     * @param requestIdentifier The identifier correlating the {@link CommandResponse} to the {@link Command} that led
     *                          to the response.
     * @return A {@link CommandResponse} based on the given {@code resultMessage} and {@code requestIdentifier}.
     */
    public static CommandResponse convertResultMessage(@Nullable CommandResultMessage<?> resultMessage,
                                                       @Nonnull String requestIdentifier) {
        if (resultMessage == null) {
            return CommandResponse.newBuilder()
                                  .setMessageIdentifier(UUID.randomUUID().toString())
                                  .setRequestIdentifier(requestIdentifier)
                                  .build();
        }
        Object payload = resultMessage.payload();
        String messageId = getOrDefault(resultMessage.identifier(), UUID.randomUUID().toString());
        CommandResponse.Builder responseBuilder =
                CommandResponse.newBuilder()
                               .setMessageIdentifier(messageId)
                               .putAllMetaData(MetaDataConverter.convertGrpcToMetaDataValues(resultMessage.metaData()))
                               .setRequestIdentifier(requestIdentifier);

        if (payload != null && !(payload instanceof byte[])) {
            throw new IllegalArgumentException(
                    "Payload must be of type byte[] for AxonServerConnector, but was: %s, consider using a Converter-based CommandBusConnector".
                            formatted(resultMessage.payloadType().getName())
            );
        }
        byte[] payloadAsBytes = (byte[]) Objects.requireNonNullElse(payload, new byte[0]);
        return responseBuilder.setPayload(SerializedObject.newBuilder()
                                                          .setType(resultMessage.type().name())
                                                          .setRevision(resultMessage.type().version())
                                                          .setData(ByteString.copyFrom(payloadAsBytes)))
                              .build();
    }
}<|MERGE_RESOLUTION|>--- conflicted
+++ resolved
@@ -90,13 +90,9 @@
      *                      {@link org.axonframework.axonserver.connector.AxonServerConfiguration}.
      * @return The given {@code command} converted to a {@link Command}.
      */
-<<<<<<< HEAD
-    public static Command convertCommandMessage(@Nonnull CommandMessage<?> command,
+    public static Command convertCommandMessage(@Nonnull CommandMessage command,
                                                 @Nonnull String clientId,
                                                 @Nonnull String componentName) {
-=======
-    public static Command convertCommandMessage(@Nonnull CommandMessage command) {
->>>>>>> 34eb409a
         Object payload = command.payload();
         if (!(payload instanceof byte[] payloadAsBytes)) {
             throw new IllegalArgumentException(
