/*
 * Copyright (c) 2010-2024. Axon Framework
 *
 * Licensed under the Apache License, Version 2.0 (the "License");
 * you may not use this file except in compliance with the License.
 * You may obtain a copy of the License at
 *
 *    http://www.apache.org/licenses/LICENSE-2.0
 *
 * Unless required by applicable law or agreed to in writing, software
 * distributed under the License is distributed on an "AS IS" BASIS,
 * WITHOUT WARRANTIES OR CONDITIONS OF ANY KIND, either express or implied.
 * See the License for the specific language governing permissions and
 * limitations under the License.
 */

package org.axonframework.axonserver.connector;

import io.axoniq.axonserver.connector.AxonServerConnectionFactory;
import io.axoniq.axonserver.grpc.control.NodeInfo;
<<<<<<< HEAD
=======
import org.axonframework.axonserver.connector.event.axon.AxonServerEventStore;
import org.axonframework.axonserver.connector.event.axon.PersistentStreamSequencingPolicyProvider;
import org.axonframework.axonserver.connector.event.util.EventCipher;
import org.axonframework.eventhandling.EventMessage;
import org.axonframework.eventhandling.EventProcessor;
import org.axonframework.eventhandling.StreamingEventProcessor;
>>>>>>> 821f39a0
import org.springframework.boot.context.properties.ConfigurationProperties;

import java.lang.management.ManagementFactory;
import java.util.Arrays;
import java.util.HashMap;
import java.util.LinkedList;
import java.util.List;
import java.util.Map;
import java.util.stream.Collectors;

/**
 * Configuration class provided configurable fields and defaults for anything Axon Server related.
 *
 * @author Marc Gathier
 * @author Steven van Beelen
 * @since 4.0
 */
@ConfigurationProperties(prefix = "axon.axonserver")
public class AxonServerConfiguration {

    private static final int DEFAULT_GRPC_PORT = 8124;
    private static final String DEFAULT_SERVERS = "localhost";
    private static final String DEFAULT_CONTEXT = "default";

    /**
     * Whether (automatic) configuration of the Axon Server Connector is enabled. When {@code false}, the connector will
     * not be implicitly be configured. Defaults to {@code true}.
     * <p>
     * Note that this setting will only affect automatic configuration by Application Containers (such as Spring).
     */
    private boolean enabled = true;

    /**
     * Comma separated list of Axon Server servers. Each element is hostname or hostname:grpcPort. When no grpcPort is
     * specified, default port 8124 is used.
     */
    private String servers = DEFAULT_SERVERS;

    /**
     * Client identifier as it registers itself to Axon Server, must be unique.
     */
    private String clientId = ManagementFactory.getRuntimeMXBean().getName();

    /**
     * The name of this application. Multiple instances of the same application share the same application name, but
     * each must have a different {@link #getClientId() client identifier}. Defaults to {@code spring.application.name}
     * when not defined, and to {@code Unnamed + client identifier} when {@code spring.application.name} isn't set.
     */
    private String componentName;

    /**
     * The token providing access control with Axon Server.
     */
    private String token;

    /**
     * The bounded {@code context} that this application operates in. Defaults to {@code "default"}.
     */
    private String context = DEFAULT_CONTEXT;

    /**
     * The path to the certificate file used for SSL. Note the path is only used when
     * {@link #isSslEnabled() SSL is enabled.}
     */
    private String certFile;

    /**
     * A toggle dictating whether to use TLS for the connection to Axon Server.
     */
    private boolean sslEnabled;

    /**
     * The initial number of permits send for message streams (events, commands, queries). Defaults to {@code 5000}
     * permits.
     */
    private Integer permits = 5000;

    /**
     * Additional number of permits send for message streams (events, commands, queries) when application is ready for
     * more messages.
     * <p>
     * A value of {@code null}, 0, and negative values will have the client request the number of permits required to
     * get from the "new-permits-threshold" to "initial-nr-of-permits".
     */
    private Integer nrOfNewPermits = null;

    /**
     * Threshold at which the application sends new permits to server.
     * <p>
     * A value of {@code null}, 0, and negative values will have the threshold set to 50% of
     * {@link #getPermits() the initial number of permits}.
     */
    private Integer newPermitsThreshold = null;

    /**
     * Specific {@link FlowControlConfiguration flow control settings} for the event message stream.
     * <p>
     * When not specified (null) the top-level flow control properties {@code permits}, {@code nrOfNewPermits} and
     * {@code newPermitsThreshold} are used.
     */
    private FlowControlConfiguration eventFlowControl;

    /**
     * Specific {@link FlowControlConfiguration flow control settings} for the query message stream.
     * <p>
     * When not specified (null) the top-level flow control properties {@code permits}, {@code nrOfNewPermits} and
     * {@code newPermitsThreshold} are used.
     */
    private FlowControlConfiguration queryFlowControl;

    /**
     * Specific {@link FlowControlConfiguration flow control settings} for the command message stream.
     * <p>
     * When not specified (null) the top-level flow control properties {@code permits}, {@code nrOfNewPermits} and
     * {@code newPermitsThreshold} are used.
     */
    private FlowControlConfiguration commandFlowControl;

    /**
     * The number of threads executing commands. Defaults to {@code 10} threads.
     */
    private int commandThreads = 10;

    /**
     * The number of threads executing queries. Defaults to {@code 10} threads.
     */
    private int queryThreads = 10;

    /**
     * The interval (in ms.) application sends status updates on event processors to Axon Server. Defaults to
     * {@code 500} milliseconds.
     */
    private int processorsNotificationRate = 500;

    /**
     * The initial delay (in ms.) before application sends first status update on event processors to Axon Server.
     * Defaults to {@code 5000} milliseconds.
     */
    private int processorsNotificationInitialDelay = 5000;

    /**
     * The timeout (in ms) for keep alive requests. Defaults to {@code 5000} milliseconds.
     */
    private long keepAliveTimeout = 5000;

    /**
     * The interval (in ms) for keep alive requests, 0 is keep-alive disabled. Defaults to {@code 1000} milliseconds.
     */
    private long keepAliveTime = 1_000;

    /**
     * An {@code int} indicating the maximum number of Aggregate snapshots which will be retrieved. Defaults to
     * {@code 1}.
     */
    private int snapshotPrefetch = 1;

    /**
     * The gRPC max inbound message size. Defaults to {@code 0}, keeping the default value from the connector.
     */
    private int maxMessageSize = 0;

    /**
     * The timeout (in milliseconds) to wait for response on commit. Defaults to {@code 10_000} milliseconds.
     */
    private int commitTimeout = 10_000;

    /**
     * Flag that allows block-listing of event types to be enabled.
     * <p>
     * Disabling this may have serious performance impact, as it requires all
     * {@link EventMessage events} from Axon Server to be sent to clients, even if a
     * client is unable to process the event. Default is to have block-listing enabled.
     */
    private boolean eventBlockListingEnabled = true;

    /**
     * An {@code int} representing the fixed value of load factor sent to Axon Server for any command's subscription if
     * no specific implementation of CommandLoadFactorProvider is configured. The default value is {@code 100}.
     */
    private int commandLoadFactor = 100;

    /**
     * A value representing the maximum time in milliseconds a request for the initial Axon Server connection may last.
     * Defaults to 5000 (5 seconds).
     */
    private long connectTimeout = 5000;

    /**
     * Sets the amount of time in milliseconds to wait in between attempts to connect to Axon Server. A single attempt
     * involves connecting to each of the configured {@link #getServers() servers}.
     * <p>
     * Defaults to 2000 (2 seconds).
     */
    private long reconnectInterval = 2000;

    /**
     * Indicates whether it is OK to query events from the local Axon Server node - the node the client is currently
     * connected to. This means that the client will probably get stale events since all events my not be replicated to
     * this node yet. Can be used when the criteria for eventual consistency is less strict. It will spread the load for
     * querying events - not all requests will go to the leader of the cluster anymore.
     * <p>
     * If Axon Server SE is used, this property has no effect.
     */
    private boolean forceReadFromLeader = false;

    /**
     * Indicates whether the {@link AxonServerConnectionManager} should always reconnect through the
     * {@link #getServers() servers} or try to reconnect with the server it just lost the connection with.
     * <p>
     * When {@code true} (default), the  {@code AxonServerConnectionManager} will contact the servers for a new
     * destination each time a connection is dropped. When {@code false}, the connector will first attempt to
     * re-establish a connection to the node it was previously connected to. When that fails, only then will it contact
     * the servers.
     * <p>
     * Default to {@code true}, forcing the failed connection to be abandoned and a new one to be requested via the
     * routing servers.
     */
    private boolean forceReconnectThroughServers = true;

    /**
     * Defines the number of threads that should be used for connection management activities by the
     * {@link AxonServerConnectionFactory} used by the
     * {@link AxonServerConnectionManager}.
     * <p>
     * This includes activities related to connecting to Axon Server, setting up instruction streams, sending and
     * validating heartbeats, etc.
     * <p>
     * Defaults to a pool size of {@code 2} threads.
     */
    private int connectionManagementThreadPoolSize = 2;

    /**
     * Configuration specifics on sending heartbeat messages to ensure a fully operational end-to-end connection with
     * Axon Server.
     */
    private HeartbeatConfiguration heartbeat = new HeartbeatConfiguration();

    /**
     * Properties describing the settings for {@link EventProcessor EventProcessors}.
     */
    private Eventhandling eventhandling = new Eventhandling();

    /**
     * Properties describing the settings for the
     * {@link AxonServerEventStore EventStore}.
     */
    private EventStoreConfiguration eventStoreConfiguration = new EventStoreConfiguration();

    /**
     * The configuration of each of the persistent streams. The key is the identifier of the message source, the value
     * represents the settings to use for the related persistent stream.
     */
    private final Map<String, PersistentStreamSettings> persistentStreams = new HashMap<>();

    /**
     * Instantiate a {@link Builder} to create an {@link AxonServerConfiguration}.
     *
     * @return a {@link Builder} to be able to create an {@link AxonServerConfiguration}.
     */
    public static Builder builder() {
        return new Builder();
    }

    /**
     * Instantiate a default {@link AxonServerConfiguration}.
     */
    public AxonServerConfiguration() {
    }

    /**
     * Whether (automatic) configuration of the Axon Server Connector is enabled. When {@code false}, the connector will
     * not be implicitly be configured. Defaults to {@code true}.
     * <p>
     * Note that this setting will only affect automatic configuration by Application Containers (such as Spring).
     *
     * @return Whether (automatic) configuration of the Axon Server Connector is enabled.
     */
    public boolean isEnabled() {
        return enabled;
    }

    /**
     * Set whether (automatic) configuration of the Axon Server Connector is enabled. When {@code false}, the connector
     * will not be implicitly be configured. Defaults to {@code true}.
     * <p>
     * Note that this setting will only affect automatic configuration by Application Containers (such as Spring).
     *
     * @param enabled Whether (automatic) configuration of the Axon Server Connector is enabled.
     */
    public void setEnabled(boolean enabled) {
        this.enabled = enabled;
    }

    /**
     * Comma separated list of Axon Server servers. Each element is hostname or hostname:grpcPort. When no grpcPort is
     * specified, default port 8124 is used.
     *
     * @return Comma separated list of Axon Server servers.
     */
    public String getServers() {
        return servers;
    }

    /**
     * A list of {@link NodeInfo} instances based on the comma separated list of {@link #getServers()}.
     *
     * @return A list of {@link NodeInfo} instances based on the comma separated list of {@link #getServers()}.
     * @deprecated In favor of the {@link AxonServerConnectionManager} itself being in charge of parsing the
     * {@link #getServers()} list into a {@link NodeInfo} collection.
     */
    @Deprecated
    public List<NodeInfo> routingServers() {
        String[] serverArr = servers.split(",");
        return Arrays.stream(serverArr).map(server -> {
            String[] s = server.trim().split(":");
            if (s.length > 1) {
                return NodeInfo.newBuilder().setHostName(s[0]).setGrpcPort(Integer.parseInt(s[1])).build();
            }
            return NodeInfo.newBuilder().setHostName(s[0]).setGrpcPort(DEFAULT_GRPC_PORT).build();
        }).collect(Collectors.toList());
    }

    /**
     * Set the comma separated list of Axon Server servers. Each element is hostname or hostname:grpcPort. When no
     * grpcPort is specified, default port 8124 is used.
     *
     * @param routingServers The comma separated list of Axon Server servers to connect with.
     */
    public void setServers(String routingServers) {
        this.servers = routingServers;
    }

    /**
     * The client identifier as it registers itself to Axon Server, must be unique.
     *
     * @return The client identifier as it registers itself to Axon Server, must be unique.
     */
    public String getClientId() {
        return clientId;
    }

    /**
     * Sets the client identifier as it registers itself to Axon Server, must be unique.
     *
     * @param clientId The client identifier as it registers itself to Axon Server, must be unique.
     */
    public void setClientId(String clientId) {
        this.clientId = clientId;
    }

    /**
     * The name of this application. Multiple instances of the same application share the same application name, but
     * each must have a different {@link #getClientId() client identifier}. Defaults to {@code spring.application.name}
     * when not defined, and to {@code Unnamed + client identifier} when {@code spring.application.name} isn't set.
     *
     * @return The name of this application.
     */
    public String getComponentName() {
        return componentName == null
                ? System.getProperty("axon.application.name", "Unnamed-" + clientId)
                : componentName;
    }

    /**
     * Sets the name of this application. Multiple instances of the same application share the same application name,
     * but each must have a different {@link #getClientId() client identifier}. Defaults to
     * {@code spring.application.name} when not defined, and to {@code Unnamed + client identifier} when
     * {@code spring.application.name} isn't set.
     *
     * @param componentName The name of this application.
     */
    public void setComponentName(String componentName) {
        this.componentName = componentName;
    }

    /**
     * The token providing access control with Axon Server.\
     *
     * @return The token providing access control with Axon Server.
     */
    public String getToken() {
        return token;
    }

    /**
     * Sets the token providing access control with Axon Server.
     *
     * @param token The token providing access control with Axon Server.
     */
    public void setToken(String token) {
        this.token = token;
    }

    /**
     * The bounded {@code context} that this application operates in. Defaults to {@code "default"}.
     *
     * @return The bounded {@code context} that this application operates in.
     */
    public String getContext() {
        return context;
    }

    /**
     * Sets the bounded {@code context} that this application operates in. Defaults to {@code "default"}.
     *
     * @param context The bounded {@code context} that this application operates in.
     */
    public void setContext(String context) {
        this.context = context;
    }

    /**
     * The path to the certificate file used for SSL. Note the path is only used when
     * {@link #isSslEnabled() SSL is enabled.}
     *
     * @return The path to the certificate file used for SSL.
     */
    public String getCertFile() {
        return certFile;
    }

    /**
     * Sets the path to the certificate file used for SSL. Note the path is only used when
     * {@link #isSslEnabled() SSL is enabled.}
     *
     * @param certFile The path to the certificate file used for SSL.
     */
    public void setCertFile(String certFile) {
        this.certFile = certFile;
    }

    /**
     * A toggle dictating whether to use TLS for the connection to Axon Server.\
     *
     * @return A toggle dictating whether to use TLS for the connection to Axon Server.
     */
    public boolean isSslEnabled() {
        return sslEnabled;
    }

    /**
     * Defines whether to use TLS for the connection to Axon Server.
     *
     * @param sslEnabled The toggle dictating whether to use TLS for the connection to Axon Server.
     */
    public void setSslEnabled(boolean sslEnabled) {
        this.sslEnabled = sslEnabled;
    }

    /**
     * The initial number of permits send for message streams (events, commands, queries). Defaults to {@code 5000}
     * permits.
     *
     * @return The initial number of permits send for message streams (events, commands, queries).
     */
    public Integer getPermits() {
        return permits;
    }

    /**
     * Sets the initial number of permits send for message streams (events, commands, queries). Defaults to {@code 5000}
     * permits.
     *
     * @param permits The initial number of permits send for message streams (events, commands, queries).
     */
    public void setPermits(Integer permits) {
        this.permits = permits;
    }

    /**
     * Additional number of permits send for message streams (events, commands, queries) when application is ready for
     * more messages.
     * <p>
     * A value of {@code null}, 0, and negative values will have the client request the number of permits required to
     * get from the "new-permits-threshold" to "initial-nr-of-permits".
     *
     * @return The additional number of permits send for message streams (events, commands, queries) when application is
     * ready for more messages.
     */
    public Integer getNrOfNewPermits() {
        if (nrOfNewPermits == null || nrOfNewPermits <= 0) {
            return getPermits() - getNewPermitsThreshold();
        }
        return nrOfNewPermits;
    }

    /**
     * Sets the additional number of permits send for message streams (events, commands, queries) when application is
     * ready for more messages.
     * <p>
     * A value of {@code null}, 0, and negative values will have the client request the number of permits required to
     * get from the "new-permits-threshold" to "initial-nr-of-permits".
     *
     * @param nrOfNewPermits The additional number of permits send for message streams (events, commands, queries) when
     *                       application is ready for more messages.
     */
    public void setNrOfNewPermits(Integer nrOfNewPermits) {
        this.nrOfNewPermits = nrOfNewPermits;
    }

    /**
     * The threshold at which the application sends new permits to server.
     * <p>
     * A value of {@code null}, 0, and negative values will have the threshold set to 50% of
     * {@link #getPermits() the initial number of permits}.
     *
     * @return The threshold at which the application sends new permits to server.
     */
    public Integer getNewPermitsThreshold() {
        if (newPermitsThreshold == null || newPermitsThreshold <= 0) {
            return getPermits() / 2;
        }
        return newPermitsThreshold;
    }

    /**
     * Sets the threshold at which the application sends new permits to server.
     * <p>
     * A value of {@code null}, 0, and negative values will have the threshold set to 50% of
     * {@link #getPermits() the initial number of permits}.
     *
     * @param newPermitsThreshold The threshold at which the application sends new permits to server.
     */
    public void setNewPermitsThreshold(Integer newPermitsThreshold) {
        this.newPermitsThreshold = newPermitsThreshold;
    }

    /**
     * Specific flow control settings for the event message stream.
     * <p>
     * When not specified (null) the top-level flow control properties {@code permits}, {@code nrOfNewPermits} and
     * {@code newPermitsThreshold} are used.
     *
     * @return Specific flow control settings for the event message stream.
     */
    public FlowControlConfiguration getEventFlowControl() {
        if (eventFlowControl == null) {
            return new FlowControlConfiguration(getPermits(), getNrOfNewPermits(), getNewPermitsThreshold());
        }
        return eventFlowControl;
    }

    /**
     * Sets specific {@link FlowControlConfiguration flow control settings} for the event message stream.
     * <p>
     * When not specified (null) the top-level flow control properties {@code permits}, {@code nrOfNewPermits} and
     * {@code newPermitsThreshold} are used.
     *
     * @param eventFlowControl Specific {@link FlowControlConfiguration flow control settings} for the event message
     *                         stream.
     */
    public void setEventFlowControl(FlowControlConfiguration eventFlowControl) {
        this.eventFlowControl = eventFlowControl;
    }

    /**
     * Specific {@link FlowControlConfiguration flow control settings} for the query message stream.
     * <p>
     * When not specified (null) the top-level flow control properties {@code permits}, {@code nrOfNewPermits} and
     * {@code newPermitsThreshold} are used.
     *
     * @return Specific {@link FlowControlConfiguration flow control settings} for the query message stream.
     */
    public FlowControlConfiguration getQueryFlowControl() {
        if (queryFlowControl == null) {
            return new FlowControlConfiguration(getPermits(), getNrOfNewPermits(), getNewPermitsThreshold());
        }
        return queryFlowControl;
    }

    /**
     * Sets specific {@link FlowControlConfiguration flow control settings} for the query message stream.
     * <p>
     * When not specified (null) the top-level flow control properties {@code permits}, {@code nrOfNewPermits} and
     * {@code newPermitsThreshold} are used.
     *
     * @param queryFlowControl Specific {@link FlowControlConfiguration flow control settings} for the query message
     *                         stream.
     */
    public void setQueryFlowControl(FlowControlConfiguration queryFlowControl) {
        this.queryFlowControl = queryFlowControl;
    }

    /**
     * Specific {@link FlowControlConfiguration flow control settings} for the command message stream.
     * <p>
     * When not specified (null) the top-level flow control properties {@code permits}, {@code nrOfNewPermits} and
     * {@code newPermitsThreshold} are used.
     *
     * @return Specific {@link FlowControlConfiguration flow control settings} for the command message stream.
     */
    public FlowControlConfiguration getCommandFlowControl() {
        if (commandFlowControl == null) {
            return new FlowControlConfiguration(getPermits(), getNrOfNewPermits(), getNewPermitsThreshold());
        }
        return commandFlowControl;
    }

    /**
     * Sets specific {@link FlowControlConfiguration flow control settings} for the command message stream.
     * <p>
     * When not specified (null) the top-level flow control properties {@code permits}, {@code nrOfNewPermits} and
     * {@code newPermitsThreshold} are used.
     *
     * @param commandFlowControl Specific {@link FlowControlConfiguration flow control settings} for the command message
     *                           stream.
     */
    public void setCommandFlowControl(FlowControlConfiguration commandFlowControl) {
        this.commandFlowControl = commandFlowControl;
    }

    /**
     * The default {@link FlowControlConfiguration flow control settings} used when no specific
     * {@link #getCommandFlowControl() command}, {@link #getEventFlowControl() event}, or
     * {@link #getQueryFlowControl() query} flow control settings are provided.
     *
     * @return The default {@link FlowControlConfiguration flow control settings} used when no specific
     * {@link #getCommandFlowControl() command}, {@link #getEventFlowControl() event}, or
     * {@link #getQueryFlowControl() query} flow control settings are provided.
     */
    public FlowControlConfiguration getDefaultFlowControlConfiguration() {
        return new FlowControlConfiguration(permits, nrOfNewPermits, newPermitsThreshold);
    }

    /**
     * The number of threads executing commands. Defaults to {@code 10} threads.
     *
     * @return The number of threads executing commands.
     */
    public int getCommandThreads() {
        return commandThreads;
    }

    /**
     * Sets the number of threads executing commands. Defaults to {@code 10} threads.
     *
     * @param commandThreads The number of threads executing commands.
     */
    public void setCommandThreads(int commandThreads) {
        this.commandThreads = commandThreads;
    }

    /**
     * The number of threads executing queries. Defaults to {@code 10} threads.
     *
     * @return The number of threads executing queries.
     */
    public int getQueryThreads() {
        return queryThreads;
    }

    /**
     * Sets the number of threads executing queries. Defaults to {@code 10} threads.
     *
     * @param queryThreads The number of threads executing queries.
     */
    public void setQueryThreads(int queryThreads) {
        this.queryThreads = queryThreads;
    }

    /**
     * The interval (in ms.) application sends status updates on event processors to Axon Server. Defaults to
     * {@code 500} milliseconds.
     *
     * @return The interval (in ms.) application sends status updates on event processors to Axon Server.
     */
    public int getProcessorsNotificationRate() {
        return processorsNotificationRate;
    }

    /**
     * Sets the interval (in ms.) application sends status updates on event processors to Axon Server. Defaults to
     * {@code 500} milliseconds.
     *
     * @param processorsNotificationRate The interval (in ms.) application sends status updates on event processors to
     *                                   Axon Server.
     */
    public void setProcessorsNotificationRate(int processorsNotificationRate) {
        this.processorsNotificationRate = processorsNotificationRate;
    }

    /**
     * The initial delay (in ms.) before application sends first status update on event processors to Axon Server.
     * Defaults to {@code 5000} milliseconds.
     *
     * @return The initial delay (in ms.) before application sends first status update on event processors to Axon
     * Server.
     */
    public int getProcessorsNotificationInitialDelay() {
        return processorsNotificationInitialDelay;
    }

    /**
     * Sets the initial delay (in ms.) before application sends first status update on event processors to Axon Server.
     * Defaults to {@code 5000} milliseconds.
     *
     * @param processorsNotificationInitialDelay The initial delay (in ms.) before application sends first status update
     *                                           on event processors to Axon Server.
     */
    public void setProcessorsNotificationInitialDelay(int processorsNotificationInitialDelay) {
        this.processorsNotificationInitialDelay = processorsNotificationInitialDelay;
    }

    /**
     * The timeout (in ms) for keep alive requests. Defaults to {@code 5000} milliseconds.
     *
     * @return The timeout (in ms) for keep alive requests.
     */
    public long getKeepAliveTimeout() {
        return this.keepAliveTimeout;
    }

    /**
     * Sets the timeout (in ms) for keep alive requests. Defaults to {@code 5000} milliseconds.
     *
     * @param keepAliveTimeout The timeout (in ms) for keep alive requests.
     */
    public void setKeepAliveTimeout(long keepAliveTimeout) {
        this.keepAliveTimeout = keepAliveTimeout;
    }

    /**
     * The interval (in ms) for keep alive requests, 0 is keep-alive disabled. Defaults to {@code 1000} milliseconds.
     *
     * @return The interval (in ms) for keep alive requests, 0 is keep-alive disabled.
     */
    public long getKeepAliveTime() {
        return keepAliveTime;
    }

    /**
     * Sets the interval (in ms) for keep alive requests, 0 is keep-alive disabled. Defaults to {@code 1000}
     * milliseconds.
     *
     * @param keepAliveTime The interval (in ms) for keep alive requests, 0 is keep-alive disabled.
     */
    public void setKeepAliveTime(long keepAliveTime) {
        this.keepAliveTime = keepAliveTime;
    }

    /**
     * An {@code int} indicating the maximum number of Aggregate snapshots which will be retrieved. Defaults to
     * {@code 1}.
     *
     * @return An {@code int} indicating the maximum number of Aggregate snapshots which will be retrieved.
     */
    public int getSnapshotPrefetch() {
        return snapshotPrefetch;
    }

    /**
     * Sets the maximum number of Aggregate snapshots which will be retrieved. Defaults to {@code 1}.
     *
     * @param snapshotPrefetch The maximum number of Aggregate snapshots which will be retrieved.
     */
    public void setSnapshotPrefetch(int snapshotPrefetch) {
        this.snapshotPrefetch = snapshotPrefetch;
    }

    /**
     * The gRPC max inbound message size. Defaults to {@code 0}, keeping the default value from the connector.
     *
     * @return The gRPC max inbound message size.
     */
    public int getMaxMessageSize() {
        return maxMessageSize;
    }

    /**
     * Sets the gRPC max inbound message size. Defaults to {@code 0}, keeping the default value from the connector.
     *
     * @param maxMessageSize The gRPC max inbound message size.
     */
    public void setMaxMessageSize(int maxMessageSize) {
        this.maxMessageSize = maxMessageSize;
    }

    /**
     * The timeout (in milliseconds) to wait for response on commit. Defaults to {@code 10_000} milliseconds.
     *
     * @return The timeout (in milliseconds) to wait for response on commit.
     */
    public int getCommitTimeout() {
        return commitTimeout;
    }

    /**
     * Sets the timeout (in milliseconds) to wait for response on commit. Defaults to {@code 10_000} milliseconds.
     *
     * @param commitTimeout The timeout (in milliseconds) to wait for response on commit.
     */
    public void setCommitTimeout(int commitTimeout) {
        this.commitTimeout = commitTimeout;
    }

    /**
     * Flag that allows block-listing of event types to be enabled.
     * <p>
     * Disabling this may have serious performance impact, as it requires all
     * {@link EventMessage events} from Axon Server to be sent to clients, even if a
     * client is unable to process the event. Default is to have block-listing enabled.
     *
     * @return Flag that allows block-listing of event types to be enabled.
     */
    public boolean isEventBlockListingEnabled() {
        return eventBlockListingEnabled;
    }

    /**
     * Sets flag that allows block-listing of event types to be enabled.
     * <p>
     * Disabling this may have serious performance impact, as it requires all
     * {@link EventMessage events} from Axon Server to be sent to clients, even if a
     * client is unable to process the event. Default is to have block-listing enabled.
     *
     * @param eventBlockListingEnabled Flag that allows block-listing of event types to be enabled.
     */
    public void setEventBlockListingEnabled(boolean eventBlockListingEnabled) {
        this.eventBlockListingEnabled = eventBlockListingEnabled;
    }

    /**
     * An {@code int} representing the fixed value of load factor sent to Axon Server for any command's subscription if
     * no specific implementation of CommandLoadFactorProvider is configured. The default value is {@code 100}.
     *
     * @return An {@code int} representing the fixed value of load factor sent to Axon Server for any command's
     * subscription if no specific implementation of CommandLoadFactorProvider is configured.
     */
    public int getCommandLoadFactor() {
        return commandLoadFactor;
    }

    /**
     * Sets an {@code int} representing the fixed value of load factor sent to Axon Server for any command's
     * subscription if no specific implementation of CommandLoadFactorProvider is configured. The default value is
     * {@code 100}.
     *
     * @param commandLoadFactor An {@code int} representing the fixed value of load factor sent to Axon Server for any
     *                          command's subscription if no specific implementation of CommandLoadFactorProvider is
     *                          configured.
     */
    public void setCommandLoadFactor(int commandLoadFactor) {
        this.commandLoadFactor = commandLoadFactor;
    }

    /**
     * A value representing the maximum time in milliseconds a request for the initial Axon Server connection may last.
     * Defaults to 5000 (5 seconds).
     *
     * @return A value representing the maximum time in milliseconds a request for the initial Axon Server connection
     * may last.
     */
    public long getConnectTimeout() {
        return connectTimeout;
    }

    /**
     * Sets the value representing the maximum time in milliseconds a request for the initial Axon Server connection may
     * last. Defaults to 5000 (5 seconds).
     *
     * @param connectTimeout The value representing the maximum time in milliseconds a request for the initial Axon
     *                       Server connection may last.
     */
    public void setConnectTimeout(long connectTimeout) {
        this.connectTimeout = connectTimeout;
    }

    /**
     * The amount of time in milliseconds to wait in between attempts to connect to Axon Server. A single attempt
     * involves connecting to each of the configured {@link #getServers() servers}.
     * <p>
     * Defaults to 2000 (2 seconds).
     *
     * @return The amount of time in milliseconds to wait in between attempts to connect to Axon Server.
     */
    public long getReconnectInterval() {
        return reconnectInterval;
    }

    /**
     * Sets the amount of time in milliseconds to wait in between attempts to connect to Axon Server. A single attempt
     * involves connecting to each of the configured {@link #getServers() servers}.
     * <p>
     * Defaults to 2000 (2 seconds).
     *
     * @param reconnectInterval The amount of time in milliseconds to wait in between attempts to connect to Axon
     *                          Server.
     */
    public void setReconnectInterval(long reconnectInterval) {
        this.reconnectInterval = reconnectInterval;
    }

    /**
     * Indicates whether it is OK to query events from the local Axon Server node - the node the client is currently
     * connected to. This means that the client will probably get stale events since all events my not be replicated to
     * this node yet. Can be used when the criteria for eventual consistency is less strict. It will spread the load for
     * querying events - not all requests will go to the leader of the cluster anymore.
     * <p>
     * If Axon Server SE is used, this property has no effect.
     *
     * @return An indication whether it is OK to query events from the local Axon Server node - the node the client is
     * currently connected to.
     */
    public boolean isForceReadFromLeader() {
        return forceReadFromLeader;
    }

    /**
     * Sets the indicator whether it is OK to query events from the local Axon Server node - the node the client is
     * currently connected to. This means that the client will probably get stale events since all events my not be
     * replicated to this node yet. Can be used when the criteria for eventual consistency is less strict. It will
     * spread the load for querying events - not all requests will go to the leader of the cluster anymore.
     * <p>
     * If Axon Server SE is used, this property has no effect.
     *
     * @param forceReadFromLeader The indicator whether it is OK to query events from the local Axon Server node - the
     *                            node the client is currently connected to.
     */
    public void setForceReadFromLeader(boolean forceReadFromLeader) {
        this.forceReadFromLeader = forceReadFromLeader;
    }

    /**
     * Indicates whether the {@link AxonServerConnectionManager} should always reconnect through the
     * {@link #getServers() servers} or try to reconnect with the server it just lost the connection with.
     * <p>
     * When {@code true} (default), the  {@code AxonServerConnectionManager} will contact the servers for a new
     * destination each time a connection is dropped. When {@code false}, the connector will first attempt to
     * re-establish a connection to the node it was previously connected to. When that fails, only then will it contact
     * the servers.
     * <p>
     * Default to {@code true}, forcing the failed connection to be abandoned and a new one to be requested via the
     * routing servers.
     *
     * @return An indication whether the {@link AxonServerConnectionManager} should always reconnect through the
     * {@link #getServers() servers} or try to reconnect with the server it just lost the connection with.
     */
    public boolean isForceReconnectThroughServers() {
        return forceReconnectThroughServers;
    }

    /**
     * Sets the indicator whether the {@link AxonServerConnectionManager} should always reconnect through the
     * {@link #getServers() servers} or try to reconnect with the server it just lost the connection with.
     * <p>
     * When {@code true} (default), the  {@code AxonServerConnectionManager} will contact the servers for a new
     * destination each time a connection is dropped. When {@code false}, the connector will first attempt to
     * re-establish a connection to the node it was previously connected to. When that fails, only then will it contact
     * the servers.
     * <p>
     * Default to {@code true}, forcing the failed connection to be abandoned and a new one to be requested via the
     * routing servers.
     *
     * @param forceReconnectThroughServers The indicator whether the {@link AxonServerConnectionManager} should always
     *                                     reconnect through the {@link #getServers() servers} or try to reconnect with
     *                                     the server it just lost the connection with.
     */
    public void setForceReconnectThroughServers(boolean forceReconnectThroughServers) {
        this.forceReconnectThroughServers = forceReconnectThroughServers;
    }

    /**
     * The number of threads that should be used for connection management activities by the
     * {@link AxonServerConnectionFactory} used by the
     * {@link AxonServerConnectionManager}.
     * <p>
     * This includes activities related to connecting to Axon Server, setting up instruction streams, sending and
     * validating heartbeats, etc.
     * <p>
     * Defaults to a pool size of {@code 2} threads.
     *
     * @return The number of threads that should be used for connection management activities by the
     * {@link AxonServerConnectionFactory} used by the
     * {@link AxonServerConnectionManager}.
     */
    public int getConnectionManagementThreadPoolSize() {
        return connectionManagementThreadPoolSize;
    }

    /**
     * Define the number of threads that should be used for connection management activities by the
     * {@link AxonServerConnectionFactory} used by the
     * {@link AxonServerConnectionManager}.
     * <p>
     * This includes activities related to connecting to Axon Server, setting up instruction streams, sending and
     * validating heartbeats, etc.
     * <p>
     * Defaults to a pool size of {@code 2} threads.
     *
     * @param connectionManagementThreadPoolSize The number of threads that should be used for connection management
     *                                           activities by the
     *                                           {@link AxonServerConnectionFactory} used
     *                                           by the {@link AxonServerConnectionManager}.
     */
    public void setConnectionManagementThreadPoolSize(int connectionManagementThreadPoolSize) {
        this.connectionManagementThreadPoolSize = connectionManagementThreadPoolSize;
    }

    /**
     * The configuration specifics on sending heartbeat messages to ensure a fully operational end-to-end connection
     * with Axon Server.
     *
     * @return The configuration specifics on sending heartbeat messages to ensure a fully operational end-to-end
     * connection with Axon Server.
     */
    public HeartbeatConfiguration getHeartbeat() {
        return heartbeat;
    }

    /**
     * Sets the configuration specifics on sending heartbeat messages to ensure a fully operational end-to-end
     * connection with Axon Server.
     *
     * @param heartbeat The configuration specifics on sending heartbeat messages to ensure a fully operational
     *                  end-to-end connection with Axon Server.
     */
    public void setHeartbeat(HeartbeatConfiguration heartbeat) {
        this.heartbeat = heartbeat;
    }

    /**
     * Return the configured {@link Eventhandling} of this application for Axon Server.
     *
     * @return The configured {@link Eventhandling} of this application for Axon Server.
     */
    public Eventhandling getEventhandling() {
        return eventhandling;
    }

    /**
     * Set the {@link Eventhandling} of this application for Axon Server
     *
     * @param eventhandling The {@link Eventhandling} to set for this application.
     */
    public void setEventhandling(Eventhandling eventhandling) {
        this.eventhandling = eventhandling;
    }

    /**
     * Return the configured {@link EventStoreConfiguration} of this application for Axon Server.
     *
     * @return The configured {@link EventStoreConfiguration} of this application for Axon Server.
     */
    @ConfigurationProperties(prefix = "axon.axonserver.event-store")
    public EventStoreConfiguration getEventStoreConfiguration() {
        return eventStoreConfiguration;
    }

    /**
     * Set the {@link EventStoreConfiguration} of this application for Axon Server
     *
     * @param eventStoreConfiguration The {@link EventStoreConfiguration} to set for this application.
     */
    public void setEventStoreConfiguration(EventStoreConfiguration eventStoreConfiguration) {
        this.eventStoreConfiguration = eventStoreConfiguration;
    }

    /**
     * Returns the settings for each of the configured persistent streams, by name.
     *
     * @return The settings for each of the configured persistent streams, by name.
     */
    public Map<String, PersistentStreamSettings> getPersistentStreams() {
        return persistentStreams;
    }

    /**
     * Configuration class for Flow Control of specific message types.
     *
     * @author Gerlo Hesselink
     * @since 4.3
     */
    public static class FlowControlConfiguration {

        /**
         * The initial number of permits send for message streams (events, commands, queries).
         */
        private Integer permits;

        /**
         * Additional number of permits send for message streams (events, commands, queries) when application is ready
         * for more messages.
         * <p>
         * A value of {@code null}, 0, and negative values will have the client request the number of permits required
         * to get from the "new-permits-threshold" to "initial-nr-of-permits".
         */
        private Integer nrOfNewPermits;

        /**
         * Threshold at which application sends new permits to server.
         * <p>
         * A value of {@code null}, 0, and negative values will have the threshold set to 50% of
         * "initial-nr-of-permits".
         */
        private Integer newPermitsThreshold;

        /**
         * Construct a {@link FlowControlConfiguration}.
         *
         * @param permits             Initial nr of new permits.
         * @param nrOfNewPermits      Additional number of permits when application is ready for message.
         * @param newPermitsThreshold Threshold at which application sends new permits to server.
         */
        public FlowControlConfiguration(Integer permits,
                                        Integer nrOfNewPermits,
                                        Integer newPermitsThreshold) {
            this.permits = permits;
            this.nrOfNewPermits = nrOfNewPermits;
            this.newPermitsThreshold = newPermitsThreshold;
        }

        /**
         * The initial number of permits send for message streams (events, commands, queries). Defaults to {@code 5000}
         * permits.
         *
         * @return The initial number of permits send for message streams (events, commands, queries).
         */
        public Integer getPermits() {
            return permits;
        }

        /**
         * Sets the initial number of permits send for message streams (events, commands, queries). Defaults to
         * {@code 5000} permits.
         *
         * @param permits The initial number of permits send for message streams (events, commands, queries).
         */
        public void setPermits(Integer permits) {
            this.permits = permits;
        }

        /**
         * Additional number of permits send for message streams (events, commands, queries) when application is ready
         * for more messages.
         * <p>
         * A value of {@code null}, 0, and negative values will have the client request the number of permits required
         * to get from the "new-permits-threshold" to "initial-nr-of-permits".
         *
         * @return The additional number of permits send for message streams (events, commands, queries) when
         * application is ready for more messages.
         */
        public Integer getNrOfNewPermits() {
            if (nrOfNewPermits == null || nrOfNewPermits <= 0) {
                return getPermits() - getNewPermitsThreshold();
            }
            return nrOfNewPermits;
        }

        /**
         * Sets the additional number of permits send for message streams (events, commands, queries) when application
         * is ready for more messages.
         * <p>
         * A value of {@code null}, 0, and negative values will have the client request the number of permits required
         * to get from the "new-permits-threshold" to "initial-nr-of-permits".
         *
         * @param nrOfNewPermits The additional number of permits send for message streams (events, commands, queries)
         *                       when application is ready for more messages.
         */
        public void setNrOfNewPermits(Integer nrOfNewPermits) {
            this.nrOfNewPermits = nrOfNewPermits;
        }

        /**
         * The threshold at which the application sends new permits to server.
         * <p>
         * A value of {@code null}, 0, and negative values will have the threshold set to 50% of
         * {@link #getPermits() the initial number of permits}.
         *
         * @return The threshold at which the application sends new permits to server.
         */
        public Integer getNewPermitsThreshold() {
            if (newPermitsThreshold == null || newPermitsThreshold <= 0) {
                return getPermits() / 2;
            }
            return newPermitsThreshold;
        }

        /**
         * Sets the threshold at which the application sends new permits to server.
         * <p>
         * A value of {@code null}, 0, and negative values will have the threshold set to 50% of
         * {@link #getPermits() the initial number of permits}.
         *
         * @param newPermitsThreshold The threshold at which the application sends new permits to server.
         */
        public void setNewPermitsThreshold(Integer newPermitsThreshold) {
            this.newPermitsThreshold = newPermitsThreshold;
        }
    }

    public static class HeartbeatConfiguration {

        private static final long DEFAULT_INTERVAL = 10_000;
        private static final long DEFAULT_TIMEOUT = 7_500;

        /**
         * Enables heartbeat messages between a client and Axon Server. When enabled, the connection will be abandoned
         * if a heartbeat message response <b>is not</b> returned in a timely manner. Defaults to {@code true}.
         */
        private boolean enabled = true;

        /**
         * The interval between consecutive heartbeat message sent in milliseconds. Defaults to {@code 10_000}
         * milliseconds.
         */
        private long interval = DEFAULT_INTERVAL;

        /**
         * The time window within which a response is expected in milliseconds. The connection times out if no response
         * is returned within this window. Defaults to {@code 7_500} milliseconds.
         */
        private long timeout = DEFAULT_TIMEOUT;

        /**
         * Indication whether heartbeat messages between a client and Axon Server are enabled. When enabled, the
         * connection will be abandoned if a heartbeat message response <b>is not</b> returned in a timely manner.
         * Defaults to {@code true}.
         *
         * @return Indication whether heartbeat messages between a client and Axon Server are enabled.
         */
        public boolean isEnabled() {
            return enabled;
        }

        /**
         * Sets the indication whether heartbeat messages between a client and Axon Server are enabled. When enabled,
         * the connection will be abandoned if a heartbeat message response <b>is not</b> returned in a timely manner.
         * Defaults to {@code true}.
         *
         * @param enabled The Indication whether heartbeat messages between a client and Axon Server are enabled.
         */
        public void setEnabled(boolean enabled) {
            this.enabled = enabled;
        }

        /**
         * The interval between consecutive heartbeat message sent in milliseconds. Defaults to {@code 10_000}
         * milliseconds.
         *
         * @return The interval between consecutive heartbeat message sent in milliseconds.
         */
        public long getInterval() {
            return interval;
        }

        /**
         * Sets the interval between consecutive heartbeat message sent in milliseconds. Defaults to {@code 10_000}
         * milliseconds.
         *
         * @param interval The interval between consecutive heartbeat message sent in milliseconds.
         */
        public void setInterval(long interval) {
            this.interval = interval;
        }

        /**
         * The time window within which a response is expected in milliseconds. The connection times out if no response
         * is returned within this window. Defaults to {@code 7_500} milliseconds.
         *
         * @return The time window within which a response is expected in milliseconds.
         */
        public long getTimeout() {
            return timeout;
        }

        /**
         * Sets the time window within which a response is expected in milliseconds. The connection times out if no
         * response is returned within this window. Defaults to {@code 7_500} milliseconds.
         *
         * @param timeout The time window within which a response is expected in milliseconds.
         */
        public void setTimeout(long timeout) {
            this.timeout = timeout;
        }
    }

    public static class Eventhandling {

        /**
         * The configuration of each of the processors. The key is the name of the processor, the value represents the
         * settings to use for the processor with that name.
         */
        private final Map<String, ProcessorSettings> processors = new HashMap<>();

        /**
         * Returns the settings for each of the configured processors, by name.
         *
         * @return the settings for each of the configured processors, by name.
         */
        public Map<String, ProcessorSettings> getProcessors() {
            return processors;
        }

        public static class ProcessorSettings {

            /**
             * Configures the desired load balancing strategy for this event processor.
             * <p>
             * The load balancing strategy tells Axon Server how to share the event handling load among all available
             * application instances running this event processor, by moving segments from one instance to another. Note
             * that load balancing is <b>only</b> supported for
             * {@link StreamingEventProcessor StreamingEventProcessors}, as only
             * {@code StreamingEventProcessors} are capable of splitting the event handling load in segments.
             * <p>
             * As the strategies names may change per Axon Server version it is recommended to check the documentation
             * for the possible strategies.
             * <p>
             * Defaults to {@code "disabled"}.
             */
            private String loadBalancingStrategy = "disabled";

            /**
             * A {@code boolean} dictating whether the configured
             * {@link #getLoadBalancingStrategy() load balancing strategy} is set to be automatically triggered through
             * Axon Server.
             * <p>
             * Note that this is an Axon Server Enterprise feature only! Defaults to {@code false}.
             */
            private boolean automaticBalancing = false;

            /**
             * Returns the load balancing strategy for this event processor. Defaults to {@code "disabled"}.
             *
             * @return The load balancing strategy for this event processor.
             */
            public String getLoadBalancingStrategy() {
                return loadBalancingStrategy;
            }

            /**
             * Sets the load balancing strategy for this event processor.
             *
             * @param loadBalancingStrategy The load balancing strategy for this event processor.
             */
            public void setLoadBalancingStrategy(String loadBalancingStrategy) {
                this.loadBalancingStrategy = loadBalancingStrategy;
            }

            /**
             * Returns whether automatic load balancing is configured, yes or no.
             *
             * @return Whether automatic load balancing is configured, yes or no.
             */
            // The method name is 'awkward' as otherwise property files cannot resolve the field.
            public boolean isAutomaticBalancing() {
                return automaticBalancing;
            }

            /**
             * Sets the automatic load balancing strategy to the given {@code automaticBalancing}.
             *
             * @param automaticBalancing The {@code boolean} to set as to whether automatic load balancing is enabled or
             *                           disabled.
             */
            public void setAutomaticBalancing(boolean automaticBalancing) {
                this.automaticBalancing = automaticBalancing;
            }
        }
    }

    public static class EventStoreConfiguration {

        /**
         * Whether (automatic) configuration of the Axon Server Event Store is enabled. When {@code false}, the event
         * store will not be implicitly be configured. Defaults to {@code true}.
         * <p>
         * Note that this setting will only affect automatic configuration by Application Containers (such as Spring).
         */
        private boolean enabled = true;

        /**
         * An indicator whether (automatic) configuration of the Axon Server Event Store is enabled. When {@code false},
         * the event store will not be implicitly be configured. Defaults to {@code true}.
         * <p>
         * Note that this setting will only affect automatic configuration by Application Containers (such as Spring).
         *
         * @return An indicator whether (automatic) configuration of the Axon Server Event Store is enabled.
         */
        public boolean isEnabled() {
            return enabled;
        }

        /**
         * Sets the indicator whether (automatic) configuration of the Axon Server Event Store is enabled. When
         * {@code false}, the event store will not be implicitly be configured. Defaults to {@code true}.
         * <p>
         * Note that this setting will only affect automatic configuration by Application Containers (such as Spring).
         *
         * @param enabled The indicator whether (automatic) configuration of the Axon Server Event Store is enabled.
         */
        public void setEnabled(boolean enabled) {
            this.enabled = enabled;
        }
    }

    @SuppressWarnings("unused")
    public static class Builder {

        private final AxonServerConfiguration instance;

        public Builder() {
            instance = new AxonServerConfiguration();
            instance.permits = 5000;
            instance.nrOfNewPermits = null;
            instance.newPermitsThreshold = null;
        }

        public Builder ssl(String certFile) {
            instance.certFile = certFile;
            instance.sslEnabled = true;
            return this;
        }

        public Builder token(String token) {
            instance.token = token;
            return this;
        }

        public Builder context(String context) {
            instance.context = context;
            return this;
        }

        public Builder forceReadFromLeader(boolean forceReadFromLeader) {
            instance.forceReadFromLeader = forceReadFromLeader;
            return this;
        }

        public Builder flowControl(int permits, int nrOfNewPermits, int newPermitsThreshold) {
            instance.permits = permits;
            instance.nrOfNewPermits = nrOfNewPermits;
            instance.newPermitsThreshold = newPermitsThreshold;
            return this;
        }

        public Builder commandFlowControl(int permits, int nrOfNewPermits, int newPermitsThreshold) {
            instance.setCommandFlowControl(new FlowControlConfiguration(permits, nrOfNewPermits, newPermitsThreshold));
            return this;
        }

        public Builder queryFlowControl(int permits, int nrOfNewPermits, int newPermitsThreshold) {
            instance.setQueryFlowControl(new FlowControlConfiguration(permits, nrOfNewPermits, newPermitsThreshold));
            return this;
        }

        public Builder eventFlowControl(int permits, int nrOfNewPermits, int newPermitsThreshold) {
            instance.setEventFlowControl(new FlowControlConfiguration(permits, nrOfNewPermits, newPermitsThreshold));
            return this;
        }

        public Builder maxMessageSize(int maxMessageSize) {
            instance.maxMessageSize = maxMessageSize;
            return this;
        }

        public Builder snapshotPrefetch(int snapshotPrefetch) {
            instance.snapshotPrefetch = snapshotPrefetch;
            return this;
        }

        public Builder commandLoadFactor(int commandLoadFactor) {
            instance.commandLoadFactor = commandLoadFactor;
            return this;
        }

        /**
         * Initializes a {@link AxonServerConfiguration} as specified through this Builder.
         *
         * @return a {@link AxonServerConfiguration} as specified through this Builder
         */
        public AxonServerConfiguration build() {
            return instance;
        }

        public Builder servers(String servers) {
            instance.setServers(servers);
            return this;
        }

        public Builder componentName(String componentName) {
            instance.setComponentName(componentName);
            return this;
        }

        public Builder clientId(String clientId) {
            instance.setClientId(clientId);
            return this;
        }

        public Builder connectTimeout(long timeout) {
            instance.setConnectTimeout(timeout);
            return this;
        }
    }

    public static class PersistentStreamSettings {

        private static final String DEFAULT_SEQUENCING_POLICY = PersistentStreamSequencingPolicyProvider.SEQUENTIAL_PER_AGGREGATE_POLICY;

        /**
         * The number of segments for the persistent stream if it needs to be created. Defaults to 1.
         */
        private int initialSegmentCount = 1;

        /**
         * The sequencing policy to use for the persistent stream.
         * <p>
         * Supported sequencing policies are:
         * <ul>
         *     <li>{@link PersistentStreamSequencingPolicyProvider#SEQUENTIAL_PER_AGGREGATE_POLICY} (default)</li>
         *     <li>{@link PersistentStreamSequencingPolicyProvider#FULL_CONCURRENCY_POLICY}</li>
         *     <li>{@link PersistentStreamSequencingPolicyProvider#SEQUENTIAL_POLICY}</li>
         *     <li>{@link PersistentStreamSequencingPolicyProvider#PROPERTY_SEQUENCING_POLICY}</li>
         *     <li>{@link PersistentStreamSequencingPolicyProvider#META_DATA_SEQUENCING_POLICY}</li>
         * </ul>
         */
        private String sequencingPolicy = DEFAULT_SEQUENCING_POLICY;

        /**
         * Parameters specified for the sequencing policy.
         */
        private List<String> sequencingPolicyParameters = new LinkedList<>();

        /**
         * Expression to filter out events in a persistent stream.
         */
        private String filter;

        /**
         * The name for the persistent stream.
         */
        private String name;

        /**
         * The maximum number of events to process in a single transaction when reading a persistent stream. Defaults to
         * 1.
         */
        private int batchSize = 1;

        /**
         * The initial token for the persistent stream. This can be a global sequence in the event store or keyword
         * {@code "HEAD"} or {@code "TAIL"}. Defaults to {@code "TAIL"}.
         */
        private String initialPosition = "TAIL";

        /**
         * The number of segments for the persistent stream if it needs to be created.
         *
         * @return the number of segments for the persistent stream if it needs to be created
         */
        public int getInitialSegmentCount() {
            return initialSegmentCount;
        }

        /**
         * Sets the number of segments for the persistent stream if it needs to be created.
         *
         * @param initialSegmentCount the number of segments
         */
        public void setInitialSegmentCount(int initialSegmentCount) {
            this.initialSegmentCount = initialSegmentCount;
        }

        /**
         * The sequencing policy to use for the persistent stream.
         *
         * @return the sequencing policy name
         */
        public String getSequencingPolicy() {
            return sequencingPolicy;
        }

        /**
         * Sets the sequencing policy to use for the persistent stream.
         * <p>
         * Supported sequencing policies are:
         * <ul>
         *     <li>SequentialPerAggregatePolicy (default)</li>
         *     <li>FullConcurrencyPolicy</li>
         *     <li>SequentialPolicy</li>
         *     <li>PropertySequencingPolicy</li>
         *     <li>MetaDataSequencingPolicy</li>
         * </ul>
         * </p>
         * <p>This value is only used for creating the persistent stream.</p>
         *
         * @param sequencingPolicy The sequencing policy name.
         */
        public void setSequencingPolicy(String sequencingPolicy) {
            this.sequencingPolicy = sequencingPolicy;
        }

        /**
         * Parameters specified for the sequencing policy.
         *
         * @return A list of parameters specified for the sequencing policy.
         */
        public List<String> getSequencingPolicyParameters() {
            return sequencingPolicyParameters;
        }

        /**
         * Sets the parameters specified for the sequencing policy.
         * <p>
         * The <em>PropertySequencingPolicy</em> and <em>MetaDataSequencingPolicy</em> require parameters.
         * </p>
         * <p>This value is only used for creating the persistent stream.</p>
         *
         * @param sequencingPolicyParameters A list of parameters specified for the sequencing policy.
         */
        public void setSequencingPolicyParameters(List<String> sequencingPolicyParameters) {
            this.sequencingPolicyParameters = sequencingPolicyParameters;
        }

        /**
         * Expression to filter out events in a persistent stream.
         *
         * @return The filter expression.
         */
        public String getFilter() {
            return filter;
        }

        /**
         * Sets the expression to filter out events in a persistent stream.
         * <p>This value is only used for creating the persistent stream.</p>
         *
         * @param filter The filter expression.
         */
        public void setFilter(String filter) {
            this.filter = filter;
        }

        /**
         * The name for the persistent stream.
         *
         * @return The given name for a persistent stream.
         */
        public String getName() {
            return name;
        }

        /**
         * Assigns a name for the persistent stream.
         * <p>This value is only used for creating the persistent stream.</p>
         *
         * @param name The given name for a persistent stream.
         */
        public void setName(String name) {
            this.name = name;
        }

        /**
         * The maximum number of events to process in a single transaction when reading a persistent stream.
         *
         * @return The batch size.
         */
        public int getBatchSize() {
            return batchSize;
        }

        /**
         * Sets the maximum number of events to process in a single transaction when reading a persistent stream. The
         * default value is 1.
         *
         * @param batchSize The batch size.
         */
        public void setBatchSize(int batchSize) {
            this.batchSize = batchSize;
        }

        /**
         * The initial token position for the persistent stream. This can be a global sequence in the event store or the
         * keywords {@code "HEAD"} or {@code "TAIL"} for a respective position at the head or tail of the stream.
         *
         * @return The initial token position.
         */
        public String getInitialPosition() {
            return initialPosition;
        }

        /**
         * Sets the initial token for the persistent stream. The default value is 0, starting the persistent stream from
         * the first event in the event store.
         * <p>You can use values {@code "HEAD"} or {@code "TAIL"} to start from the head or tail of the event
         * stream.</p>
         * <p>This value is only used for creating the persistent stream.</p>
         *
         * @param initialPosition The initial token position.
         */
        public void setInitialPosition(String initialPosition) {
            this.initialPosition = initialPosition;
        }
    }
}<|MERGE_RESOLUTION|>--- conflicted
+++ resolved
@@ -18,15 +18,12 @@
 
 import io.axoniq.axonserver.connector.AxonServerConnectionFactory;
 import io.axoniq.axonserver.grpc.control.NodeInfo;
-<<<<<<< HEAD
-=======
 import org.axonframework.axonserver.connector.event.axon.AxonServerEventStore;
 import org.axonframework.axonserver.connector.event.axon.PersistentStreamSequencingPolicyProvider;
 import org.axonframework.axonserver.connector.event.util.EventCipher;
 import org.axonframework.eventhandling.EventMessage;
 import org.axonframework.eventhandling.EventProcessor;
 import org.axonframework.eventhandling.StreamingEventProcessor;
->>>>>>> 821f39a0
 import org.springframework.boot.context.properties.ConfigurationProperties;
 
 import java.lang.management.ManagementFactory;
@@ -328,25 +325,6 @@
      */
     public String getServers() {
         return servers;
-    }
-
-    /**
-     * A list of {@link NodeInfo} instances based on the comma separated list of {@link #getServers()}.
-     *
-     * @return A list of {@link NodeInfo} instances based on the comma separated list of {@link #getServers()}.
-     * @deprecated In favor of the {@link AxonServerConnectionManager} itself being in charge of parsing the
-     * {@link #getServers()} list into a {@link NodeInfo} collection.
-     */
-    @Deprecated
-    public List<NodeInfo> routingServers() {
-        String[] serverArr = servers.split(",");
-        return Arrays.stream(serverArr).map(server -> {
-            String[] s = server.trim().split(":");
-            if (s.length > 1) {
-                return NodeInfo.newBuilder().setHostName(s[0]).setGrpcPort(Integer.parseInt(s[1])).build();
-            }
-            return NodeInfo.newBuilder().setHostName(s[0]).setGrpcPort(DEFAULT_GRPC_PORT).build();
-        }).collect(Collectors.toList());
     }
 
     /**
