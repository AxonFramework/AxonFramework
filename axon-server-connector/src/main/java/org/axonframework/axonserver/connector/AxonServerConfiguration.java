/*
 * Copyright (c) 2018. AxonIQ
 * Licensed under the Apache License, Version 2.0 (the "License");
 * you may not use this file except in compliance with the License.
 * You may obtain a copy of the License at
 *
 *     http://www.apache.org/licenses/LICENSE-2.0
 *
 * Unless required by applicable law or agreed to in writing, software
 * distributed under the License is distributed on an "AS IS" BASIS,
 * WITHOUT WARRANTIES OR CONDITIONS OF ANY KIND, either express or implied.
 * See the License for the specific language governing permissions and
 * limitations under the License.
 */

package org.axonframework.axonserver.connector;

import org.axonframework.axonserver.connector.event.util.EventCipher;
import io.axoniq.axonserver.grpc.control.NodeInfo;
import org.springframework.boot.context.properties.ConfigurationProperties;

import java.lang.management.ManagementFactory;
import java.nio.charset.StandardCharsets;
import java.util.Arrays;
import java.util.List;
import java.util.stream.Collectors;

/**
 * Author: marc
 */
@ConfigurationProperties(prefix = "axon.axonserver")
public class AxonServerConfiguration {
    private static final int DEFAULT_GRPC_PORT = 8124;

    /**
     * Comma seperated list of AxonDB servers. Each element is hostname or hostname:grpcPort. When no grpcPort is specified, default port 8123 is used.
     */
    private String servers = "localhost";

    /**
     * clientId as it registers itself to AxonServer, must be unique
     */
    private String clientName = ManagementFactory.getRuntimeMXBean().getName();
    /**
     * application name, defaults to spring.application.name
     * multiple instances of the same application share the same application name, but each must have
     * a different clientName
     */
    private String componentName;

    /**
     * Token for access control
     */
    private String token;

    /**
     * Bounded context that this application operates in
     */
    private String context;
    /**
     * Certificate file for SSL
     */
    private String certFile;
    /**
     * Use TLS for connection to AxonServer
     */
    private boolean sslEnabled;

    /**
     * Initial number of permits send for message streams (events, commands, queries)
     */
    private Integer initialNrOfPermits = 1000;
    /**
     * Additional number of permits send for message streams (events, commands, queries) when application
     * is ready for more messages
     */
    private Integer nrOfNewPermits = 500;
    /**
     * Threshold at which application sends new permits to server
     */
    private Integer newPermitsThreshold = 500;

    /**
     * Number of threads executing commands
     */
    private int commandThreads = 10;
    /**
     * Number of threads executing queries
     */
    private int queryThreads = 10;

    /**
     * Interval (in ms.) application sends status updates on event processors to AxonServer
     */
    private int processorsNotificationRate = 500;

    /**
     * Initial delay (in ms.) before application sends first status update on event processors to AxonServer
     */
    private int processorsNotificationInitialDelay = 5000;

    private EventCipher eventCipher = new EventCipher();
    /**
     * Timeout (in ms) for keep alive requests
     */
    private long keepAliveTimeout = 5000;

    /**
     * Interval (in ms) for keep alive requests, 0 is keep-alive disabled
     */
    private long keepAliveTime = 0;
    private int snapshotPrefetch = 1;

    /**
     *  GRPC max inbound message size, 0 keeps default value
     */
    private int maxMessageSize = 0;

    public AxonServerConfiguration() {
    }

    private AxonServerConfiguration(String routingServers, String componentName) {
        this.servers = routingServers;
        this.componentName = componentName;
    }


    public String getServers() {
        return servers;
    }

    public String getClientName() {
        return clientName;
    }

    public void setClientName(String clientName) {
        this.clientName = clientName;
    }

    public String getComponentName() {
        return componentName;
    }

    public void setComponentName(String componentName) {
        this.componentName = componentName;
    }

    public void setServers(String routingServers) {
        this.servers = routingServers;
    }

    public String getToken() {
        return token;
    }

    public void setToken(String token) {
        this.token = token;
    }

    public String getCertFile() {
        return certFile;
    }

    public void setCertFile(String certFile) {
        this.certFile = certFile;
    }

    public boolean isSslEnabled() {
        return sslEnabled;
    }

    public void setSslEnabled(boolean sslEnabled) {
        this.sslEnabled = sslEnabled;
    }

    public Integer getInitialNrOfPermits() {
        return initialNrOfPermits;
    }

    public void setInitialNrOfPermits(Integer initialNrOfPermits) {
        this.initialNrOfPermits = initialNrOfPermits;
    }

    public Integer getNrOfNewPermits() {
        return nrOfNewPermits;
    }

    public void setNrOfNewPermits(Integer nrOfNewPermits) {
        this.nrOfNewPermits = nrOfNewPermits;
    }

    public Integer getNewPermitsThreshold() {
        return newPermitsThreshold;
    }

    public void setNewPermitsThreshold(Integer newPermitsThreshold) {
        this.newPermitsThreshold = newPermitsThreshold;
    }

    public String getContext() {
        return context;
    }

    public void setContext(String context) {
        this.context = context;
    }

    public List<NodeInfo> routingServers() {
        String[] serverArr = servers.split(",");
        return Arrays.stream(serverArr).map(server -> {
            String[] s = server.trim().split(":");
            if( s.length > 1) {
                return NodeInfo.newBuilder().setHostName(s[0]).setGrpcPort(Integer.valueOf(s[1])).build();
            }
            return NodeInfo.newBuilder().setHostName(s[0]).setGrpcPort(DEFAULT_GRPC_PORT).build();
        }).collect(Collectors.toList());
    }

    public EventCipher getEventCipher() {
        return eventCipher;
    }

    private void setEventSecretKey(String key) {
        if(key != null && key.length() > 0) {
            eventCipher = new EventCipher(key.getBytes(StandardCharsets.US_ASCII));
        }
    }

    public Integer getCommandThreads() {
        return commandThreads;
    }

    public void setCommandThreads(Integer commandThreads) {
        this.commandThreads = commandThreads;
    }

    public int getQueryThreads() {
        return queryThreads;
    }

    public void setQueryThreads(int queryThreads) {
        this.queryThreads = queryThreads;
    }

    public int getProcessorsNotificationRate() {
        return processorsNotificationRate;
    }

    public void setProcessorsNotificationRate(int processorsNotificationRate) {
        this.processorsNotificationRate = processorsNotificationRate;
    }

    public int getProcessorsNotificationInitialDelay() {
        return processorsNotificationInitialDelay;
    }

    public void setProcessorsNotificationInitialDelay(int processorsNotificationInitialDelay) {
        this.processorsNotificationInitialDelay = processorsNotificationInitialDelay;
    }

    public long getKeepAliveTimeout() {
        return this.keepAliveTimeout;
    }

    public void setKeepAliveTimeout(long keepAliveTimeout) {
        this.keepAliveTimeout = keepAliveTimeout;
    }

    public void setCommandThreads(int commandThreads) {
        this.commandThreads = commandThreads;
    }

    public long getKeepAliveTime() {
        return keepAliveTime;
    }

    public void setKeepAliveTime(long keepAliveTime) {
        this.keepAliveTime = keepAliveTime;
    }

<<<<<<< HEAD
    public int getMaxMessageSize() {
        return maxMessageSize;
    }

    public void setMaxMessageSize(int maxMessageSize) {
        this.maxMessageSize = maxMessageSize;
=======
    public int getSnapshotPrefetch() {
        return snapshotPrefetch;
    }

    public void setSnapshotPrefetch(int snapshotPrefetch) {
        this.snapshotPrefetch = snapshotPrefetch;
>>>>>>> 381fb9de
    }

    @SuppressWarnings("unused")
    public static class Builder {
        private AxonServerConfiguration instance;
        public Builder(String servers, String componentName) {
            instance = new AxonServerConfiguration(servers, componentName);
            instance.initialNrOfPermits = 1000;
            instance.nrOfNewPermits = 500;
            instance.newPermitsThreshold = 500;
        }

        public Builder ssl(String certFile) {
            instance.certFile = certFile;
            instance.sslEnabled = true;
            return this;
        }

        public Builder token(String token) {
            instance.token = token;
            return this;
        }

        public Builder context(String context) {
            instance.context = context;
            return this;
        }

        public Builder flowControl(int initialNrOfPermits, int nrOfNewPermits, int newPermitsThreshold) {
            instance.initialNrOfPermits = initialNrOfPermits;
            instance.nrOfNewPermits = nrOfNewPermits;
            instance.newPermitsThreshold = newPermitsThreshold;
            return this;
        }

        public Builder setEventSecretKey(String key) {
            instance.setEventSecretKey(key);
            return this;
        }

        public Builder eventCipher(EventCipher eventCipher) {
            instance.eventCipher = eventCipher;
            return this;
        }

        public Builder maxMessageSize(int maxMessageSize) {
            instance.maxMessageSize = maxMessageSize;
            return this;
        }

        public AxonServerConfiguration build() {
            return instance;
        }
    }

    public static Builder newBuilder(String servers, String componentName) {
        return new Builder( servers, componentName);
    }
}<|MERGE_RESOLUTION|>--- conflicted
+++ resolved
@@ -278,21 +278,20 @@
         this.keepAliveTime = keepAliveTime;
     }
 
-<<<<<<< HEAD
     public int getMaxMessageSize() {
         return maxMessageSize;
     }
 
     public void setMaxMessageSize(int maxMessageSize) {
         this.maxMessageSize = maxMessageSize;
-=======
+    }
+  
     public int getSnapshotPrefetch() {
         return snapshotPrefetch;
     }
 
     public void setSnapshotPrefetch(int snapshotPrefetch) {
         this.snapshotPrefetch = snapshotPrefetch;
->>>>>>> 381fb9de
     }
 
     @SuppressWarnings("unused")
@@ -343,6 +342,11 @@
             return this;
         }
 
+        public Builder snapshotPrefetch(int snapshotPrefetch) {
+            instance.snapshotPrefetch = snapshotPrefetch;
+            return this;
+        }
+
         public AxonServerConfiguration build() {
             return instance;
         }
