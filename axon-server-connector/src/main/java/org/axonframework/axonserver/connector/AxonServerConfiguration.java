--- conflicted
+++ resolved
@@ -25,16 +25,10 @@
 import org.springframework.boot.context.properties.ConfigurationProperties;
 
 import java.lang.management.ManagementFactory;
-<<<<<<< HEAD
 import java.util.HashMap;
 import java.util.LinkedList;
 import java.util.List;
 import java.util.Map;
-=======
-import java.nio.charset.StandardCharsets;
-import java.util.*;
-import java.util.stream.Collectors;
->>>>>>> a2f15030
 
 /**
  * Configuration class provided configurable fields and defaults for anything Axon Server related.
@@ -194,27 +188,15 @@
     private int snapshotPrefetch = 1;
 
     /**
-<<<<<<< HEAD
-     * The gRPC max inbound message size. Defaults to {@code 0}, keeping the default value from the connector.
-=======
-     * Indicates whether the download advice message should be suppressed, even when default connection properties
-     * (which are generally only used in DEV mode) are used. Defaults to false.
-     *
-     * @deprecated Through use of the <a href="https://github.com/AxonIQ/axonserver-connector-java">Axon Server Java
-     * Connector</a> project, which enables the download message in absence of configured servers.
-     */
-    @Deprecated
-    private boolean suppressDownloadMessage = false;
-
-    /**
-     * The gRPC max inbound and outbound message size. Defaults to {@code 0}, keeping the default value (4,194,304 or 4MiB) from the connector.
-     * Upon messages exceeding this size, an exception is thrown to prevent unexpected disconnections.
->>>>>>> a2f15030
+     * The gRPC max inbound and outbound message size. Defaults to {@code 0}, keeping the default value (4,194,304 or
+     * 4MiB) from the connector. Upon messages exceeding this size, an exception is thrown to prevent unexpected
+     * disconnections.
      */
     private int maxMessageSize = 0;
 
     /**
-     * The threshold (in percentage of 0-1) of the max message size at which a warning should be logged. Defaults to {@code 0.8}.
+     * The threshold (in percentage of 0-1) of the max message size at which a warning should be logged. Defaults to
+     * {@code 0.8}.
      */
     private double maxMessageSizeWarningThreshold = 0.8;
 
@@ -840,16 +822,19 @@
     }
 
     /**
-     * The threshold (in percentage of 0-1) of the max message size at which a warning should be logged. Defaults to {@code 0.8}.
-     *
-     * @return The threshold (in percentage of 0 to 1) of the max outbound message size at which a warning should be logged.
+     * The threshold (in percentage of 0-1) of the max message size at which a warning should be logged. Defaults to
+     * {@code 0.8}.
+     *
+     * @return The threshold (in percentage of 0 to 1) of the max outbound message size at which a warning should be
+     * logged.
      */
     public double getMaxMessageSizeWarningThreshold() {
         return maxMessageSizeWarningThreshold;
     }
 
     /**
-     * The threshold (in percentage of 0-1) of the max message size at which a warning should be logged. Defaults to {@code 0.8}.
+     * The threshold (in percentage of 0-1) of the max message size at which a warning should be logged. Defaults to
+     * {@code 0.8}.
      *
      * @param maxMessageSizeWarningThreshold The threshold (in percentage of 0 to 1) of the max outbound message size at
      *                                       which a warning should be logged.
