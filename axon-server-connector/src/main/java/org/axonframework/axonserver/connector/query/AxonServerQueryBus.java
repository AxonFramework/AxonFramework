/*
 * Copyright (c) 2010-2023. Axon Framework
 *
 * Licensed under the Apache License, Version 2.0 (the "License");
 * you may not use this file except in compliance with the License.
 * You may obtain a copy of the License at
 *
 *    http://www.apache.org/licenses/LICENSE-2.0
 *
 * Unless required by applicable law or agreed to in writing, software
 * distributed under the License is distributed on an "AS IS" BASIS,
 * WITHOUT WARRANTIES OR CONDITIONS OF ANY KIND, either express or implied.
 * See the License for the specific language governing permissions and
 * limitations under the License.
 */

package org.axonframework.axonserver.connector.query;

import io.axoniq.axonserver.connector.FlowControl;
import io.axoniq.axonserver.connector.ReplyChannel;
import io.axoniq.axonserver.connector.ResultStream;
import io.axoniq.axonserver.connector.ResultStreamPublisher;
import io.axoniq.axonserver.connector.impl.CloseAwareReplyChannel;
import io.axoniq.axonserver.connector.query.QueryDefinition;
import io.axoniq.axonserver.connector.query.QueryHandler;
import io.axoniq.axonserver.grpc.ErrorMessage;
import io.axoniq.axonserver.grpc.query.QueryRequest;
import io.axoniq.axonserver.grpc.query.QueryResponse;
import io.axoniq.axonserver.grpc.query.QueryUpdate;
import io.axoniq.axonserver.grpc.query.SubscriptionQuery;
import org.axonframework.axonserver.connector.AxonServerConfiguration;
import org.axonframework.axonserver.connector.AxonServerConnectionManager;
import org.axonframework.axonserver.connector.DispatchInterceptors;
import org.axonframework.axonserver.connector.ErrorCode;
import org.axonframework.axonserver.connector.PriorityRunnable;
import org.axonframework.axonserver.connector.TargetContextResolver;
import org.axonframework.axonserver.connector.command.AxonServerRegistration;
import org.axonframework.axonserver.connector.query.subscription.AxonServerSubscriptionQueryResult;
import org.axonframework.axonserver.connector.query.subscription.SubscriptionMessageSerializer;
import org.axonframework.axonserver.connector.util.ExceptionSerializer;
import org.axonframework.axonserver.connector.util.ExecutorServiceBuilder;
import org.axonframework.axonserver.connector.util.PriorityTaskSchedulers;
import org.axonframework.axonserver.connector.util.ProcessingInstructionHelper;
import org.axonframework.common.Assert;
import org.axonframework.common.AxonConfigurationException;
import org.axonframework.common.AxonException;
import org.axonframework.common.AxonThreadFactory;
import org.axonframework.common.Registration;
import org.axonframework.common.StringUtils;
import org.axonframework.lifecycle.Lifecycle;
import org.axonframework.lifecycle.Phase;
import org.axonframework.lifecycle.ShutdownLatch;
import org.axonframework.messaging.Distributed;
import org.axonframework.messaging.GenericMessage;
import org.axonframework.messaging.MessageDispatchInterceptor;
import org.axonframework.messaging.MessageHandler;
import org.axonframework.messaging.MessageHandlerInterceptor;
import org.axonframework.messaging.responsetypes.ConvertingResponseMessage;
import org.axonframework.messaging.responsetypes.InstanceResponseType;
import org.axonframework.messaging.responsetypes.MultipleInstancesResponseType;
import org.axonframework.messaging.responsetypes.ResponseType;
import org.axonframework.queryhandling.DefaultQueryBusSpanFactory;
import org.axonframework.queryhandling.GenericQueryResponseMessage;
import org.axonframework.queryhandling.QueryBus;
import org.axonframework.queryhandling.QueryBusSpanFactory;
import org.axonframework.queryhandling.QueryMessage;
import org.axonframework.queryhandling.QueryResponseMessage;
import org.axonframework.queryhandling.QueryUpdateEmitter;
import org.axonframework.queryhandling.StreamingQueryMessage;
import org.axonframework.queryhandling.SubscriptionQueryMessage;
import org.axonframework.queryhandling.SubscriptionQueryResult;
import org.axonframework.queryhandling.SubscriptionQueryUpdateMessage;
import org.axonframework.queryhandling.UpdateHandlerRegistration;
import org.axonframework.serialization.Serializer;
import org.axonframework.tracing.NoOpSpanFactory;
import org.axonframework.tracing.Span;
import org.axonframework.tracing.SpanScope;
import org.reactivestreams.Publisher;
import org.slf4j.Logger;
import org.slf4j.LoggerFactory;
import reactor.core.publisher.Flux;
import reactor.core.publisher.Mono;
import reactor.core.publisher.SignalType;
import reactor.core.scheduler.Scheduler;

import java.lang.invoke.MethodHandles;
import java.lang.reflect.Type;
import java.util.List;
import java.util.Map;
import java.util.Spliterator;
import java.util.concurrent.BlockingQueue;
import java.util.concurrent.CompletableFuture;
import java.util.concurrent.ConcurrentHashMap;
import java.util.concurrent.ExecutorService;
import java.util.concurrent.PriorityBlockingQueue;
import java.util.concurrent.ThreadPoolExecutor;
import java.util.concurrent.TimeUnit;
import java.util.concurrent.atomic.AtomicBoolean;
import java.util.concurrent.atomic.AtomicLong;
import java.util.concurrent.atomic.AtomicReference;
import java.util.function.Consumer;
import java.util.stream.Stream;
import java.util.stream.StreamSupport;
import javax.annotation.Nonnull;

import static java.lang.String.format;
import static org.axonframework.common.BuilderUtils.assertNonEmpty;
import static org.axonframework.common.BuilderUtils.assertNonNull;

/**
 * Axon {@link QueryBus} implementation that connects to Axon Server to submit and receive queries and query responses.
 * Delegates incoming queries to the provided {@code localSegment}.
 *
 * @author Marc Gathier
 * @since 4.0
 */
public class AxonServerQueryBus implements QueryBus, Distributed<QueryBus>, Lifecycle {

    private static final Logger logger = LoggerFactory.getLogger(MethodHandles.lookup().lookupClass());

    private static final AtomicLong TASK_SEQUENCE = new AtomicLong(Long.MIN_VALUE);

    private static final int DIRECT_QUERY_NUMBER_OF_RESULTS = 1;
    private static final long DIRECT_QUERY_TIMEOUT_MS = TimeUnit.HOURS.toMillis(1);
    private static final int SCATTER_GATHER_NUMBER_OF_RESULTS = -1;

    private static final int QUERY_QUEUE_CAPACITY = 1000;

    private final AxonServerConnectionManager axonServerConnectionManager;
    private final AxonServerConfiguration configuration;
    private final QueryUpdateEmitter updateEmitter;
    private final QueryBus localSegment;
    private final QuerySerializer serializer;
    private final SubscriptionMessageSerializer subscriptionSerializer;
    private final QueryPriorityCalculator priorityCalculator;

    private final DispatchInterceptors<QueryMessage<?, ?>> dispatchInterceptors;
    private final TargetContextResolver<? super QueryMessage<?, ?>> targetContextResolver;
    private final ShutdownLatch shutdownLatch = new ShutdownLatch();
    private final ExecutorService queryExecutor;
    private final LocalSegmentAdapter localSegmentAdapter;
    private final String context;
    private final QueryBusSpanFactory spanFactory;

    /**
     * Instantiate a {@link AxonServerQueryBus} based on the fields contained in the {@link Builder}.
     *
     * @param builder the {@link Builder} used to instantiate a {@link AxonServerQueryBus} instance
     */
    public AxonServerQueryBus(Builder builder) {
        builder.validate();
        this.axonServerConnectionManager = builder.axonServerConnectionManager;
        this.configuration = builder.configuration;
        this.updateEmitter = builder.updateEmitter;
        this.localSegment = builder.localSegment;
        this.serializer = builder.buildQuerySerializer();
        this.subscriptionSerializer = builder.buildSubscriptionMessageSerializer();
        this.priorityCalculator = builder.priorityCalculator;
        this.context = StringUtils.nonEmptyOrNull(builder.defaultContext) ? builder.defaultContext : configuration.getContext();
        this.targetContextResolver = builder.targetContextResolver.orElse(m -> context);
        this.spanFactory = builder.spanFactory;

        dispatchInterceptors = new DispatchInterceptors<>();

        PriorityBlockingQueue<Runnable> queryProcessQueue = new PriorityBlockingQueue<>(QUERY_QUEUE_CAPACITY);
        queryExecutor = builder.executorServiceBuilder.apply(configuration, queryProcessQueue);
        localSegmentAdapter = new LocalSegmentAdapter();
    }

    @Override
    public <Q, R> Publisher<QueryResponseMessage<R>> streamingQuery(StreamingQueryMessage<Q, R> query) {
        Span span = spanFactory.createStreamingQuerySpan(query, true).start();
        try (SpanScope unused = span.makeCurrent()) {
            StreamingQueryMessage<Q, R> queryWithContext = spanFactory.propagateContext(query);
            int priority = priorityCalculator.determinePriority(queryWithContext);
            AtomicReference<Scheduler> scheduler = new AtomicReference<>(PriorityTaskSchedulers.forPriority(
                    queryExecutor,
                    priority,
                    TASK_SEQUENCE));
            return Mono.fromSupplier(this::registerStreamingQueryActivity).flatMapMany(
                    activity -> Mono.just(dispatchInterceptors.intercept(queryWithContext))
                                    .flatMapMany(intercepted ->
                                                         Mono.just(serializeStreaming(intercepted, priority))
                                                             .flatMapMany(queryRequest -> new ResultStreamPublisher<>(
                                                                     () -> sendRequest(intercepted, queryRequest)))
                                                             .concatMap(queryResponse -> deserialize(intercepted,
                                                                                                     queryResponse))
                                    )
                                    .publishOn(scheduler.get())
                                    .doOnError(span::recordException)
                                    .doFinally(new ActivityFinisher(activity, span))
                                    .subscribeOn(scheduler.get()));
        }
    }


    /**
     * Instantiate a Builder to be able to create an {@link AxonServerQueryBus}.
     * <p>
     * The {@link QueryPriorityCalculator} is defaulted to
     * {@link QueryPriorityCalculator#defaultQueryPriorityCalculator()}, the {@link TargetContextResolver} defaults to a
     * lambda returning the {@link AxonServerConfiguration#getContext()} as the context, the
     * {@link ExecutorServiceBuilder} defaults to {@link ExecutorServiceBuilder#defaultQueryExecutorServiceBuilder()}.
     * The {@link AxonServerConnectionManager} and the {@link QueryBusSpanFactory} defaults to a
     * {@link DefaultQueryBusSpanFactory} backed by a {@link NoOpSpanFactory}. The {@link AxonServerConfiguration}, the
     * local {@link QueryBus}, the {@link QueryUpdateEmitter}, and the message and generic {@link Serializer}s are
     * <b>hard requirements</b> and as such should be provided.
     *
     * @return a Builder to be able to create a {@link AxonServerQueryBus}
     */
    public static Builder builder() {
        return new Builder();
    }

    @Override
    public void registerLifecycleHandlers(@Nonnull LifecycleRegistry lifecycle) {
        lifecycle.onStart(Phase.INBOUND_QUERY_CONNECTOR, this::start);
        lifecycle.onShutdown(Phase.INBOUND_QUERY_CONNECTOR, this::disconnect);
        lifecycle.onShutdown(Phase.OUTBOUND_QUERY_CONNECTORS, this::shutdownDispatching);
    }

    /**
     * Start the Axon Server {@link QueryBus} implementation.
     */
    public void start() {
        shutdownLatch.initialize();
    }

    @Override
<<<<<<< HEAD
    public <R> Registration subscribe(@Nonnull String queryName,
                                      @Nonnull Type responseType,
                                      @Nonnull MessageHandler<? super QueryMessage<?, R>, Object> handler) {
=======
    public <R> Registration subscribe(
            @Nonnull String queryName,
            @Nonnull Type responseType,
            @Nonnull MessageHandler<? super QueryMessage<?, R>, ? extends QueryResponseMessage<?>> handler) {
>>>>>>> f646a3ac
        Registration localRegistration = localSegment.subscribe(queryName, responseType, handler);
        QueryDefinition queryDefinition = new QueryDefinition(queryName, responseType);
        io.axoniq.axonserver.connector.Registration serverRegistration =
                axonServerConnectionManager.getConnection(context)
                                           .queryChannel()
                                           .registerQueryHandler(localSegmentAdapter, queryDefinition);

        return new AxonServerRegistration(localRegistration, serverRegistration::cancel);
    }

    @Override
    public <Q, R> CompletableFuture<QueryResponseMessage<R>> query(@Nonnull QueryMessage<Q, R> queryMessage) {
        Span span = spanFactory.createQuerySpan(queryMessage, true).start();
        try (SpanScope unused = span.makeCurrent()) {
            QueryMessage<Q, R> queryWithContext = spanFactory.propagateContext(queryMessage);
            Assert.isFalse(Publisher.class.isAssignableFrom(queryMessage.getResponseType().getExpectedResponseType()),
                           () -> "The direct query does not support Flux as a return type.");
            shutdownLatch.ifShuttingDown("Cannot dispatch new queries as this bus is being shut down");

            QueryMessage<Q, R> interceptedQuery = dispatchInterceptors.intercept(queryWithContext);
            //noinspection resource
            ShutdownLatch.ActivityHandle queryInTransit = shutdownLatch.registerActivity();
            CompletableFuture<QueryResponseMessage<R>> queryTransaction = new CompletableFuture<>();
            try {
                int priority = priorityCalculator.determinePriority(interceptedQuery);
                QueryRequest queryRequest = serialize(interceptedQuery, false, priority);
                ResultStream<QueryResponse> result = sendRequest(interceptedQuery, queryRequest);
                queryTransaction.whenComplete((r, e) -> result.close());
                Span responseTaskSpan = spanFactory.createResponseProcessingSpan(interceptedQuery);
                Runnable responseProcessingTask = new ResponseProcessingTask<>(result,
                                                                               serializer,
                                                                               queryTransaction,
                                                                               queryMessage.getResponseType(),
                                                                               responseTaskSpan);

                result.onAvailable(() -> queryExecutor.execute(new PriorityRunnable(
                        responseProcessingTask,
                        priority,
                        TASK_SEQUENCE.incrementAndGet())));
            } catch (Exception e) {
                logger.debug("There was a problem issuing a query {}.", interceptedQuery, e);
                AxonException exception = ErrorCode.QUERY_DISPATCH_ERROR.convert(configuration.getClientId(), e);
                queryTransaction.completeExceptionally(exception);
                span.recordException(e).end();
            }

            queryTransaction.whenComplete((r, e) -> {
                queryInTransit.end();
                if (e != null) {
                    span.recordException(e);
                }
                if (r != null && r.isExceptional()) {
                    span.recordException(r.exceptionResult());
                }
                span.end();
            });
            return queryTransaction;
        }
    }

    private QueryRequest serializeStreaming(QueryMessage<?, ?> query, int priority) {
        return serialize(query, true, priority);
    }

    /**
     * Ends a streaming query activity.
     * <p>
     * The reason for this static class to exist at all is the ability of instantiating {@link AxonServerQueryBus} even
     * without Project Reactor on the classpath.
     * </p>
     * <p>
     * If we had Project Reactor on the classpath, this class would be replaced with a lambda (which would compile into
     * inner class). But, inner classes have a reference to an outer class making a single unit together with it. If an
     * inner or outer class had a method with a parameter that belongs to a library which is not on the classpath,
     * instantiation would fail.
     * </p>
     *
     * @author Milan Savic
     */
    private static class ActivityFinisher implements Consumer<SignalType> {

        private final ShutdownLatch.ActivityHandle activity;
        private final Span span;

        private ActivityFinisher(ShutdownLatch.ActivityHandle activity, Span span) {
            this.activity = activity;
            this.span = span;
        }

        @Override
        public void accept(SignalType signalType) {
            span.end();
            activity.end();
        }
    }

    private ShutdownLatch.ActivityHandle registerStreamingQueryActivity() {
        shutdownLatch.ifShuttingDown("Cannot dispatch new queries as this bus is being shut down");
        return shutdownLatch.registerActivity();
    }

    private QueryRequest serialize(QueryMessage<?, ?> query, boolean stream, int priority) {
        return serializer.serializeRequest(query,
                                           DIRECT_QUERY_NUMBER_OF_RESULTS,
                                           DIRECT_QUERY_TIMEOUT_MS,
                                           priority,
                                           stream);
    }

    private ResultStream<QueryResponse> sendRequest(QueryMessage<?, ?> queryMessage, QueryRequest queryRequest) {
        return axonServerConnectionManager.getConnection(targetContextResolver.resolveContext(queryMessage))
                                          .queryChannel()
                                          .query(queryRequest);
    }

    private <R> Publisher<QueryResponseMessage<R>> deserialize(StreamingQueryMessage<?, R> queryMessage,
                                                               QueryResponse queryResponse) {
        //noinspection unchecked
        Class<R> expectedResponseType = (Class<R>) queryMessage.getResponseType().getExpectedResponseType();
        QueryResponseMessage<?> responseMessage = serializer.deserializeResponse(queryResponse);
        if (responseMessage.isExceptional()) {
            return Flux.error(responseMessage.exceptionResult());
        }
        if (expectedResponseType.isAssignableFrom(responseMessage.getPayloadType())) {
            InstanceResponseType<R> instanceResponseType = new InstanceResponseType<>(expectedResponseType);
            return Flux.just(new ConvertingResponseMessage<>(instanceResponseType, responseMessage));
        } else {
            MultipleInstancesResponseType<R> multiResponseType =
                    new MultipleInstancesResponseType<>(expectedResponseType);
            ConvertingResponseMessage<List<R>> convertingMessage =
                    new ConvertingResponseMessage<>(multiResponseType, responseMessage);
            return Flux.fromStream(convertingMessage.getPayload()
                                                    .stream()
                                                    .map(payload -> singleMessage(responseMessage,
                                                                                  payload,
                                                                                  expectedResponseType)));
        }
    }

    private <R> QueryResponseMessage<R> singleMessage(QueryResponseMessage<?> original,
                                                      R newPayload,
                                                      Class<R> expectedPayloadType) {
        GenericMessage<R> delegate = new GenericMessage<>(original.getIdentifier(),
                                                          expectedPayloadType,
                                                          newPayload,
                                                          original.getMetaData());
        return new GenericQueryResponseMessage<>(delegate);
    }

    @Override
    public <Q, R> Stream<QueryResponseMessage<R>> scatterGather(@Nonnull QueryMessage<Q, R> queryMessage,
                                                                long timeout,
                                                                @Nonnull TimeUnit timeUnit) {
        Assert.isFalse(Publisher.class.isAssignableFrom(queryMessage.getResponseType().getExpectedResponseType()),
                       () -> "The scatter-Gather query does not support Flux as a return type.");
        shutdownLatch.ifShuttingDown(format(
                "Cannot dispatch new %s as this bus is being shut down", "scatter-gather queries"
        ));
        ShutdownLatch.ActivityHandle queryInTransit = shutdownLatch.registerActivity();

        Span span = spanFactory.createScatterGatherSpan(queryMessage, true).start();
        try (SpanScope unused = span.makeCurrent()) {
            QueryMessage<Q, R> interceptedQuery = dispatchInterceptors.intercept(spanFactory.propagateContext(
                    queryMessage));
            long deadline = System.currentTimeMillis() + timeUnit.toMillis(timeout);
            String targetContext = targetContextResolver.resolveContext(interceptedQuery);
            QueryRequest queryRequest =
                    serializer.serializeRequest(interceptedQuery,
                                                SCATTER_GATHER_NUMBER_OF_RESULTS,
                                                timeUnit.toMillis(timeout),
                                                priorityCalculator.determinePriority(interceptedQuery));

            ResultStream<QueryResponse> queryResult = axonServerConnectionManager.getConnection(targetContext)
                                                                                 .queryChannel()
                                                                                 .query(queryRequest);

            Runnable closeHandler = () -> {
                queryInTransit.end();
                span.end();
            };
            return StreamSupport.stream(
                    new QueryResponseSpliterator<>(queryMessage,
                                                   queryResult,
                                                   deadline,
                                                   serializer,
                                                   closeHandler),
                    false
            ).onClose(closeHandler);
        } catch (Exception e) {
            logger.debug("There was a problem issuing a scatter-gather query {}.", queryMessage, e);
            queryInTransit.end();
            span.recordException(e).end();
            throw e;
        }
    }

    @Override
    public <Q, I, U> SubscriptionQueryResult<QueryResponseMessage<I>, SubscriptionQueryUpdateMessage<U>> subscriptionQuery(
            @Nonnull SubscriptionQueryMessage<Q, I, U> query,
            int updateBufferSize
    ) {
        Assert.isFalse(Publisher.class.isAssignableFrom(query.getResponseType().getExpectedResponseType()),
                       () -> "The subscription Query query does not support Flux as a return type.");
        Assert.isFalse(Publisher.class.isAssignableFrom(query.getUpdateResponseType().getExpectedResponseType()),
                       () -> "The subscription Query query does not support Flux as an update type.");
        shutdownLatch.ifShuttingDown(format(
                "Cannot dispatch new %s as this bus is being shut down", "subscription queries"
        ));

        Span span = spanFactory.createSubscriptionQuerySpan(query, true).start();
        try (SpanScope unused = span.makeCurrent()) {
            SubscriptionQueryMessage<Q, I, U> interceptedQuery = dispatchInterceptors.intercept(
                    spanFactory.propagateContext(query)
            );
            String subscriptionId = interceptedQuery.getIdentifier();
            String targetContext = targetContextResolver.resolveContext(interceptedQuery);

            logger.debug("Subscription Query requested with subscription Id [{}]", subscriptionId);

            io.axoniq.axonserver.connector.query.SubscriptionQueryResult result =
                    axonServerConnectionManager.getConnection(targetContext)
                                               .queryChannel()
                                               .subscriptionQuery(
                                                       subscriptionSerializer.serializeQuery(interceptedQuery),
                                                       subscriptionSerializer.serializeUpdateType(interceptedQuery),
                                                       configuration.getQueryFlowControl().getPermits(),
                                                       configuration.getQueryFlowControl().getNrOfNewPermits()
                                               );
            return new AxonServerSubscriptionQueryResult<>(
                    interceptedQuery,
                    result,
                    subscriptionSerializer,
                    spanFactory,
                    span);
        }
    }

    @Override
    public QueryUpdateEmitter queryUpdateEmitter() {
        return updateEmitter;
    }

    @Override
    public QueryBus localSegment() {
        return localSegment;
    }

    @Override
    public Registration registerHandlerInterceptor(
            @Nonnull MessageHandlerInterceptor<? super QueryMessage<?, ?>> interceptor) {
        return localSegment.registerHandlerInterceptor(interceptor);
    }

    @Override
    public @Nonnull
    Registration registerDispatchInterceptor(
            @Nonnull MessageDispatchInterceptor<? super QueryMessage<?, ?>> dispatchInterceptor) {
        return dispatchInterceptors.registerDispatchInterceptor(dispatchInterceptor);
    }

    /**
     * Disconnect the query bus from Axon Server, by unsubscribing all known query handlers. This shutdown operation is
     * performed in the {@link Phase#INBOUND_QUERY_CONNECTOR} phase.
     */
    public void disconnect() {
        if (axonServerConnectionManager.isConnected(context)) {
            axonServerConnectionManager.getConnection(context).queryChannel().prepareDisconnect();
        }
        localSegmentAdapter.cancel();
    }

    /**
     * Shutdown the query bus asynchronously for dispatching queries to Axon Server. This process will wait for
     * dispatched queries which have not received a response yet and will close off running subscription queries. This
     * shutdown operation is performed in the {@link Phase#OUTBOUND_QUERY_CONNECTORS} phase.
     *
     * @return a completable future which is resolved once all query dispatching activities are completed
     */
    public CompletableFuture<Void> shutdownDispatching() {
        return shutdownLatch.initiateShutdown();
    }

    /**
     * Builder class to instantiate an {@link AxonServerQueryBus}.
     * <p>
     * The {@link QueryPriorityCalculator} is defaulted to
     * {@link QueryPriorityCalculator#defaultQueryPriorityCalculator()} and the {@link TargetContextResolver} defaults
     * to a lambda returning the {@link AxonServerConfiguration#getContext()} as the context. The
     * {@link ExecutorServiceBuilder} defaults to {@link ExecutorServiceBuilder#defaultQueryExecutorServiceBuilder()}.
     * The {@link QueryBusSpanFactory} defaults to a {@link DefaultQueryBusSpanFactory} backed by a
     * {@link NoOpSpanFactory}. The {@link AxonServerConnectionManager}, the {@link AxonServerConfiguration}, the local
     * {@link QueryBus}, the {@link QueryUpdateEmitter}, and the message and generic {@link Serializer}s are <b>hard
     * requirements</b> and as such should be provided.
     */
    public static class Builder {

        private AxonServerConnectionManager axonServerConnectionManager;
        private AxonServerConfiguration configuration;
        private QueryBus localSegment;
        private QueryUpdateEmitter updateEmitter;
        private Serializer messageSerializer;
        private Serializer genericSerializer;
        private QueryPriorityCalculator priorityCalculator = QueryPriorityCalculator.defaultQueryPriorityCalculator();
        private TargetContextResolver<? super QueryMessage<?, ?>> targetContextResolver =
                q -> configuration.getContext();
        private ExecutorServiceBuilder executorServiceBuilder =
                ExecutorServiceBuilder.defaultQueryExecutorServiceBuilder();
        private String defaultContext;
        private QueryBusSpanFactory spanFactory = DefaultQueryBusSpanFactory.builder()
                                                                            .spanFactory(NoOpSpanFactory.INSTANCE)
                                                                            .build();

        /**
         * Sets the {@link AxonServerConnectionManager} used to create connections between this application and an Axon
         * Server instance.
         *
         * @param axonServerConnectionManager an {@link AxonServerConnectionManager} used to create connections between
         *                                    this application and an Axon Server instance
         * @return the current Builder instance, for fluent interfacing
         */
        public Builder axonServerConnectionManager(AxonServerConnectionManager axonServerConnectionManager) {
            assertNonNull(axonServerConnectionManager, "AxonServerConnectionManager may not be null");
            this.axonServerConnectionManager = axonServerConnectionManager;
            return this;
        }

        /**
         * Sets the {@link AxonServerConfiguration} used to configure several components within the Axon Server Query
         * Bus, like setting the client id or the number of query handling threads used.
         *
         * @param configuration an {@link AxonServerConfiguration} used to configure several components within the Axon
         *                      Server Query Bus
         * @return the current Builder instance, for fluent interfacing
         */
        public Builder configuration(AxonServerConfiguration configuration) {
            assertNonNull(configuration, "AxonServerConfiguration may not be null");
            this.configuration = configuration;
            return this;
        }

        /**
         * Sets the local {@link QueryBus} used to dispatch incoming queries to the local environment.
         *
         * @param localSegment a {@link QueryBus} used to dispatch incoming queries to the local environment
         * @return the current Builder instance, for fluent interfacing
         */
        public Builder localSegment(QueryBus localSegment) {
            assertNonNull(localSegment, "Local QueryBus may not be null");
            this.localSegment = localSegment;
            return this;
        }

        /**
         * Sets the {@link QueryUpdateEmitter} which can be used to emit updates to queries. Required to honor the
         * {@link QueryBus#queryUpdateEmitter()} contract.
         *
         * @param updateEmitter a {@link QueryUpdateEmitter} which can be used to emit updates to queries
         * @return the current Builder instance, for fluent interfacing
         */
        public Builder updateEmitter(QueryUpdateEmitter updateEmitter) {
            assertNonNull(updateEmitter, "QueryUpdateEmitter may not be null");
            this.updateEmitter = updateEmitter;
            return this;
        }

        /**
         * Sets the message {@link Serializer} used to de-/serialize incoming and outgoing queries and query responses.
         *
         * @param messageSerializer a {@link Serializer} used to de-/serialize incoming and outgoing queries and query
         *                          responses
         * @return the current Builder instance, for fluent interfacing
         */
        public Builder messageSerializer(Serializer messageSerializer) {
            assertNonNull(messageSerializer, "Message Serializer may not be null");
            this.messageSerializer = messageSerializer;
            return this;
        }

        /**
         * Sets the generic {@link Serializer} used to de-/serialize incoming and outgoing query
         * {@link org.axonframework.messaging.responsetypes.ResponseType} implementations.
         *
         * @param genericSerializer a {@link Serializer} used to de-/serialize incoming and outgoing query
         *                          {@link org.axonframework.messaging.responsetypes.ResponseType} implementations.
         * @return the current Builder instance, for fluent interfacing
         */
        public Builder genericSerializer(Serializer genericSerializer) {
            assertNonNull(genericSerializer, "Generic Serializer may not be null");
            this.genericSerializer = genericSerializer;
            return this;
        }

        /**
         * Sets the {@link QueryPriorityCalculator} used to deduce the priority of an incoming query among other
         * queries, to give precedence over high(er) valued queries for example. Defaults to a
         * {@link QueryPriorityCalculator#defaultQueryPriorityCalculator()}.
         *
         * @param priorityCalculator a {@link QueryPriorityCalculator} used to deduce the priority of an incoming query
         *                           among other queries
         * @return the current Builder instance, for fluent interfacing
         */
        public Builder priorityCalculator(QueryPriorityCalculator priorityCalculator) {
            assertNonNull(targetContextResolver, "QueryPriorityCalculator may not be null");
            this.priorityCalculator = priorityCalculator;
            return this;
        }

        /**
         * Sets the {@link TargetContextResolver} used to resolve the target (bounded) context of an ingested
         * {@link QueryMessage}. Defaults to returning the {@link AxonServerConfiguration#getContext()} on any type of
         * query message being ingested.
         *
         * @param targetContextResolver a {@link TargetContextResolver} used to resolve the target (bounded) context of
         *                              an ingested {@link QueryMessage}
         * @return the current Builder instance, for fluent interfacing
         */
        public Builder targetContextResolver(TargetContextResolver<? super QueryMessage<?, ?>> targetContextResolver) {
            assertNonNull(targetContextResolver, "TargetContextResolver may not be null");
            this.targetContextResolver = targetContextResolver;
            return this;
        }

        /**
         * Sets the {@link ExecutorServiceBuilder} which builds an {@link ExecutorService} based on a given
         * {@link AxonServerConfiguration} and {@link BlockingQueue} of {@link Runnable}. This ExecutorService is used
         * to process incoming queries with. Defaults to a {@link ThreadPoolExecutor}, using the
         * {@link AxonServerConfiguration#getQueryThreads()} for the pool size, a keep-alive-time of {@code 100ms}, the
         * given BlockingQueue as the work queue and an {@link AxonThreadFactory}.
         * <p/>
         * Note that it is highly recommended to use the given BlockingQueue if you are to provide you own
         * {@code executorServiceBuilder}, as it ensure the query's priority is taken into consideration. Defaults to
         * {@link ExecutorServiceBuilder#defaultQueryExecutorServiceBuilder()}.
         *
         * @param executorServiceBuilder an {@link ExecutorServiceBuilder} used to build an {@link ExecutorService}
         *                               based on the {@link AxonServerConfiguration} and a {@link BlockingQueue}
         * @return the current Builder instance, for fluent interfacing
         */
        @SuppressWarnings("unused")
        public Builder executorServiceBuilder(ExecutorServiceBuilder executorServiceBuilder) {
            assertNonNull(executorServiceBuilder, "ExecutorServiceBuilder may not be null");
            this.executorServiceBuilder = executorServiceBuilder;
            return this;
        }

        /**
         * Sets the default context for this event store to connect to.
         *
         * @param defaultContext for this bus to connect to.
         * @return the current Builder instance, for fluent interfacing
         */
        public Builder defaultContext(String defaultContext) {
            assertNonEmpty(defaultContext, "The context may not be null or empty");
            this.defaultContext = defaultContext;
            return this;
        }

        /**
         * Sets the {@link QueryBusSpanFactory} implementation to use for providing tracing capabilities. Defaults to a
         * {@link DefaultQueryBusSpanFactory} backed by a {@link NoOpSpanFactory} by default, which provides no tracing
         * capabilities.
         *
         * @param spanFactory The {@link QueryBusSpanFactory} implementation.
         * @return The current Builder instance, for fluent interfacing.
         */
        public Builder spanFactory(@Nonnull QueryBusSpanFactory spanFactory) {
            assertNonNull(spanFactory, "SpanFactory may not be null");
            this.spanFactory = spanFactory;
            return this;
        }

        /**
         * Initializes a {@link AxonServerQueryBus} as specified through this Builder.
         *
         * @return a {@link AxonServerQueryBus} as specified through this Builder
         */
        public AxonServerQueryBus build() {
            return new AxonServerQueryBus(this);
        }

        /**
         * Build a {@link QuerySerializer} using the configured {@code messageSerializer}, {@code genericSerializer} and
         * {@code configuration}.
         *
         * @return a {@link QuerySerializer} based on the configured {@code messageSerializer},
         * {@code genericSerializer} and {@code configuration}
         */
        protected QuerySerializer buildQuerySerializer() {
            return new QuerySerializer(messageSerializer, genericSerializer, configuration);
        }

        /**
         * Build a {@link SubscriptionMessageSerializer} using the configured {@code messageSerializer},
         * {@code genericSerializer} and {@code configuration}.
         *
         * @return a {@link SubscriptionMessageSerializer} based on the configured {@code messageSerializer},
         * {@code genericSerializer} and {@code configuration}
         */
        protected SubscriptionMessageSerializer buildSubscriptionMessageSerializer() {
            return new SubscriptionMessageSerializer(messageSerializer, genericSerializer, configuration);
        }

        /**
         * Validates whether the fields contained in this Builder are set accordingly.
         *
         * @throws AxonConfigurationException if one field is asserted to be incorrect according to the Builder's
         *                                    specifications
         */
        protected void validate() throws AxonConfigurationException {
            assertNonNull(axonServerConnectionManager,
                          "The AxonServerConnectionManager is a hard requirement and should be provided");
            assertNonNull(configuration, "The AxonServerConfiguration is a hard requirement and should be provided");
            assertNonNull(localSegment, "The Local QueryBus is a hard requirement and should be provided");
            assertNonNull(updateEmitter, "The QueryUpdateEmitter is a hard requirement and should be provided");
            assertNonNull(messageSerializer, "The Message Serializer is a hard requirement and should be provided");
            assertNonNull(genericSerializer, "The Generic Serializer is a hard requirement and should be provided");
        }
    }

    private static class QueryResponseSpliterator<Q, R> implements Spliterator<QueryResponseMessage<R>> {

        private final QueryMessage<Q, R> queryMessage;
        private final ResultStream<QueryResponse> queryResult;
        private final long deadline;
        private final QuerySerializer serializer;
        private final Runnable closeHandler;

        public QueryResponseSpliterator(QueryMessage<Q, R> queryMessage,
                                        ResultStream<QueryResponse> queryResult,
                                        long deadline,
                                        QuerySerializer serializer,
                                        Runnable closeHandler) {
            this.queryMessage = queryMessage;
            this.queryResult = queryResult;
            this.deadline = deadline;
            this.serializer = serializer;
            this.closeHandler = closeHandler;
        }

        @Override
        public boolean tryAdvance(Consumer<? super QueryResponseMessage<R>> action) {
            long remaining = deadline - System.currentTimeMillis();
            QueryResponse next;
            if (remaining > 0) {
                try {
                    next = queryResult.nextIfAvailable(remaining, TimeUnit.MILLISECONDS);
                } catch (InterruptedException e) {
                    Thread.currentThread().interrupt();
                    closeHandler.run();
                    return false;
                }
            } else {
                next = queryResult.nextIfAvailable();
            }
            if (next != null) {
                action.accept(serializer.deserializeResponse(next, queryMessage.getResponseType()));
                return true;
            }
            queryResult.close();
            closeHandler.run();
            return false;
        }

        @Override
        public Spliterator<QueryResponseMessage<R>> trySplit() {
            return null;
        }

        @Override
        public long estimateSize() {
            return Long.MAX_VALUE;
        }

        @Override
        public int characteristics() {
            return Spliterator.DISTINCT & Spliterator.IMMUTABLE & Spliterator.NONNULL;
        }
    }

    private static class ResponseProcessingTask<R> implements Runnable {

        private final AtomicBoolean singleExecutionCheck = new AtomicBoolean();
        private final ResultStream<QueryResponse> result;
        private final QuerySerializer serializer;
        private final CompletableFuture<QueryResponseMessage<R>> queryTransaction;
        private final ResponseType<R> expectedResponseType;
        private final Span span;

        public ResponseProcessingTask(ResultStream<QueryResponse> result,
                                      QuerySerializer serializer,
                                      CompletableFuture<QueryResponseMessage<R>> queryTransaction,
                                      ResponseType<R> expectedResponseType, Span responseTaskSpan) {
            this.result = result;
            this.serializer = serializer;
            this.queryTransaction = queryTransaction;
            this.expectedResponseType = expectedResponseType;
            this.span = responseTaskSpan;
        }

        @Override
        public void run() {
            if (singleExecutionCheck.compareAndSet(false, true)) {
                QueryResponse nextAvailable = result.nextIfAvailable();
                if (nextAvailable != null) {
                    span.run(() -> {
                        queryTransaction.complete(serializer.deserializeResponse(nextAvailable, expectedResponseType));
                    });
                } else if (result.isClosed() && !queryTransaction.isDone()) {
                    Exception exception = result.getError()
                                                .map(ErrorCode.QUERY_DISPATCH_ERROR::convert)
                                                .orElse(new AxonServerQueryDispatchException(
                                                        ErrorCode.QUERY_DISPATCH_ERROR.errorCode(),
                                                        "Query did not yield the expected number of results."
                                                ));
                    queryTransaction.completeExceptionally(exception);
                }
            }
        }
    }

    /**
     * A {@link QueryHandler} implementation serving as a wrapper around the local {@link QueryBus} to push through the
     * message handling and subscription query registration.
     */
    private class LocalSegmentAdapter implements QueryHandler {

        private final Map<String, QueryProcessingTask> queriesInProgress = new ConcurrentHashMap<>();

        public void cancel() {
            queriesInProgress.values()
                             .iterator()
                             .forEachRemaining(QueryProcessingTask::cancel);
        }

        @Override
        public void handle(QueryRequest query, ReplyChannel<QueryResponse> responseHandler) {
            stream(query, responseHandler).request(Long.MAX_VALUE);
        }

        @Override
        public FlowControl stream(QueryRequest query, ReplyChannel<QueryResponse> responseHandler) {
            Runnable onClose = () -> queriesInProgress.remove(query.getMessageIdentifier());
            CloseAwareReplyChannel<QueryResponse> closeAwareReplyChannel =
                    new CloseAwareReplyChannel<>(responseHandler, onClose);

            long priority = ProcessingInstructionHelper.priority(query.getProcessingInstructionsList());
            QueryProcessingTask processingTask = new QueryProcessingTask(
                    localSegment, query, closeAwareReplyChannel, serializer, configuration.getClientId(), spanFactory
            );
            PriorityRunnable priorityTask = new PriorityRunnable(processingTask,
                                                                 priority,
                                                                 TASK_SEQUENCE.incrementAndGet());

            queriesInProgress.put(query.getMessageIdentifier(), processingTask);
            queryExecutor.execute(priorityTask);

            return new FlowControl() {
                @Override
                public void request(long requested) {
                    queryExecutor.execute(new PriorityRunnable(() -> processingTask.request(requested),
                                                               priorityTask.priority(),
                                                               TASK_SEQUENCE.incrementAndGet())
                    );
                }

                @Override
                public void cancel() {
                    queryExecutor.execute(new PriorityRunnable(processingTask::cancel,
                                                               priorityTask.priority(),
                                                               TASK_SEQUENCE.incrementAndGet()));
                }
            };
        }

        @Override
        public io.axoniq.axonserver.connector.Registration registerSubscriptionQuery(SubscriptionQuery query,
                                                                                     UpdateHandler sendUpdate) {
            UpdateHandlerRegistration<Object> updateHandler =
                    updateEmitter.registerUpdateHandler(subscriptionSerializer.deserialize(query), 1024);

            updateHandler.getUpdates()
                         .doOnError(e -> {
                             ErrorMessage error = ExceptionSerializer.serialize(configuration.getClientId(), e);
                             String errorCode = ErrorCode.getQueryExecutionErrorCode(e).errorCode();
                             QueryUpdate queryUpdate = QueryUpdate.newBuilder()
                                                                  .setErrorMessage(error)
                                                                  .setErrorCode(errorCode)
                                                                  .build();
                             sendUpdate.sendUpdate(queryUpdate);
                             sendUpdate.complete();
                         })
                         .doOnComplete(sendUpdate::complete)
                         .map(subscriptionSerializer::serialize)
                         .subscribe(sendUpdate::sendUpdate);

            return () -> {
                updateHandler.getRegistration().close();
                return CompletableFuture.completedFuture(null);
            };
        }
    }
}<|MERGE_RESOLUTION|>--- conflicted
+++ resolved
@@ -227,16 +227,10 @@
     }
 
     @Override
-<<<<<<< HEAD
-    public <R> Registration subscribe(@Nonnull String queryName,
-                                      @Nonnull Type responseType,
-                                      @Nonnull MessageHandler<? super QueryMessage<?, R>, Object> handler) {
-=======
     public <R> Registration subscribe(
             @Nonnull String queryName,
             @Nonnull Type responseType,
             @Nonnull MessageHandler<? super QueryMessage<?, R>, ? extends QueryResponseMessage<?>> handler) {
->>>>>>> f646a3ac
         Registration localRegistration = localSegment.subscribe(queryName, responseType, handler);
         QueryDefinition queryDefinition = new QueryDefinition(queryName, responseType);
         io.axoniq.axonserver.connector.Registration serverRegistration =
