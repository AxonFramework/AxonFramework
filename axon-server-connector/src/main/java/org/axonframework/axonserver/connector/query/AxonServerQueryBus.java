--- conflicted
+++ resolved
@@ -132,11 +132,6 @@
 
     private final AxonServerConnectionManager axonServerConnectionManager;
     private final AxonServerConfiguration configuration;
-<<<<<<< HEAD
-=======
-    @SuppressWarnings("unused")
-    private final QueryUpdateEmitter updateEmitter;
->>>>>>> 63e4d94c
     private final QueryBus localSegment;
     private final QuerySerializer serializer;
     private final SubscriptionMessageSerializer subscriptionSerializer;
@@ -164,7 +159,6 @@
         builder.validate();
         this.axonServerConnectionManager = builder.axonServerConnectionManager;
         this.configuration = builder.configuration;
-        this.updateEmitter = builder.updateEmitter;
         this.localSegment = builder.localSegment;
         this.serializer = builder.buildQuerySerializer();
         this.subscriptionSerializer = builder.buildSubscriptionMessageSerializer();
@@ -1073,21 +1067,21 @@
                     subscriptionSerializer.deserialize(query),
                     1024);
 
-            updates.asFlux()
-                   .map(MessageStream.Entry::message)
-                   .doOnError(e -> {
-                             ErrorMessage error = ExceptionSerializer.serialize(configuration.getClientId(), e);
-                             String errorCode = ErrorCode.getQueryExecutionErrorCode(e).errorCode();
-                             QueryUpdate queryUpdate = QueryUpdate.newBuilder()
-                                                                  .setErrorMessage(error)
-                                                                  .setErrorCode(errorCode)
-                                                                  .build();
-                             sendUpdate.sendUpdate(queryUpdate);
-                             sendUpdate.complete();
-                         })
-                   .doOnComplete(sendUpdate::complete)
-                   .map(subscriptionSerializer::serialize)
-                   .subscribe(sendUpdate::sendUpdate);
+            FluxUtils.of(updates)
+                     .map(MessageStream.Entry::message)
+                     .doOnError(e -> {
+                         ErrorMessage error = ExceptionSerializer.serialize(configuration.getClientId(), e);
+                         String errorCode = ErrorCode.getQueryExecutionErrorCode(e).errorCode();
+                         QueryUpdate queryUpdate = QueryUpdate.newBuilder()
+                                                              .setErrorMessage(error)
+                                                              .setErrorCode(errorCode)
+                                                              .build();
+                         sendUpdate.sendUpdate(queryUpdate);
+                         sendUpdate.complete();
+                     })
+                     .doOnComplete(sendUpdate::complete)
+                     .map(subscriptionSerializer::serialize)
+                     .subscribe(sendUpdate::sendUpdate);
 
             return () -> {
                 updates.close();
