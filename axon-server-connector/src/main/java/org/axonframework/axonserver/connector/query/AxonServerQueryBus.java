/*
 * Copyright (c) 2010-2024. Axon Framework
 *
 * Licensed under the Apache License, Version 2.0 (the "License");
 * you may not use this file except in compliance with the License.
 * You may obtain a copy of the License at
 *
 *    http://www.apache.org/licenses/LICENSE-2.0
 *
 * Unless required by applicable law or agreed to in writing, software
 * distributed under the License is distributed on an "AS IS" BASIS,
 * WITHOUT WARRANTIES OR CONDITIONS OF ANY KIND, either express or implied.
 * See the License for the specific language governing permissions and
 * limitations under the License.
 */

package org.axonframework.axonserver.connector.query;

import io.axoniq.axonserver.connector.FlowControl;
import io.axoniq.axonserver.connector.ReplyChannel;
import io.axoniq.axonserver.connector.ResultStream;
import io.axoniq.axonserver.connector.ResultStreamPublisher;
import io.axoniq.axonserver.connector.impl.CloseAwareReplyChannel;
import io.axoniq.axonserver.connector.query.QueryDefinition;
import io.axoniq.axonserver.connector.query.QueryHandler;
import io.axoniq.axonserver.grpc.ErrorMessage;
import io.axoniq.axonserver.grpc.query.QueryProviderInbound;
import io.axoniq.axonserver.grpc.query.QueryProviderOutbound;
import io.axoniq.axonserver.grpc.query.QueryRequest;
import io.axoniq.axonserver.grpc.query.QueryResponse;
import io.axoniq.axonserver.grpc.query.QueryUpdate;
import io.axoniq.axonserver.grpc.query.SubscriptionQuery;
import io.grpc.stub.StreamObserver;
import org.axonframework.axonserver.connector.AxonServerConfiguration;
import org.axonframework.axonserver.connector.AxonServerConnectionManager;
import org.axonframework.axonserver.connector.DefaultInstructionAckSource;
import org.axonframework.axonserver.connector.DispatchInterceptors;
import org.axonframework.axonserver.connector.ErrorCode;
import org.axonframework.axonserver.connector.InstructionAckSource;
import org.axonframework.axonserver.connector.PriorityRunnable;
import org.axonframework.axonserver.connector.TargetContextResolver;
import org.axonframework.axonserver.connector.command.AxonServerRegistration;
import org.axonframework.axonserver.connector.query.subscription.AxonServerSubscriptionQueryResult;
import org.axonframework.axonserver.connector.query.subscription.SubscriptionMessageSerializer;
import org.axonframework.axonserver.connector.util.ExceptionSerializer;
import org.axonframework.axonserver.connector.util.ExecutorServiceBuilder;
import org.axonframework.axonserver.connector.util.PriorityTaskSchedulers;
import org.axonframework.axonserver.connector.util.ProcessingInstructionHelper;
import org.axonframework.axonserver.connector.util.UpstreamAwareStreamObserver;
import org.axonframework.common.Assert;
import org.axonframework.common.AxonConfigurationException;
import org.axonframework.common.AxonException;
import org.axonframework.common.AxonThreadFactory;
import org.axonframework.common.Registration;
import org.axonframework.common.StringUtils;
import org.axonframework.lifecycle.Lifecycle;
import org.axonframework.lifecycle.Phase;
import org.axonframework.lifecycle.ShutdownLatch;
import org.axonframework.messaging.Distributed;
import org.axonframework.messaging.GenericMessage;
import org.axonframework.messaging.MessageDispatchInterceptor;
import org.axonframework.messaging.MessageHandler;
import org.axonframework.messaging.MessageHandlerInterceptor;
import org.axonframework.messaging.responsetypes.ConvertingResponseMessage;
import org.axonframework.messaging.responsetypes.InstanceResponseType;
import org.axonframework.messaging.responsetypes.MultipleInstancesResponseType;
import org.axonframework.messaging.responsetypes.ResponseType;
import org.axonframework.queryhandling.DefaultQueryBusSpanFactory;
import org.axonframework.queryhandling.GenericQueryResponseMessage;
import org.axonframework.queryhandling.QueryBus;
import org.axonframework.queryhandling.QueryBusSpanFactory;
import org.axonframework.queryhandling.QueryMessage;
import org.axonframework.queryhandling.QueryResponseMessage;
import org.axonframework.queryhandling.QueryUpdateEmitter;
import org.axonframework.queryhandling.StreamingQueryMessage;
import org.axonframework.queryhandling.SubscriptionQueryBackpressure;
import org.axonframework.queryhandling.SubscriptionQueryMessage;
import org.axonframework.queryhandling.SubscriptionQueryResult;
import org.axonframework.queryhandling.SubscriptionQueryUpdateMessage;
import org.axonframework.queryhandling.UpdateHandlerRegistration;
import org.axonframework.serialization.Serializer;
import org.axonframework.tracing.NoOpSpanFactory;
import org.axonframework.tracing.Span;
import org.axonframework.tracing.SpanFactory;
import org.axonframework.tracing.SpanScope;
import org.reactivestreams.Publisher;
import org.slf4j.Logger;
import org.slf4j.LoggerFactory;
import reactor.core.publisher.Flux;
import reactor.core.publisher.Mono;
import reactor.core.publisher.SignalType;
import reactor.core.scheduler.Scheduler;

import javax.annotation.Nonnull;
import java.lang.invoke.MethodHandles;
import java.lang.reflect.Type;
import java.time.Duration;
import java.time.Instant;
import java.util.List;
import java.util.Map;
import java.util.Set;
import java.util.Spliterator;
import java.util.concurrent.BlockingQueue;
import java.util.concurrent.CompletableFuture;
import java.util.concurrent.ConcurrentHashMap;
import java.util.concurrent.CopyOnWriteArraySet;
import java.util.concurrent.ExecutorService;
import java.util.concurrent.PriorityBlockingQueue;
import java.util.concurrent.ThreadPoolExecutor;
import java.util.concurrent.TimeUnit;
import java.util.concurrent.atomic.AtomicBoolean;
import java.util.concurrent.atomic.AtomicLong;
import java.util.concurrent.atomic.AtomicReference;
import java.util.concurrent.locks.LockSupport;
import java.util.function.Consumer;
import java.util.function.Function;
import java.util.stream.Stream;
import java.util.stream.StreamSupport;

import static java.lang.String.format;
import static org.axonframework.common.BuilderUtils.assertNonEmpty;
import static org.axonframework.common.BuilderUtils.assertNonNull;

/**
 * Axon {@link QueryBus} implementation that connects to Axon Server to submit and receive queries and query responses.
 * Delegates incoming queries to the provided {@code localSegment}.
 *
 * @author Marc Gathier
 * @since 4.0
 */
public class AxonServerQueryBus implements QueryBus, Distributed<QueryBus>, Lifecycle {

    private static final Logger logger = LoggerFactory.getLogger(MethodHandles.lookup().lookupClass());

    private static final AtomicLong TASK_SEQUENCE = new AtomicLong(Long.MIN_VALUE);

    private static final int DIRECT_QUERY_NUMBER_OF_RESULTS = 1;
    private static final long DIRECT_QUERY_TIMEOUT_MS = TimeUnit.HOURS.toMillis(1);
    private static final int SCATTER_GATHER_NUMBER_OF_RESULTS = -1;

    private static final int QUERY_QUEUE_CAPACITY = 1000;

    private final AxonServerConnectionManager axonServerConnectionManager;
    private final AxonServerConfiguration configuration;
    private final QueryUpdateEmitter updateEmitter;
    private final QueryBus localSegment;
    private final QuerySerializer serializer;
    private final SubscriptionMessageSerializer subscriptionSerializer;
    private final QueryPriorityCalculator priorityCalculator;

    private final DispatchInterceptors<QueryMessage<?, ?>> dispatchInterceptors;
    private final TargetContextResolver<? super QueryMessage<?, ?>> targetContextResolver;
    private final ShutdownLatch shutdownLatch = new ShutdownLatch();
    private final ExecutorService queryExecutor;
    private final LocalSegmentAdapter localSegmentAdapter;
    private final String context;
    private final QueryBusSpanFactory spanFactory;
    private final Duration queryInProgressAwait;

    private final Set<String> queryHandlerNames = new CopyOnWriteArraySet<>();
    private final boolean localSegmentShortCut;

    /**
     * Instantiate a {@link AxonServerQueryBus} based on the fields contained in the {@link Builder}.
     *
     * @param builder the {@link Builder} used to instantiate a {@link AxonServerQueryBus} instance
     */
    public AxonServerQueryBus(Builder builder) {
        builder.validate();
        this.axonServerConnectionManager = builder.axonServerConnectionManager;
        this.configuration = builder.configuration;
        this.updateEmitter = builder.updateEmitter;
        this.localSegment = builder.localSegment;
        this.serializer = builder.buildQuerySerializer();
        this.subscriptionSerializer = builder.buildSubscriptionMessageSerializer();
        this.priorityCalculator = builder.priorityCalculator;
        this.context = StringUtils.nonEmptyOrNull(builder.defaultContext) ? builder.defaultContext : configuration.getContext();
        this.targetContextResolver = builder.targetContextResolver.orElse(m -> context);
        this.spanFactory = builder.spanFactory;
        this.queryInProgressAwait = builder.queryInProgressAwait;

        dispatchInterceptors = new DispatchInterceptors<>();

        PriorityBlockingQueue<Runnable> queryProcessQueue = new PriorityBlockingQueue<>(QUERY_QUEUE_CAPACITY);
        queryExecutor = builder.executorServiceBuilder.apply(configuration, queryProcessQueue);
        localSegmentAdapter = new LocalSegmentAdapter();
        this.localSegmentShortCut = builder.localSegmentShortCut;
    }

    @Override
    public <Q, R> Publisher<QueryResponseMessage<R>> streamingQuery(StreamingQueryMessage<Q, R> query) {
        Span span = spanFactory.createStreamingQuerySpan(query, true).start();
        try (SpanScope unused = span.makeCurrent()) {
            StreamingQueryMessage<Q, R> queryWithContext = spanFactory.propagateContext(query);
            int priority = priorityCalculator.determinePriority(queryWithContext);
            AtomicReference<Scheduler> scheduler = new AtomicReference<>(PriorityTaskSchedulers.forPriority(
                    queryExecutor,
                    priority,
                    TASK_SEQUENCE));
            return Mono.fromSupplier(this::registerStreamingQueryActivity).flatMapMany(
                    activity -> Mono.just(dispatchInterceptors.intercept(queryWithContext))
                                    .flatMapMany(intercepted -> {
                                                     if (shouldRunQueryLocally(intercepted.getQueryName())) {
                                                         return localSegment.streamingQuery(intercepted);
                                                     }
                                                     return Mono.just(serializeStreaming(intercepted, priority))
                                                                .flatMapMany(queryRequest -> new ResultStreamPublisher<>(
                                                                        () -> sendRequest(intercepted, queryRequest)))
                                                                .concatMap(queryResponse -> deserialize(intercepted,
                                                                                                        queryResponse));
                                                 }
                                    )
                                    .publishOn(scheduler.get())
                                    .doOnError(span::recordException)
                                    .doFinally(new ActivityFinisher(activity, span))
                                    .subscribeOn(scheduler.get()));
        }
    }


    /**
     * Instantiate a Builder to be able to create an {@link AxonServerQueryBus}.
     * <p>
     * The {@link QueryPriorityCalculator} is defaulted to
     * {@link QueryPriorityCalculator#defaultQueryPriorityCalculator()}, the {@link TargetContextResolver} defaults to a
     * lambda returning the {@link AxonServerConfiguration#getContext()} as the context, the
     * {@link ExecutorServiceBuilder} defaults to {@link ExecutorServiceBuilder#defaultQueryExecutorServiceBuilder()}.
     * The {@link AxonServerConnectionManager} and the {@link QueryBusSpanFactory} defaults to a
     * {@link DefaultQueryBusSpanFactory} backed by a {@link NoOpSpanFactory}. The {@link AxonServerConfiguration}, the
     * local {@link QueryBus}, the {@link QueryUpdateEmitter}, and the message and generic {@link Serializer}s are
     * <b>hard requirements</b> and as such should be provided.
     *
     * @return a Builder to be able to create a {@link AxonServerQueryBus}
     */
    public static Builder builder() {
        return new Builder();
    }

    @Override
    public void registerLifecycleHandlers(@Nonnull LifecycleRegistry lifecycle) {
        lifecycle.onStart(Phase.INBOUND_QUERY_CONNECTOR, this::start);
        lifecycle.onShutdown(Phase.INBOUND_QUERY_CONNECTOR, this::disconnect);
        lifecycle.onShutdown(Phase.OUTBOUND_QUERY_CONNECTORS, this::shutdownDispatching);
    }

    /**
     * Start the Axon Server {@link QueryBus} implementation.
     */
    public void start() {
        shutdownLatch.initialize();
    }

    @Override
    public <R> Registration subscribe(@Nonnull String queryName,
                                      @Nonnull Type responseType,
                                      @Nonnull MessageHandler<? super QueryMessage<?, R>> handler) {
        Registration localRegistration = localSegment.subscribe(queryName, responseType, handler);
        QueryDefinition queryDefinition = new QueryDefinition(queryName, responseType);
        io.axoniq.axonserver.connector.Registration serverRegistration =
                axonServerConnectionManager.getConnection(context)
                                           .queryChannel()
                                           .registerQueryHandler(localSegmentAdapter, queryDefinition);

        queryHandlerNames.add(queryName);
        return new AxonServerRegistration(() -> unsubscribe(queryName, localRegistration), serverRegistration::cancel);
    }

    private boolean unsubscribe(String queryName, Registration localSegmentRegistration) {
        boolean result = localSegmentRegistration.cancel();
        if (result) {
            queryHandlerNames.remove(queryName);
        }
        return result;
    }

    private boolean shouldRunQueryLocally(String queryName) {
        return localSegmentShortCut && queryHandlerNames.contains(queryName);
    }

    @Override
    public <Q, R> CompletableFuture<QueryResponseMessage<R>> query(@Nonnull QueryMessage<Q, R> queryMessage) {

        Span span = spanFactory.createQuerySpan(queryMessage, true).start();
        try (SpanScope unused = span.makeCurrent()) {
            QueryMessage<Q, R> queryWithContext = spanFactory.propagateContext(queryMessage);
            Assert.isFalse(Publisher.class.isAssignableFrom(queryMessage.getResponseType().getExpectedResponseType()),
                           () -> "The direct query does not support Flux as a return type.");
            shutdownLatch.ifShuttingDown("Cannot dispatch new queries as this bus is being shut down");

            QueryMessage<Q, R> interceptedQuery = dispatchInterceptors.intercept(queryWithContext);
            //noinspection resource
            ShutdownLatch.ActivityHandle queryInTransit = shutdownLatch.registerActivity();
            CompletableFuture<QueryResponseMessage<R>> queryTransaction = new CompletableFuture<>();
            try {
                if (shouldRunQueryLocally(interceptedQuery.getQueryName())) {
                    queryTransaction = localSegment.query(interceptedQuery);
                } else {
                    int priority = priorityCalculator.determinePriority(interceptedQuery);
                    QueryRequest queryRequest = serialize(interceptedQuery, false, priority);
                    ResultStream<QueryResponse> result = sendRequest(interceptedQuery, queryRequest);
                    queryTransaction.whenComplete((r, e) -> result.close());
                    Span responseTaskSpan = spanFactory.createResponseProcessingSpan(interceptedQuery);
                    Runnable responseProcessingTask = new ResponseProcessingTask<>(result,
                                                                                   serializer,
                                                                                   queryTransaction,
                                                                                   queryMessage.getResponseType(),
                                                                                   responseTaskSpan);

                    result.onAvailable(() -> queryExecutor.execute(new PriorityRunnable(
                            responseProcessingTask,
                            priority,
                            TASK_SEQUENCE.incrementAndGet())));
                }
            } catch (Exception e) {
                logger.debug("There was a problem issuing a query {}.", interceptedQuery, e);
                AxonException exception = ErrorCode.QUERY_DISPATCH_ERROR.convert(configuration.getClientId(), e);
                queryTransaction.completeExceptionally(exception);
                span.recordException(e).end();
            }

            queryTransaction.whenComplete((r, e) -> {
                queryInTransit.end();
                if (e != null) {
                    span.recordException(e);
                }
                if (r != null && r.isExceptional()) {
                    span.recordException(r.exceptionResult());
                }
                span.end();
            });
            return queryTransaction;
        }
    }

    private QueryRequest serializeStreaming(QueryMessage<?, ?> query, int priority) {
        return serialize(query, true, priority);
    }

    /**
     * Ends a streaming query activity.
     * <p>
     * The reason for this static class to exist at all is the ability of instantiating {@link AxonServerQueryBus} even
     * without Project Reactor on the classpath.
     * </p>
     * <p>
     * If we had Project Reactor on the classpath, this class would be replaced with a lambda (which would compile into
     * inner class). But, inner classes have a reference to an outer class making a single unit together with it. If an
     * inner or outer class had a method with a parameter that belongs to a library which is not on the classpath,
     * instantiation would fail.
     * </p>
     *
     * @author Milan Savic
     */
    private static class ActivityFinisher implements Consumer<SignalType> {

        private final ShutdownLatch.ActivityHandle activity;
        private final Span span;

        private ActivityFinisher(ShutdownLatch.ActivityHandle activity, Span span) {
            this.activity = activity;
            this.span = span;
        }

        @Override
        public void accept(SignalType signalType) {
            span.end();
            activity.end();
        }
    }

    private ShutdownLatch.ActivityHandle registerStreamingQueryActivity() {
        shutdownLatch.ifShuttingDown("Cannot dispatch new queries as this bus is being shut down");
        return shutdownLatch.registerActivity();
    }

    private QueryRequest serialize(QueryMessage<?, ?> query, boolean stream, int priority) {
        return serializer.serializeRequest(query,
                                           DIRECT_QUERY_NUMBER_OF_RESULTS,
                                           DIRECT_QUERY_TIMEOUT_MS,
                                           priority,
                                           stream);
    }

    private ResultStream<QueryResponse> sendRequest(QueryMessage<?, ?> queryMessage, QueryRequest queryRequest) {
        return axonServerConnectionManager.getConnection(targetContextResolver.resolveContext(queryMessage))
                                          .queryChannel()
                                          .query(queryRequest);
    }

    private <R> Publisher<QueryResponseMessage<R>> deserialize(StreamingQueryMessage<?, R> queryMessage,
                                                               QueryResponse queryResponse) {
        //noinspection unchecked
        Class<R> expectedResponseType = (Class<R>) queryMessage.getResponseType().getExpectedResponseType();
        QueryResponseMessage<?> responseMessage = serializer.deserializeResponse(queryResponse);
        if (responseMessage.isExceptional()) {
            return Flux.error(responseMessage.exceptionResult());
        }
        if (expectedResponseType.isAssignableFrom(responseMessage.getPayloadType())) {
            InstanceResponseType<R> instanceResponseType = new InstanceResponseType<>(expectedResponseType);
            return Flux.just(new ConvertingResponseMessage<>(instanceResponseType, responseMessage));
        } else {
            MultipleInstancesResponseType<R> multiResponseType =
                    new MultipleInstancesResponseType<>(expectedResponseType);
            ConvertingResponseMessage<List<R>> convertingMessage =
                    new ConvertingResponseMessage<>(multiResponseType, responseMessage);
            return Flux.fromStream(convertingMessage.getPayload()
                                                    .stream()
                                                    .map(payload -> singleMessage(responseMessage,
                                                                                  payload,
                                                                                  expectedResponseType)));
        }
    }

    private <R> QueryResponseMessage<R> singleMessage(QueryResponseMessage<?> original,
                                                      R newPayload,
                                                      Class<R> expectedPayloadType) {
        GenericMessage<R> delegate = new GenericMessage<>(original.getIdentifier(),
                                                          expectedPayloadType,
                                                          newPayload,
                                                          original.getMetaData());
        return new GenericQueryResponseMessage<>(delegate);
    }

    @Override
    public <Q, R> Stream<QueryResponseMessage<R>> scatterGather(@Nonnull QueryMessage<Q, R> queryMessage,
                                                                long timeout,
                                                                @Nonnull TimeUnit timeUnit) {
        Assert.isFalse(Publisher.class.isAssignableFrom(queryMessage.getResponseType().getExpectedResponseType()),
                       () -> "The scatter-Gather query does not support Flux as a return type.");
        shutdownLatch.ifShuttingDown(format(
                "Cannot dispatch new %s as this bus is being shut down", "scatter-gather queries"
        ));
        ShutdownLatch.ActivityHandle queryInTransit = shutdownLatch.registerActivity();

        Span span = spanFactory.createScatterGatherSpan(queryMessage, true).start();
        try (SpanScope unused = span.makeCurrent()) {
            QueryMessage<Q, R> interceptedQuery = dispatchInterceptors.intercept(spanFactory.propagateContext(
                    queryMessage));
            long deadline = System.currentTimeMillis() + timeUnit.toMillis(timeout);
            String targetContext = targetContextResolver.resolveContext(interceptedQuery);
            QueryRequest queryRequest =
                    serializer.serializeRequest(interceptedQuery,
                                                SCATTER_GATHER_NUMBER_OF_RESULTS,
                                                timeUnit.toMillis(timeout),
                                                priorityCalculator.determinePriority(interceptedQuery));

            ResultStream<QueryResponse> queryResult = axonServerConnectionManager.getConnection(targetContext)
                                                                                 .queryChannel()
                                                                                 .query(queryRequest);

            AtomicBoolean closed = new AtomicBoolean(false);
            Runnable closeHandler = () -> {
                if (closed.compareAndSet(false, true)) {
                    queryInTransit.end();
                    span.end();
                }
            };
            return StreamSupport.stream(
                    new QueryResponseSpliterator<>(queryMessage,
                                                   queryResult,
                                                   deadline,
                                                   serializer,
                                                   closeHandler),
                    false
            ).onClose(closeHandler);
        } catch (Exception e) {
            logger.debug("There was a problem issuing a scatter-gather query {}.", queryMessage, e);
            queryInTransit.end();
            span.recordException(e).end();
            throw e;
        }
    }

    /**
     * {@inheritDoc}
     *
     * @deprecated in favor of using the {{@link #subscriptionQuery(SubscriptionQueryMessage, int)}}
     */
    @Deprecated
    @Override
    public <Q, I, U> SubscriptionQueryResult<QueryResponseMessage<I>, SubscriptionQueryUpdateMessage<U>> subscriptionQuery(
            @Nonnull SubscriptionQueryMessage<Q, I, U> query,
            SubscriptionQueryBackpressure backPressure,
            int updateBufferSize
    ) {
        return subscriptionQuery(query, updateBufferSize);
    }

    @Override
    public <Q, I, U> SubscriptionQueryResult<QueryResponseMessage<I>, SubscriptionQueryUpdateMessage<U>> subscriptionQuery(
            @Nonnull SubscriptionQueryMessage<Q, I, U> query,
            int updateBufferSize
    ) {
        Assert.isFalse(Publisher.class.isAssignableFrom(query.getResponseType().getExpectedResponseType()),
                       () -> "The subscription Query query does not support Flux as a return type.");
        Assert.isFalse(Publisher.class.isAssignableFrom(query.getUpdateResponseType().getExpectedResponseType()),
                       () -> "The subscription Query query does not support Flux as an update type.");
        shutdownLatch.ifShuttingDown(format(
                "Cannot dispatch new %s as this bus is being shut down", "subscription queries"
        ));

        Span span = spanFactory.createSubscriptionQuerySpan(query, true).start();
        try (SpanScope unused = span.makeCurrent()) {
            SubscriptionQueryMessage<Q, I, U> interceptedQuery = dispatchInterceptors.intercept(
                    spanFactory.propagateContext(query)
            );
            String subscriptionId = interceptedQuery.getIdentifier();
            String targetContext = targetContextResolver.resolveContext(interceptedQuery);

            logger.debug("Subscription Query requested with subscription Id [{}]", subscriptionId);

            io.axoniq.axonserver.connector.query.SubscriptionQueryResult result =
                    axonServerConnectionManager.getConnection(targetContext)
                                               .queryChannel()
                                               .subscriptionQuery(
                                                       subscriptionSerializer.serializeQuery(interceptedQuery),
                                                       subscriptionSerializer.serializeUpdateType(interceptedQuery),
                                                       configuration.getQueryFlowControl().getPermits(),
                                                       configuration.getQueryFlowControl().getNrOfNewPermits()
                                               );
            return new AxonServerSubscriptionQueryResult<>(
                    interceptedQuery,
                    result,
                    subscriptionSerializer,
                    spanFactory,
                    span);
        }
    }

    @Override
    public QueryUpdateEmitter queryUpdateEmitter() {
        return updateEmitter;
    }

    @Override
    public QueryBus localSegment() {
        return localSegment;
    }

    @Override
    public Registration registerHandlerInterceptor(
            @Nonnull MessageHandlerInterceptor<? super QueryMessage<?, ?>> interceptor) {
        return localSegment.registerHandlerInterceptor(interceptor);
    }

    @Override
    public @Nonnull
    Registration registerDispatchInterceptor(
            @Nonnull MessageDispatchInterceptor<? super QueryMessage<?, ?>> dispatchInterceptor) {
        return dispatchInterceptors.registerDispatchInterceptor(dispatchInterceptor);
    }

    /**
     * Disconnect the query bus from Axon Server, by unsubscribing all known query handlers and aborting all queries in progress.
     */
    public void disconnect() {
        if (axonServerConnectionManager.isConnected(context)) {
            axonServerConnectionManager.getConnection(context)
                                       .queryChannel()
                                       .prepareDisconnect();
        }
        if (!localSegmentAdapter.awaitTermination(queryInProgressAwait)) {
            logger.info("Awaited termination of queries in progress without success. Going to cancel remaining queries in progress.");
            localSegmentAdapter.cancel();
        }
    }

    /**
     * Shutdown the query bus asynchronously for dispatching queries to Axon Server. This process will wait for
     * dispatched queries which have not received a response yet and will close off running subscription queries. This
     * shutdown operation is performed in the {@link Phase#OUTBOUND_QUERY_CONNECTORS} phase.
     *
     * @return a completable future which is resolved once all query dispatching activities are completed
     */
    public CompletableFuture<Void> shutdownDispatching() {
        return shutdownLatch.initiateShutdown();
    }

    /**
     * Builder class to instantiate an {@link AxonServerQueryBus}.
     * <p>
     * The {@link QueryPriorityCalculator} is defaulted to
     * {@link QueryPriorityCalculator#defaultQueryPriorityCalculator()} and the {@link TargetContextResolver} defaults
     * to a lambda returning the {@link AxonServerConfiguration#getContext()} as the context. The
     * {@link ExecutorServiceBuilder} defaults to {@link ExecutorServiceBuilder#defaultQueryExecutorServiceBuilder()}.
     * The {@link QueryBusSpanFactory} defaults to a {@link DefaultQueryBusSpanFactory} backed by a
     * {@link NoOpSpanFactory}. The {@link AxonServerConnectionManager}, the {@link AxonServerConfiguration}, the local
     * {@link QueryBus}, the {@link QueryUpdateEmitter}, and the message and generic {@link Serializer}s are <b>hard
     * requirements</b> and as such should be provided.
     */
    public static class Builder {

        private AxonServerConnectionManager axonServerConnectionManager;
        private AxonServerConfiguration configuration;
        private QueryBus localSegment;
        private QueryUpdateEmitter updateEmitter;
        private Serializer messageSerializer;
        private Serializer genericSerializer;
        private QueryPriorityCalculator priorityCalculator = QueryPriorityCalculator.defaultQueryPriorityCalculator();
        private TargetContextResolver<? super QueryMessage<?, ?>> targetContextResolver =
                q -> configuration.getContext();
        private ExecutorServiceBuilder executorServiceBuilder =
                ExecutorServiceBuilder.defaultQueryExecutorServiceBuilder();
        private String defaultContext;
        private QueryBusSpanFactory spanFactory = DefaultQueryBusSpanFactory.builder()
                                                                            .spanFactory(NoOpSpanFactory.INSTANCE)
                                                                            .build();
<<<<<<< HEAD
        private Duration queryInProgressAwait = Duration.ofSeconds(5);
=======
        private boolean localSegmentShortCut;
>>>>>>> ff58e097

        /**
         * Sets the {@link AxonServerConnectionManager} used to create connections between this application and an Axon
         * Server instance.
         *
         * @param axonServerConnectionManager an {@link AxonServerConnectionManager} used to create connections between
         *                                    this application and an Axon Server instance
         * @return the current Builder instance, for fluent interfacing
         */
        public Builder axonServerConnectionManager(AxonServerConnectionManager axonServerConnectionManager) {
            assertNonNull(axonServerConnectionManager, "AxonServerConnectionManager may not be null");
            this.axonServerConnectionManager = axonServerConnectionManager;
            return this;
        }

        /**
         * Sets the {@link AxonServerConfiguration} used to configure several components within the Axon Server Query
         * Bus, like setting the client id or the number of query handling threads used.
         *
         * @param configuration an {@link AxonServerConfiguration} used to configure several components within the Axon
         *                      Server Query Bus
         * @return the current Builder instance, for fluent interfacing
         */
        public Builder configuration(AxonServerConfiguration configuration) {
            assertNonNull(configuration, "AxonServerConfiguration may not be null");
            this.configuration = configuration;
            return this;
        }

        /**
         * Sets the local {@link QueryBus} used to dispatch incoming queries to the local environment.
         *
         * @param localSegment a {@link QueryBus} used to dispatch incoming queries to the local environment
         * @return the current Builder instance, for fluent interfacing
         */
        public Builder localSegment(QueryBus localSegment) {
            assertNonNull(localSegment, "Local QueryBus may not be null");
            this.localSegment = localSegment;
            return this;
        }

        /**
         * Enables shortcut to local {@link QueryBus}. If query handlers are registered in the local environment they
         * will be invoked directly instead of sending request to axon server.
         *
         * @return the current Builder instance, for fluent interfacing
         */
        public Builder enabledLocalSegmentShortCut() {
            this.localSegmentShortCut = true;
            return this;
        }

        /**
         * Sets the {@link QueryUpdateEmitter} which can be used to emit updates to queries. Required to honor the
         * {@link QueryBus#queryUpdateEmitter()} contract.
         *
         * @param updateEmitter a {@link QueryUpdateEmitter} which can be used to emit updates to queries
         * @return the current Builder instance, for fluent interfacing
         */
        public Builder updateEmitter(QueryUpdateEmitter updateEmitter) {
            assertNonNull(updateEmitter, "QueryUpdateEmitter may not be null");
            this.updateEmitter = updateEmitter;
            return this;
        }

        /**
         * Sets the message {@link Serializer} used to de-/serialize incoming and outgoing queries and query responses.
         *
         * @param messageSerializer a {@link Serializer} used to de-/serialize incoming and outgoing queries and query
         *                          responses
         * @return the current Builder instance, for fluent interfacing
         */
        public Builder messageSerializer(Serializer messageSerializer) {
            assertNonNull(messageSerializer, "Message Serializer may not be null");
            this.messageSerializer = messageSerializer;
            return this;
        }

        /**
         * Sets the generic {@link Serializer} used to de-/serialize incoming and outgoing query
         * {@link org.axonframework.messaging.responsetypes.ResponseType} implementations.
         *
         * @param genericSerializer a {@link Serializer} used to de-/serialize incoming and outgoing query
         *                          {@link org.axonframework.messaging.responsetypes.ResponseType} implementations.
         * @return the current Builder instance, for fluent interfacing
         */
        public Builder genericSerializer(Serializer genericSerializer) {
            assertNonNull(genericSerializer, "Generic Serializer may not be null");
            this.genericSerializer = genericSerializer;
            return this;
        }

        /**
         * Sets the {@link QueryPriorityCalculator} used to deduce the priority of an incoming query among other
         * queries, to give precedence over high(er) valued queries for example. Defaults to a
         * {@link QueryPriorityCalculator#defaultQueryPriorityCalculator()}.
         *
         * @param priorityCalculator a {@link QueryPriorityCalculator} used to deduce the priority of an incoming query
         *                           among other queries
         * @return the current Builder instance, for fluent interfacing
         */
        public Builder priorityCalculator(QueryPriorityCalculator priorityCalculator) {
            assertNonNull(targetContextResolver, "QueryPriorityCalculator may not be null");
            this.priorityCalculator = priorityCalculator;
            return this;
        }

        /**
         * Sets the {@link TargetContextResolver} used to resolve the target (bounded) context of an ingested
         * {@link QueryMessage}. Defaults to returning the {@link AxonServerConfiguration#getContext()} on any type of
         * query message being ingested.
         *
         * @param targetContextResolver a {@link TargetContextResolver} used to resolve the target (bounded) context of
         *                              an ingested {@link QueryMessage}
         * @return the current Builder instance, for fluent interfacing
         */
        public Builder targetContextResolver(TargetContextResolver<? super QueryMessage<?, ?>> targetContextResolver) {
            assertNonNull(targetContextResolver, "TargetContextResolver may not be null");
            this.targetContextResolver = targetContextResolver;
            return this;
        }

        /**
         * Sets the {@link ExecutorServiceBuilder} which builds an {@link ExecutorService} based on a given
         * {@link AxonServerConfiguration} and {@link BlockingQueue} of {@link Runnable}. This ExecutorService is used
         * to process incoming queries with. Defaults to a {@link ThreadPoolExecutor}, using the
         * {@link AxonServerConfiguration#getQueryThreads()} for the pool size, a keep-alive-time of {@code 100ms}, the
         * given BlockingQueue as the work queue and an {@link AxonThreadFactory}.
         * <p/>
         * Note that it is highly recommended to use the given BlockingQueue if you are to provide you own
         * {@code executorServiceBuilder}, as it ensure the query's priority is taken into consideration. Defaults to
         * {@link ExecutorServiceBuilder#defaultQueryExecutorServiceBuilder()}.
         *
         * @param executorServiceBuilder an {@link ExecutorServiceBuilder} used to build an {@link ExecutorService}
         *                               based on the {@link AxonServerConfiguration} and a {@link BlockingQueue}
         * @return the current Builder instance, for fluent interfacing
         */
        @SuppressWarnings("unused")
        public Builder executorServiceBuilder(ExecutorServiceBuilder executorServiceBuilder) {
            assertNonNull(executorServiceBuilder, "ExecutorServiceBuilder may not be null");
            this.executorServiceBuilder = executorServiceBuilder;
            return this;
        }

        /**
         * Sets the request stream factory that creates a request stream based on upstream. Defaults to
         * {@link UpstreamAwareStreamObserver#getRequestStream()}.
         *
         * @param requestStreamFactory factory that creates a request stream based on upstream
         * @return the current Builder instance, for fluent interfacing
         * @deprecated in through use of the <a href="https://github.com/AxonIQ/axonserver-connector-java">AxonServer
         * java connector</a>
         */
        @Deprecated
        public Builder requestStreamFactory(
                Function<UpstreamAwareStreamObserver<QueryProviderInbound>, StreamObserver<QueryProviderOutbound>> requestStreamFactory
        ) {
            return this;
        }

        /**
         * Sets the instruction ack source used to send instruction acknowledgements. Defaults to
         * {@link DefaultInstructionAckSource}.
         *
         * @param instructionAckSource used to send instruction acknowledgements
         * @return the current Builder instance, for fluent interfacing
         * @deprecated in through use of the <a href="https://github.com/AxonIQ/axonserver-connector-java">AxonServer
         * java connector</a>
         */
        @Deprecated
        public Builder instructionAckSource(InstructionAckSource<QueryProviderOutbound> instructionAckSource) {
            return this;
        }

        /**
         * Sets the default context for this event store to connect to.
         *
         * @param defaultContext for this bus to connect to.
         * @return the current Builder instance, for fluent interfacing
         */
        public Builder defaultContext(String defaultContext) {
            assertNonEmpty(defaultContext, "The context may not be null or empty");
            this.defaultContext = defaultContext;
            return this;
        }

        /**
         * Sets the {@link SpanFactory} implementation to use for providing tracing capabilities. Defaults to a
         * {@link NoOpSpanFactory} by default, which provides no tracing capabilities.
         *
         * @param spanFactory The {@link SpanFactory} implementation
         * @return The current Builder instance, for fluent interfacing.
         * @deprecated Use {@link #spanFactory(QueryBusSpanFactory)} instead as it provides more configurability.
         */
        @Deprecated
        public Builder spanFactory(@Nonnull SpanFactory spanFactory) {
            assertNonNull(spanFactory, "The SpanFactory may not be null or empty");
            this.spanFactory = DefaultQueryBusSpanFactory.builder().spanFactory(spanFactory).build();
            return this;
        }

        /**
         * Sets the {@link QueryBusSpanFactory} implementation to use for providing tracing capabilities. Defaults to a
         * {@link DefaultQueryBusSpanFactory} backed by a {@link NoOpSpanFactory} by default, which provides no tracing
         * capabilities.
         *
         * @param spanFactory The {@link QueryBusSpanFactory} implementation.
         * @return The current Builder instance, for fluent interfacing.
         */
        public Builder spanFactory(@Nonnull QueryBusSpanFactory spanFactory) {
            assertNonNull(spanFactory, "SpanFactory may not be null");
            this.spanFactory = spanFactory;
            return this;
        }

        /**
         * Sets the {@link Duration query in progress await timeout} used to await the successful termination of queries
         * in progress. When this timeout is exceeded, the query in progress will be canceled.
         * <p>
         * Defaults to a {@code Duration} of 5 seconds.
         *
         * @param queryInProgressAwait The {@link Duration query in progress await timeout} used to await the successful
         *                             termination of queries in progress
         * @return The current Builder instance, for fluent interfacing.
         */
        public Builder queryInProgressAwait(@Nonnull Duration queryInProgressAwait) {
            assertNonNull(queryInProgressAwait, "Query in progress await timeout may not be null");
            this.queryInProgressAwait = queryInProgressAwait;
            return this;
        }

        /**
         * Initializes a {@link AxonServerQueryBus} as specified through this Builder.
         *
         * @return a {@link AxonServerQueryBus} as specified through this Builder
         */
        public AxonServerQueryBus build() {
            return new AxonServerQueryBus(this);
        }

        /**
         * Build a {@link QuerySerializer} using the configured {@code messageSerializer}, {@code genericSerializer} and
         * {@code configuration}.
         *
         * @return a {@link QuerySerializer} based on the configured {@code messageSerializer},
         * {@code genericSerializer} and {@code configuration}
         */
        protected QuerySerializer buildQuerySerializer() {
            return new QuerySerializer(messageSerializer, genericSerializer, configuration);
        }

        /**
         * Build a {@link SubscriptionMessageSerializer} using the configured {@code messageSerializer},
         * {@code genericSerializer} and {@code configuration}.
         *
         * @return a {@link SubscriptionMessageSerializer} based on the configured {@code messageSerializer},
         * {@code genericSerializer} and {@code configuration}
         */
        protected SubscriptionMessageSerializer buildSubscriptionMessageSerializer() {
            return new SubscriptionMessageSerializer(messageSerializer, genericSerializer, configuration);
        }

        /**
         * Validates whether the fields contained in this Builder are set accordingly.
         *
         * @throws AxonConfigurationException if one field is asserted to be incorrect according to the Builder's
         *                                    specifications
         */
        protected void validate() throws AxonConfigurationException {
            assertNonNull(axonServerConnectionManager,
                          "The AxonServerConnectionManager is a hard requirement and should be provided");
            assertNonNull(configuration, "The AxonServerConfiguration is a hard requirement and should be provided");
            assertNonNull(localSegment, "The Local QueryBus is a hard requirement and should be provided");
            assertNonNull(updateEmitter, "The QueryUpdateEmitter is a hard requirement and should be provided");
            assertNonNull(messageSerializer, "The Message Serializer is a hard requirement and should be provided");
            assertNonNull(genericSerializer, "The Generic Serializer is a hard requirement and should be provided");
        }
    }

    private static class QueryResponseSpliterator<Q, R> implements Spliterator<QueryResponseMessage<R>> {

        private final QueryMessage<Q, R> queryMessage;
        private final ResultStream<QueryResponse> queryResult;
        private final long deadline;
        private final QuerySerializer serializer;
        private final Runnable closeHandler;

        public QueryResponseSpliterator(QueryMessage<Q, R> queryMessage,
                                        ResultStream<QueryResponse> queryResult,
                                        long deadline,
                                        QuerySerializer serializer,
                                        Runnable closeHandler) {
            this.queryMessage = queryMessage;
            this.queryResult = queryResult;
            this.deadline = deadline;
            this.serializer = serializer;
            this.closeHandler = closeHandler;
        }

        @Override
        public boolean tryAdvance(Consumer<? super QueryResponseMessage<R>> action) {
            long remaining = deadline - System.currentTimeMillis();
            QueryResponse next;
            if (remaining > 0) {
                try {
                    next = queryResult.nextIfAvailable(remaining, TimeUnit.MILLISECONDS);
                } catch (InterruptedException e) {
                    Thread.currentThread().interrupt();
                    closeHandler.run();
                    return false;
                }
            } else {
                next = queryResult.nextIfAvailable();
            }
            if (next != null) {
                action.accept(serializer.deserializeResponse(next, queryMessage.getResponseType()));
                return true;
            }
            queryResult.close();
            closeHandler.run();
            return false;
        }

        @Override
        public Spliterator<QueryResponseMessage<R>> trySplit() {
            return null;
        }

        @Override
        public long estimateSize() {
            return Long.MAX_VALUE;
        }

        @Override
        public int characteristics() {
            return Spliterator.DISTINCT & Spliterator.IMMUTABLE & Spliterator.NONNULL;
        }
    }

    private static class ResponseProcessingTask<R> implements Runnable {

        private final AtomicBoolean singleExecutionCheck = new AtomicBoolean();
        private final ResultStream<QueryResponse> result;
        private final QuerySerializer serializer;
        private final CompletableFuture<QueryResponseMessage<R>> queryTransaction;
        private final ResponseType<R> expectedResponseType;
        private final Span span;

        public ResponseProcessingTask(ResultStream<QueryResponse> result,
                                      QuerySerializer serializer,
                                      CompletableFuture<QueryResponseMessage<R>> queryTransaction,
                                      ResponseType<R> expectedResponseType, Span responseTaskSpan) {
            this.result = result;
            this.serializer = serializer;
            this.queryTransaction = queryTransaction;
            this.expectedResponseType = expectedResponseType;
            this.span = responseTaskSpan;
        }

        @Override
        public void run() {
            if (singleExecutionCheck.compareAndSet(false, true)) {
                QueryResponse nextAvailable = result.nextIfAvailable();
                if (nextAvailable != null) {
                    span.run(() -> {
                        queryTransaction.complete(serializer.deserializeResponse(nextAvailable, expectedResponseType));
                    });
                } else if (result.isClosed() && !queryTransaction.isDone()) {
                    Exception exception = result.getError()
                                                .map(ErrorCode.QUERY_DISPATCH_ERROR::convert)
                                                .orElse(new AxonServerQueryDispatchException(
                                                        ErrorCode.QUERY_DISPATCH_ERROR.errorCode(),
                                                        "Query did not yield the expected number of results."
                                                ));
                    queryTransaction.completeExceptionally(exception);
                }
            }
        }
    }

    /**
     * A {@link QueryHandler} implementation serving as a wrapper around the local {@link QueryBus} to push through the
     * message handling and subscription query registration.
     */
    private class LocalSegmentAdapter implements QueryHandler {

        private final Map<String, QueryProcessingTask> queriesInProgress = new ConcurrentHashMap<>();

        @Override
        public void handle(QueryRequest query, ReplyChannel<QueryResponse> responseHandler) {
            stream(query, responseHandler).request(Long.MAX_VALUE);
        }

        @Override
        public FlowControl stream(QueryRequest query, ReplyChannel<QueryResponse> responseHandler) {
            Runnable onClose = () -> queriesInProgress.remove(query.getMessageIdentifier());
            CloseAwareReplyChannel<QueryResponse> closeAwareReplyChannel =
                    new CloseAwareReplyChannel<>(responseHandler, onClose);

            long priority = ProcessingInstructionHelper.priority(query.getProcessingInstructionsList());
            QueryProcessingTask processingTask = new QueryProcessingTask(
                    localSegment, query, closeAwareReplyChannel, serializer, configuration.getClientId(), spanFactory
            );
            PriorityRunnable priorityTask = new PriorityRunnable(processingTask,
                                                                 priority,
                                                                 TASK_SEQUENCE.incrementAndGet());

            queriesInProgress.put(query.getMessageIdentifier(), processingTask);
            queryExecutor.execute(priorityTask);

            return new FlowControl() {
                @Override
                public void request(long requested) {
                    queryExecutor.execute(new PriorityRunnable(() -> processingTask.request(requested),
                                                               priorityTask.priority(),
                                                               TASK_SEQUENCE.incrementAndGet())
                    );
                }

                @Override
                public void cancel() {
                    queryExecutor.execute(new PriorityRunnable(processingTask::cancel,
                                                               priorityTask.priority(),
                                                               TASK_SEQUENCE.incrementAndGet()));
                }
            };
        }

        @Override
        public io.axoniq.axonserver.connector.Registration registerSubscriptionQuery(SubscriptionQuery query,
                                                                                     UpdateHandler sendUpdate) {
            UpdateHandlerRegistration<Object> updateHandler =
                    updateEmitter.registerUpdateHandler(subscriptionSerializer.deserialize(query), 1024);

            updateHandler.getUpdates()
                         .doOnError(e -> {
                             ErrorMessage error = ExceptionSerializer.serialize(configuration.getClientId(), e);
                             String errorCode = ErrorCode.getQueryExecutionErrorCode(e).errorCode();
                             QueryUpdate queryUpdate = QueryUpdate.newBuilder()
                                                                  .setErrorMessage(error)
                                                                  .setErrorCode(errorCode)
                                                                  .build();
                             sendUpdate.sendUpdate(queryUpdate);
                             sendUpdate.complete();
                         })
                         .doOnComplete(sendUpdate::complete)
                         .map(subscriptionSerializer::serialize)
                         .subscribe(sendUpdate::sendUpdate);

            return () -> {
                updateHandler.getRegistration().close();
                return CompletableFuture.completedFuture(null);
            };
        }

        private boolean awaitTermination(Duration timeout) {
            Instant startAwait = Instant.now();
            Instant endAwait = startAwait.plusSeconds(timeout.getSeconds());
            while (Instant.now().isBefore(endAwait) && !queriesInProgress.isEmpty()) {
                queriesInProgress.values()
                                 .stream()
                                 .findFirst()
                                 .ifPresent(queryInProgress -> {
                                     while (Instant.now().isBefore(endAwait) && queryInProgress.resultPending()) {
                                         LockSupport.parkUntil(10);
                                     }
                                 });
            }
            return Instant.now().isBefore(endAwait);
        }

        private void cancel() {
            queriesInProgress.values()
                             .iterator()
                             .forEachRemaining(QueryProcessingTask::cancel);
        }
    }
}<|MERGE_RESOLUTION|>--- conflicted
+++ resolved
@@ -24,60 +24,23 @@
 import io.axoniq.axonserver.connector.query.QueryDefinition;
 import io.axoniq.axonserver.connector.query.QueryHandler;
 import io.axoniq.axonserver.grpc.ErrorMessage;
-import io.axoniq.axonserver.grpc.query.QueryProviderInbound;
-import io.axoniq.axonserver.grpc.query.QueryProviderOutbound;
-import io.axoniq.axonserver.grpc.query.QueryRequest;
-import io.axoniq.axonserver.grpc.query.QueryResponse;
-import io.axoniq.axonserver.grpc.query.QueryUpdate;
-import io.axoniq.axonserver.grpc.query.SubscriptionQuery;
+import io.axoniq.axonserver.grpc.query.*;
 import io.grpc.stub.StreamObserver;
-import org.axonframework.axonserver.connector.AxonServerConfiguration;
-import org.axonframework.axonserver.connector.AxonServerConnectionManager;
-import org.axonframework.axonserver.connector.DefaultInstructionAckSource;
-import org.axonframework.axonserver.connector.DispatchInterceptors;
-import org.axonframework.axonserver.connector.ErrorCode;
-import org.axonframework.axonserver.connector.InstructionAckSource;
-import org.axonframework.axonserver.connector.PriorityRunnable;
-import org.axonframework.axonserver.connector.TargetContextResolver;
+import org.axonframework.axonserver.connector.*;
 import org.axonframework.axonserver.connector.command.AxonServerRegistration;
 import org.axonframework.axonserver.connector.query.subscription.AxonServerSubscriptionQueryResult;
 import org.axonframework.axonserver.connector.query.subscription.SubscriptionMessageSerializer;
-import org.axonframework.axonserver.connector.util.ExceptionSerializer;
-import org.axonframework.axonserver.connector.util.ExecutorServiceBuilder;
-import org.axonframework.axonserver.connector.util.PriorityTaskSchedulers;
-import org.axonframework.axonserver.connector.util.ProcessingInstructionHelper;
-import org.axonframework.axonserver.connector.util.UpstreamAwareStreamObserver;
-import org.axonframework.common.Assert;
-import org.axonframework.common.AxonConfigurationException;
-import org.axonframework.common.AxonException;
-import org.axonframework.common.AxonThreadFactory;
-import org.axonframework.common.Registration;
-import org.axonframework.common.StringUtils;
+import org.axonframework.axonserver.connector.util.*;
+import org.axonframework.common.*;
 import org.axonframework.lifecycle.Lifecycle;
 import org.axonframework.lifecycle.Phase;
 import org.axonframework.lifecycle.ShutdownLatch;
-import org.axonframework.messaging.Distributed;
-import org.axonframework.messaging.GenericMessage;
-import org.axonframework.messaging.MessageDispatchInterceptor;
-import org.axonframework.messaging.MessageHandler;
-import org.axonframework.messaging.MessageHandlerInterceptor;
+import org.axonframework.messaging.*;
 import org.axonframework.messaging.responsetypes.ConvertingResponseMessage;
 import org.axonframework.messaging.responsetypes.InstanceResponseType;
 import org.axonframework.messaging.responsetypes.MultipleInstancesResponseType;
 import org.axonframework.messaging.responsetypes.ResponseType;
-import org.axonframework.queryhandling.DefaultQueryBusSpanFactory;
-import org.axonframework.queryhandling.GenericQueryResponseMessage;
-import org.axonframework.queryhandling.QueryBus;
-import org.axonframework.queryhandling.QueryBusSpanFactory;
-import org.axonframework.queryhandling.QueryMessage;
-import org.axonframework.queryhandling.QueryResponseMessage;
-import org.axonframework.queryhandling.QueryUpdateEmitter;
-import org.axonframework.queryhandling.StreamingQueryMessage;
-import org.axonframework.queryhandling.SubscriptionQueryBackpressure;
-import org.axonframework.queryhandling.SubscriptionQueryMessage;
-import org.axonframework.queryhandling.SubscriptionQueryResult;
-import org.axonframework.queryhandling.SubscriptionQueryUpdateMessage;
-import org.axonframework.queryhandling.UpdateHandlerRegistration;
+import org.axonframework.queryhandling.*;
 import org.axonframework.serialization.Serializer;
 import org.axonframework.tracing.NoOpSpanFactory;
 import org.axonframework.tracing.Span;
@@ -100,14 +63,7 @@
 import java.util.Map;
 import java.util.Set;
 import java.util.Spliterator;
-import java.util.concurrent.BlockingQueue;
-import java.util.concurrent.CompletableFuture;
-import java.util.concurrent.ConcurrentHashMap;
-import java.util.concurrent.CopyOnWriteArraySet;
-import java.util.concurrent.ExecutorService;
-import java.util.concurrent.PriorityBlockingQueue;
-import java.util.concurrent.ThreadPoolExecutor;
-import java.util.concurrent.TimeUnit;
+import java.util.concurrent.*;
 import java.util.concurrent.atomic.AtomicBoolean;
 import java.util.concurrent.atomic.AtomicLong;
 import java.util.concurrent.atomic.AtomicReference;
@@ -155,10 +111,10 @@
     private final LocalSegmentAdapter localSegmentAdapter;
     private final String context;
     private final QueryBusSpanFactory spanFactory;
+    private final boolean localSegmentShortCut;
     private final Duration queryInProgressAwait;
 
     private final Set<String> queryHandlerNames = new CopyOnWriteArraySet<>();
-    private final boolean localSegmentShortCut;
 
     /**
      * Instantiate a {@link AxonServerQueryBus} based on the fields contained in the {@link Builder}.
@@ -273,10 +229,6 @@
         return result;
     }
 
-    private boolean shouldRunQueryLocally(String queryName) {
-        return localSegmentShortCut && queryHandlerNames.contains(queryName);
-    }
-
     @Override
     public <Q, R> CompletableFuture<QueryResponseMessage<R>> query(@Nonnull QueryMessage<Q, R> queryMessage) {
 
@@ -332,6 +284,10 @@
         }
     }
 
+    private boolean shouldRunQueryLocally(String queryName) {
+        return localSegmentShortCut && queryHandlerNames.contains(queryName);
+    }
+
     private QueryRequest serializeStreaming(QueryMessage<?, ?> query, int priority) {
         return serialize(query, true, priority);
     }
@@ -433,9 +389,8 @@
         ShutdownLatch.ActivityHandle queryInTransit = shutdownLatch.registerActivity();
 
         Span span = spanFactory.createScatterGatherSpan(queryMessage, true).start();
-        try (SpanScope unused = span.makeCurrent()) {
-            QueryMessage<Q, R> interceptedQuery = dispatchInterceptors.intercept(spanFactory.propagateContext(
-                    queryMessage));
+        try(SpanScope unused = span.makeCurrent()) {
+            QueryMessage<Q, R> interceptedQuery = dispatchInterceptors.intercept(spanFactory.propagateContext(queryMessage));
             long deadline = System.currentTimeMillis() + timeUnit.toMillis(timeout);
             String targetContext = targetContextResolver.resolveContext(interceptedQuery);
             QueryRequest queryRequest =
@@ -605,11 +560,8 @@
         private QueryBusSpanFactory spanFactory = DefaultQueryBusSpanFactory.builder()
                                                                             .spanFactory(NoOpSpanFactory.INSTANCE)
                                                                             .build();
-<<<<<<< HEAD
+        private boolean localSegmentShortCut;
         private Duration queryInProgressAwait = Duration.ofSeconds(5);
-=======
-        private boolean localSegmentShortCut;
->>>>>>> ff58e097
 
         /**
          * Sets the {@link AxonServerConnectionManager} used to create connections between this application and an Axon
@@ -648,17 +600,6 @@
         public Builder localSegment(QueryBus localSegment) {
             assertNonNull(localSegment, "Local QueryBus may not be null");
             this.localSegment = localSegment;
-            return this;
-        }
-
-        /**
-         * Enables shortcut to local {@link QueryBus}. If query handlers are registered in the local environment they
-         * will be invoked directly instead of sending request to axon server.
-         *
-         * @return the current Builder instance, for fluent interfacing
-         */
-        public Builder enabledLocalSegmentShortCut() {
-            this.localSegmentShortCut = true;
             return this;
         }
 
@@ -822,6 +763,17 @@
         public Builder spanFactory(@Nonnull QueryBusSpanFactory spanFactory) {
             assertNonNull(spanFactory, "SpanFactory may not be null");
             this.spanFactory = spanFactory;
+            return this;
+        }
+
+        /**
+         * Enables shortcut to local {@link QueryBus}. If query handlers are registered in the local environment they
+         * will be invoked directly instead of sending request to axon server.
+         *
+         * @return the current Builder instance, for fluent interfacing
+         */
+        public Builder enabledLocalSegmentShortCut() {
+            this.localSegmentShortCut = true;
             return this;
         }
 
