/*
 * Copyright (c) 2010-2025. Axon Framework
 *
 * Licensed under the Apache License, Version 2.0 (the "License");
 * you may not use this file except in compliance with the License.
 * You may obtain a copy of the License at
 *
 *    http://www.apache.org/licenses/LICENSE-2.0
 *
 * Unless required by applicable law or agreed to in writing, software
 * distributed under the License is distributed on an "AS IS" BASIS,
 * WITHOUT WARRANTIES OR CONDITIONS OF ANY KIND, either express or implied.
 * See the License for the specific language governing permissions and
 * limitations under the License.
 */

package org.axonframework.axonserver.connector.query;

import io.axoniq.axonserver.connector.ReplyChannel;
import io.axoniq.axonserver.grpc.query.QueryResponse;
import jakarta.annotation.Nonnull;
import org.axonframework.common.annotations.Internal;
import org.axonframework.messaging.GenericMessage;
import org.axonframework.messaging.MessageType;
import org.axonframework.messaging.Metadata;
import org.axonframework.queryhandling.GenericQueryResponseMessage;
import org.axonframework.queryhandling.QueryResponseMessage;

import java.util.Iterator;
import java.util.List;
import java.util.concurrent.atomic.AtomicBoolean;
import java.util.concurrent.atomic.AtomicLong;

import static java.util.Collections.emptyIterator;

/**
 * An implementation of the {@link StreamableResponse} that can stream a {@link List} of results one by one.
 *
 * @param <T> The type of result to be streamed.
 * @author Milan Savic
 * @author Stefan Dragisic
 * @since 4.6.0
 */
@Internal
class StreamableMultiInstanceResponse<T> implements StreamableResponse {

    private final QueryResponseMessage resultMessage;
    private final Class<T> responseType;
    private final Iterator<T> result;
    private final ReplyChannel<QueryResponse> responseHandler;
    // TODO #3488 - Use QueryConverter (that is styled after CommandConverter) to convert the QueryRequest to a QueryMessage
//    private final QuerySerializer serializer;
    private final String requestId;

    private final AtomicLong requestedRef = new AtomicLong();
    private final AtomicBoolean flowGate = new AtomicBoolean();
    private final AtomicBoolean firstResponseToBeSent = new AtomicBoolean(true);
    private volatile boolean cancelled = false;

    /**
     * Initializing the streamable multi instance result.
     *
     * @param resultMessage   The result message which payload should be streamed/
     * @param responseType    The type of single item that needs to be streamed/
     * @param responseHandler The {@link ReplyChannel} used for sending items to the Axon Server/
     * @param requestId       The identifier of the request these responses refer to/
     */
<<<<<<< HEAD
    public StreamableMultiInstanceResponse(@Nonnull QueryResponseMessage resultMessage,
                                           @Nonnull Class<T> responseType,
                                           @Nonnull ReplyChannel<QueryResponse> responseHandler,
                                           @Nonnull QuerySerializer serializer,
                                           @Nonnull String requestId) {
=======
    public StreamableMultiInstanceResponse(QueryResponseMessage resultMessage,
                                           Class<T> responseType,
                                           ReplyChannel<QueryResponse> responseHandler,
                                           String requestId) {
>>>>>>> 1abc0a18
        this.resultMessage = resultMessage;
        this.responseType = responseType;
        this.responseHandler = responseHandler;
        this.requestId = requestId;
<<<<<<< HEAD
=======
        @SuppressWarnings("unchecked")
>>>>>>> 1abc0a18
        List<T> payload = (List<T>) resultMessage.payload();
        this.result = payload != null ? payload.iterator() : emptyIterator();
    }

    @Override
    public void request(long requested) {
        requestedRef.getAndUpdate(current -> {
            try {
                return Math.addExact(requested, current);
            } catch (ArithmeticException e) {
                return Long.MAX_VALUE;
            }
        });
        stream();
    }

    @Override
    public void cancel() {
        responseHandler.complete();
        cancelled = true;
    }

    private void stream() {
        do {
            if (!flowGate.compareAndSet(false, true)) {
                return;
            }
            try {
                while (requestedRef.get() > 0
                        && result.hasNext()
                        && !cancelled) {
                    send();
                    requestedRef.decrementAndGet();
                }
                if (!result.hasNext()) {
                    responseHandler.complete();
                }
            } finally {
                flowGate.set(false);
            }
        } while (requestedRef.get() > 0 && result.hasNext() && !cancelled);
    }

    private void send() {
        GenericMessage delegate;
        if (firstResponseToBeSent.compareAndSet(true, false)) {
            delegate = new GenericMessage(resultMessage.identifier(),
                                          new MessageType(responseType),
                                          result.next(),
                                          responseType,
<<<<<<< HEAD
                                          resultMessage.metadata());
=======
                                          resultMessage.metadata()
            );
>>>>>>> 1abc0a18
        } else {
            delegate = new GenericMessage(new MessageType(responseType),
                                          result.next(),
                                          responseType,
                                          Metadata.emptyInstance());
        }
        GenericQueryResponseMessage message = new GenericQueryResponseMessage(delegate);
        // TODO #3488 - Use QueryConverter (that is styled after CommandConverter) to convert the QueryRequest to a QueryMessage
//        responseHandler.send(serializer.serializeResponse(message, requestId));
    }
}<|MERGE_RESOLUTION|>--- conflicted
+++ resolved
@@ -65,26 +65,15 @@
      * @param responseHandler The {@link ReplyChannel} used for sending items to the Axon Server/
      * @param requestId       The identifier of the request these responses refer to/
      */
-<<<<<<< HEAD
-    public StreamableMultiInstanceResponse(@Nonnull QueryResponseMessage resultMessage,
-                                           @Nonnull Class<T> responseType,
-                                           @Nonnull ReplyChannel<QueryResponse> responseHandler,
-                                           @Nonnull QuerySerializer serializer,
-                                           @Nonnull String requestId) {
-=======
     public StreamableMultiInstanceResponse(QueryResponseMessage resultMessage,
                                            Class<T> responseType,
                                            ReplyChannel<QueryResponse> responseHandler,
                                            String requestId) {
->>>>>>> 1abc0a18
         this.resultMessage = resultMessage;
         this.responseType = responseType;
         this.responseHandler = responseHandler;
         this.requestId = requestId;
-<<<<<<< HEAD
-=======
         @SuppressWarnings("unchecked")
->>>>>>> 1abc0a18
         List<T> payload = (List<T>) resultMessage.payload();
         this.result = payload != null ? payload.iterator() : emptyIterator();
     }
@@ -135,12 +124,7 @@
                                           new MessageType(responseType),
                                           result.next(),
                                           responseType,
-<<<<<<< HEAD
                                           resultMessage.metadata());
-=======
-                                          resultMessage.metadata()
-            );
->>>>>>> 1abc0a18
         } else {
             delegate = new GenericMessage(new MessageType(responseType),
                                           result.next(),
