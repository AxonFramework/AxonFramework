/*
 * Copyright (c) 2010-2025. Axon Framework
 *
 * Licensed under the Apache License, Version 2.0 (the "License");
 * you may not use this file except in compliance with the License.
 * You may obtain a copy of the License at
 *
 *    http://www.apache.org/licenses/LICENSE-2.0
 *
 * Unless required by applicable law or agreed to in writing, software
 * distributed under the License is distributed on an "AS IS" BASIS,
 * WITHOUT WARRANTIES OR CONDITIONS OF ANY KIND, either express or implied.
 * See the License for the specific language governing permissions and
 * limitations under the License.
 */

package org.axonframework.axonserver.connector.query;

import io.axoniq.axonserver.connector.ReplyChannel;
import io.axoniq.axonserver.grpc.query.QueryResponse;
import org.axonframework.messaging.GenericMessage;
import org.axonframework.messaging.MessageType;
import org.axonframework.messaging.MetaData;
import org.axonframework.queryhandling.GenericQueryResponseMessage;
import org.axonframework.queryhandling.QueryResponseMessage;

import java.util.Iterator;
import java.util.List;
import java.util.concurrent.atomic.AtomicBoolean;
import java.util.concurrent.atomic.AtomicLong;

import static java.util.Collections.emptyIterator;

/**
 * An implementation of the {@link StreamableResponse} that can stream a {@link List} of results one by one.
 *
 * @param <T> The type of result to be streamed.
 * @author Milan Savic
 * @author Stefan Dragisic
 * @since 4.6.0
 */
class StreamableMultiInstanceResponse<T> implements StreamableResponse {

    private final QueryResponseMessage<List<T>> resultMessage;
    private final Class<T> responseType;
    private final Iterator<T> result;
    private final ReplyChannel<QueryResponse> responseHandler;
    private final QuerySerializer serializer;
    private final String requestId;

    private final AtomicLong requestedRef = new AtomicLong();
    private final AtomicBoolean flowGate = new AtomicBoolean();
    private final AtomicBoolean firstResponseToBeSent = new AtomicBoolean(true);
    private volatile boolean cancelled = false;

    /**
     * Initializing the streamable multi instance result.
     *
     * @param resultMessage   The result message which payload should be streamed/
     * @param responseType    The type of single item that needs to be streamed/
     * @param responseHandler The {@link ReplyChannel} used for sending items to the Axon Server/
     * @param serializer      The serializer used to serialize items/
     * @param requestId       The identifier of the request these responses refer to/
     */
    public StreamableMultiInstanceResponse(QueryResponseMessage<List<T>> resultMessage,
                                           Class<T> responseType,
                                           ReplyChannel<QueryResponse> responseHandler,
                                           QuerySerializer serializer,
                                           String requestId) {
        this.resultMessage = resultMessage;
        this.responseType = responseType;
        this.responseHandler = responseHandler;
        this.serializer = serializer;
        this.requestId = requestId;
        List<T> payload = resultMessage.payload();
        this.result = payload != null ? payload.iterator() : emptyIterator();
    }

    @Override
    public void request(long requested) {
        requestedRef.getAndUpdate(current -> {
            try {
                return Math.addExact(requested, current);
            } catch (ArithmeticException e) {
                return Long.MAX_VALUE;
            }
        });
        stream();
    }

    @Override
    public void cancel() {
        responseHandler.complete();
        cancelled = true;
    }

    private void stream() {
        do {
            if (!flowGate.compareAndSet(false, true)) {
                return;
            }
            try {
                while (requestedRef.get() > 0
                        && result.hasNext()
                        && !cancelled) {
                    send();
                    requestedRef.decrementAndGet();
                }
                if (!result.hasNext()) {
                    responseHandler.complete();
                }
            } finally {
                flowGate.set(false);
            }
        } while (requestedRef.get() > 0 && result.hasNext() && !cancelled);
    }

    private void send() {
        GenericMessage<?> delegate;
        if (firstResponseToBeSent.compareAndSet(true, false)) {
            delegate = new GenericMessage<>(resultMessage.identifier(),
                                            new MessageType(responseType),
                                            result.next(),
<<<<<<< HEAD
                                            resultMessage.metaData(),
                                            responseType);
=======
                                            responseType,
                                            resultMessage.getMetaData()
            );
>>>>>>> d0627efd
        } else {
            delegate = new GenericMessage<>(new MessageType(responseType),
                                            result.next(),
                                            responseType,
                                            MetaData.emptyInstance());
        }
        GenericQueryResponseMessage<?> message = new GenericQueryResponseMessage<>(delegate);
        responseHandler.send(serializer.serializeResponse(message, requestId));
    }
}<|MERGE_RESOLUTION|>--- conflicted
+++ resolved
@@ -121,14 +121,9 @@
             delegate = new GenericMessage<>(resultMessage.identifier(),
                                             new MessageType(responseType),
                                             result.next(),
-<<<<<<< HEAD
-                                            resultMessage.metaData(),
-                                            responseType);
-=======
                                             responseType,
-                                            resultMessage.getMetaData()
+                                            resultMessage.metaData()
             );
->>>>>>> d0627efd
         } else {
             delegate = new GenericMessage<>(new MessageType(responseType),
                                             result.next(),
