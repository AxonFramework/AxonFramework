--- conflicted
+++ resolved
@@ -1432,11 +1432,7 @@
 
         private final String name;
         private final EventHandlerInvoker eventHandlerInvoker;
-<<<<<<< HEAD
-        private final List<MessageHandlerInterceptor<EventMessage<?>>> interceptors = new ArrayList<>();
-=======
-        private final List<MessageHandlerInterceptor<? super EventMessage>> interceptors = new ArrayList<>();
->>>>>>> 9384d039
+        private final List<MessageHandlerInterceptor<EventMessage>> interceptors = new ArrayList<>();
 
         public StubEventProcessor(String name, EventHandlerInvoker eventHandlerInvoker) {
             this.name = name;
@@ -1506,17 +1502,10 @@
 
         @Nonnull
         @Override
-<<<<<<< HEAD
-        public MessageStream<?> interceptOnHandle(@Nonnull EventMessage<?> message, @Nonnull ProcessingContext context,
-                                                  @Nonnull MessageHandlerInterceptorChain<EventMessage<?>> interceptorChain) {
+        public MessageStream<?> interceptOnHandle(@Nonnull EventMessage message,
+                                                  @Nonnull ProcessingContext context,
+                                                  @Nonnull MessageHandlerInterceptorChain<EventMessage> interceptorChain) {
             return interceptorChain.proceed(message, context);
-=======
-        public Object handle(@Nonnull LegacyUnitOfWork<? extends EventMessage> unitOfWork,
-                             @Nonnull ProcessingContext context,
-                             @Nonnull InterceptorChain interceptorChain)
-                throws Exception {
-            return interceptorChain.proceedSync(context);
->>>>>>> 9384d039
         }
     }
 
