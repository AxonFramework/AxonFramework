--- conflicted
+++ resolved
@@ -241,8 +241,7 @@
     }
 
     @Test
-<<<<<<< HEAD
-    void testConfigureSpanFactoryForEventSourcedAggregate() {
+    void configureSpanFactoryForEventSourcedAggregate() {
         AggregateConfigurer<A> aggregateConfigurer = AggregateConfigurer.defaultConfiguration(A.class);
 
         TestSpanFactory testSpanFactory = new TestSpanFactory();
@@ -263,10 +262,7 @@
     }
 
     @Test
-    void testConfigureLockFactoryForStateStoredAggregateWithConfiguredEntityManagerProviderComponent() {
-=======
     void configureLockFactoryForStateStoredAggregateWithConfiguredEntityManagerProviderComponent() {
->>>>>>> 7d9f4498
         PessimisticLockFactory lockFactory = spy(PessimisticLockFactory.usingDefaults());
         AggregateConfigurer<A> aggregateConfigurer = AggregateConfigurer.jpaMappedConfiguration(A.class)
                                                                         .configureLockFactory(config -> lockFactory);
@@ -289,7 +285,7 @@
     }
 
     @Test
-    void testConfigureSpanFactoryForStateStoredAggregateWithConfiguredEntityManagerProviderComponent() {
+    void configureSpanFactoryForStateStoredAggregateWithConfiguredEntityManagerProviderComponent() {
         PessimisticLockFactory lockFactory = spy(PessimisticLockFactory.usingDefaults());
         AggregateConfigurer<A> aggregateConfigurer = AggregateConfigurer.jpaMappedConfiguration(A.class)
                                                                         .configureLockFactory(config -> lockFactory);
@@ -338,7 +334,7 @@
     }
 
     @Test
-    void testConfigureSpanFactoryForStateStoredAggregate() {
+    void configureSpanFactoryForStateStoredAggregate() {
         AggregateConfigurer<A> aggregateConfigurer =
                 AggregateConfigurer.jpaMappedConfiguration(
                         A.class, new SimpleEntityManagerProvider(mock(EntityManager.class))
@@ -380,11 +376,7 @@
     }
 
     @Test
-<<<<<<< HEAD
-    void testNonNullEventRevisionAndNullAggregateRevisionNotAllowed() {
-=======
-    void nonNullEventRevisionAndNullAggregateRevisionNotAllowed(){
->>>>>>> 7d9f4498
+    void nonNullEventRevisionAndNullAggregateRevisionNotAllowed() {
         DomainEventMessage<TestAggregate> snapshotEvent = new GenericDomainEventMessage<>(
                 TestAggregate.class.getSimpleName(), "some-aggregate-id", 0, new TestAggregate()
         );
