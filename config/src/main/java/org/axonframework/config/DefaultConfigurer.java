/*
 * Copyright (c) 2010-2022. Axon Framework
 *
 * Licensed under the Apache License, Version 2.0 (the "License");
 * you may not use this file except in compliance with the License.
 * You may obtain a copy of the License at
 *
 *    http://www.apache.org/licenses/LICENSE-2.0
 *
 * Unless required by applicable law or agreed to in writing, software
 * distributed under the License is distributed on an "AS IS" BASIS,
 * WITHOUT WARRANTIES OR CONDITIONS OF ANY KIND, either express or implied.
 * See the License for the specific language governing permissions and
 * limitations under the License.
 */

package org.axonframework.config;

import org.axonframework.commandhandling.AnnotationCommandHandlerAdapter;
import org.axonframework.commandhandling.CommandBus;
import org.axonframework.commandhandling.DuplicateCommandHandlerResolver;
import org.axonframework.commandhandling.LoggingDuplicateCommandHandlerResolver;
import org.axonframework.commandhandling.SimpleCommandBus;
import org.axonframework.commandhandling.gateway.CommandGateway;
import org.axonframework.commandhandling.gateway.DefaultCommandGateway;
import org.axonframework.common.AxonConfigurationException;
import org.axonframework.common.IdentifierFactory;
import org.axonframework.common.jdbc.PersistenceExceptionResolver;
import org.axonframework.common.jpa.EntityManagerProvider;
import org.axonframework.common.transaction.NoTransactionManager;
import org.axonframework.common.transaction.TransactionManager;
import org.axonframework.deadline.DeadlineManager;
import org.axonframework.deadline.SimpleDeadlineManager;
import org.axonframework.eventhandling.EventBus;
import org.axonframework.eventhandling.SimpleEventBus;
import org.axonframework.eventhandling.gateway.DefaultEventGateway;
import org.axonframework.eventhandling.gateway.EventGateway;
import org.axonframework.eventhandling.tokenstore.TokenStore;
import org.axonframework.eventhandling.tokenstore.jpa.JpaTokenStore;
import org.axonframework.eventsourcing.AggregateFactory;
import org.axonframework.eventsourcing.AggregateSnapshotter;
import org.axonframework.eventsourcing.Snapshotter;
import org.axonframework.eventsourcing.eventstore.EmbeddedEventStore;
import org.axonframework.eventsourcing.eventstore.EventStorageEngine;
import org.axonframework.eventsourcing.eventstore.EventStore;
import org.axonframework.eventsourcing.eventstore.jpa.JpaEventStorageEngine;
import org.axonframework.lifecycle.LifecycleHandlerInvocationException;
import org.axonframework.messaging.Message;
import org.axonframework.messaging.ScopeAwareProvider;
import org.axonframework.messaging.annotation.ClasspathHandlerDefinition;
import org.axonframework.messaging.annotation.ClasspathParameterResolverFactory;
import org.axonframework.messaging.annotation.HandlerDefinition;
import org.axonframework.messaging.annotation.MultiParameterResolverFactory;
import org.axonframework.messaging.annotation.ParameterResolverFactory;
import org.axonframework.messaging.correlation.CorrelationDataProvider;
import org.axonframework.messaging.correlation.MessageOriginProvider;
import org.axonframework.messaging.interceptors.CorrelationDataInterceptor;
import org.axonframework.modelling.saga.ResourceInjector;
import org.axonframework.modelling.saga.repository.SagaStore;
import org.axonframework.modelling.saga.repository.jpa.JpaSagaStore;
import org.axonframework.monitoring.MessageMonitor;
import org.axonframework.queryhandling.DefaultQueryGateway;
import org.axonframework.queryhandling.LoggingQueryInvocationErrorHandler;
import org.axonframework.queryhandling.QueryBus;
import org.axonframework.queryhandling.QueryGateway;
import org.axonframework.queryhandling.QueryInvocationErrorHandler;
import org.axonframework.queryhandling.QueryUpdateEmitter;
import org.axonframework.queryhandling.SimpleQueryBus;
import org.axonframework.queryhandling.SimpleQueryUpdateEmitter;
import org.axonframework.queryhandling.SubscriptionQueryUpdateMessage;
import org.axonframework.queryhandling.annotation.AnnotationQueryHandlerAdapter;
import org.axonframework.serialization.AnnotationRevisionResolver;
import org.axonframework.serialization.RevisionResolver;
import org.axonframework.serialization.Serializer;
import org.axonframework.serialization.upcasting.event.EventUpcaster;
import org.axonframework.serialization.upcasting.event.EventUpcasterChain;
import org.axonframework.serialization.xml.XStreamSerializer;
import org.slf4j.Logger;
import org.slf4j.LoggerFactory;

import java.lang.invoke.MethodHandles;
import java.util.ArrayList;
import java.util.Collections;
import java.util.Comparator;
import java.util.List;
import java.util.Map;
import java.util.ServiceLoader;
import java.util.TreeMap;
import java.util.concurrent.CompletableFuture;
import java.util.concurrent.CompletionException;
import java.util.concurrent.ConcurrentHashMap;
import java.util.concurrent.CopyOnWriteArrayList;
import java.util.concurrent.ExecutionException;
import java.util.concurrent.TimeUnit;
import java.util.concurrent.TimeoutException;
import java.util.function.BiFunction;
import java.util.function.Consumer;
import java.util.function.Function;
import java.util.function.Supplier;
import java.util.stream.Collectors;
import javax.annotation.Nonnull;

import static java.util.stream.Collectors.toList;
import static org.axonframework.common.BuilderUtils.assertNonNull;
import static org.axonframework.common.BuilderUtils.assertStrictPositive;

/**
 * Entry point of the Axon Configuration API. It implements the Configurer interface, providing access to the methods to
 * configure the default Axon components.
 * <p>
 * Using {@link #defaultConfiguration()}, you will get a Configurer instance with default components configured. You
 * will need to register your Aggregates (using {@link #configureAggregate(AggregateConfiguration)} and provide a
 * repository implementation for each of them, or if you wish to use event sourcing, register your aggregates through
 * {@link #configureAggregate(Class)} and configure an Event Store ({@link #configureEventStore(Function)} or
 * {@link #configureEmbeddedEventStore(Function)}).
 * <p>
 * Use {@link #buildConfiguration()} to build the configuration, which provides access to the configured building
 * blocks, such as the {@link CommandBus} and {@link EventBus}.
 * <p>
 * Note that this Configurer implementation is not thread-safe.
 *
 * @author Allard Buijze
 * @since 3.0
 */
public class DefaultConfigurer implements Configurer {

    private static final Logger logger = LoggerFactory.getLogger(MethodHandles.lookup().lookupClass());

    private final Configuration config = new ConfigurationImpl();

    private final MessageMonitorFactoryBuilder messageMonitorFactoryBuilder = new MessageMonitorFactoryBuilder();
    private final Component<BiFunction<Class<?>, String, MessageMonitor<Message<?>>>> messageMonitorFactoryComponent =
            new Component<>(config, "monitorFactory", messageMonitorFactoryBuilder::build);
    private final Component<List<CorrelationDataProvider>> correlationProviders = new Component<>(
            config, "correlationProviders",
            c -> Collections.singletonList(new MessageOriginProvider())
    );
    private final Map<Class<?>, Component<?>> components = new ConcurrentHashMap<>();
    private final List<Component<MessageHandlerRegistrar>> messageHandlerRegistrars = new ArrayList<>();
    private final Component<Serializer> eventSerializer =
            new Component<>(config, "eventSerializer", Configuration::messageSerializer);
    private final Component<Serializer> messageSerializer =
            new Component<>(config, "messageSerializer", Configuration::serializer);
    private final List<Component<EventUpcaster>> upcasters = new ArrayList<>();
    private final Component<EventUpcasterChain> upcasterChain = new Component<>(
            config, "eventUpcasterChain",
            c -> new EventUpcasterChain(upcasters.stream().map(Component::get).collect(toList()))
    );
    private final Component<Function<Class<?>, HandlerDefinition>> handlerDefinition = new Component<>(
            config, "handlerDefinition",
            c -> this::defaultHandlerDefinition
    );

    private final List<Consumer<Configuration>> initHandlers = new ArrayList<>();
    private final TreeMap<Integer, List<LifecycleHandler>> startHandlers = new TreeMap<>();
    private final TreeMap<Integer, List<LifecycleHandler>> shutdownHandlers = new TreeMap<>(Comparator.reverseOrder());
    private final List<ModuleConfiguration> modules = new ArrayList<>();
    private long lifecyclePhaseTimeout = 5;
    private TimeUnit lifecyclePhaseTimeunit = TimeUnit.SECONDS;

    private boolean initialized = false;
    private Integer currentLifecyclePhase = null;
    private LifecycleState lifecycleState = LifecycleState.DOWN;

    /**
     * Returns a Configurer instance with default components configured, such as a {@link SimpleCommandBus} and
     * {@link SimpleEventBus}.
     *
     * @return Configurer instance for further configuration.
     */
    public static Configurer defaultConfiguration() {
        return defaultConfiguration(true);
    }

    /**
     * Returns a Configurer instance with default components configured, such as a {@link SimpleCommandBus} and
     * {@link SimpleEventBus}, indicating whether to {@code autoLocateConfigurerModules}.
     *
     * When {@code autoLocateConfigurerModules} is {@code true}, a ServiceLoader will be used to locate all declared
     * instances of type {@link ConfigurerModule}. Each of the discovered instances will be invoked, allowing it to
     * set default values for the configuration.
     *
     * @param autoLocateConfigurerModules flag indicating whether ConfigurerModules on the classpath should be
     *                                    automatically retrieved. Should be set to {@code false} when using an
     *                                    application container, such as Spring or CDI.
     * @return Configurer instance for further configuration.
     */
    public static Configurer defaultConfiguration(boolean autoLocateConfigurerModules) {
        DefaultConfigurer configurer = new DefaultConfigurer();
        if (autoLocateConfigurerModules) {
            ServiceLoader<ConfigurerModule> configurerModuleLoader =
                    ServiceLoader.load(ConfigurerModule.class, configurer.getClass().getClassLoader());
            List<ConfigurerModule> configurerModules = new ArrayList<>();
            configurerModuleLoader.forEach(configurerModules::add);
            configurerModules.sort(Comparator.comparingInt(ConfigurerModule::order));
            configurerModules.forEach(cm -> cm.configureModule(configurer));
        }
        return configurer;
    }

    /**
     * Returns a Configurer instance which has JPA versions of building blocks configured, such as a JPA based Event
     * Store (see {@link JpaEventStorageEngine}), a {@link JpaTokenStore} and {@link JpaSagaStore}.
     * <br>
     * This method allows to provide a transaction manager for usage in JTA-managed entity manager.
     *
     * @param entityManagerProvider The instance that provides access to the JPA EntityManager.
     * @param transactionManager    TransactionManager to be used for accessing the entity manager.
     * @return A Configurer instance for further configuration.
     */
    public static Configurer jpaConfiguration(EntityManagerProvider entityManagerProvider,
                                              TransactionManager transactionManager) {
        return new DefaultConfigurer()
                .registerComponent(EntityManagerProvider.class, c -> entityManagerProvider)
                .registerComponent(TransactionManager.class, c -> transactionManager)
                .configureEmbeddedEventStore(
                        c -> JpaEventStorageEngine.builder()
                                                  .snapshotSerializer(c.serializer())
                                                  .upcasterChain(c.upcasterChain())
                                                  .persistenceExceptionResolver(
                                                          c.getComponent(PersistenceExceptionResolver.class)
                                                  )
                                                  .eventSerializer(c.eventSerializer())
                                                  .snapshotFilter(c.snapshotFilter())
                                                  .entityManagerProvider(c.getComponent(EntityManagerProvider.class))
                                                  .transactionManager(c.getComponent(TransactionManager.class))
                                                  .build()
                )
                .registerComponent(TokenStore.class,
                                   c -> JpaTokenStore.builder()
                                                     .entityManagerProvider(c.getComponent(EntityManagerProvider.class))
                                                     .serializer(c.serializer())
                                                     .build())
                .registerComponent(SagaStore.class,
                                   c -> JpaSagaStore.builder()
                                                    .entityManagerProvider(c.getComponent(EntityManagerProvider.class))
                                                    .serializer(c.serializer())
                                                    .build());
    }

    /**
     * Returns a Configurer instance which has JPA versions of building blocks configured, such as a JPA based Event
     * Store (see {@link JpaEventStorageEngine}), a {@link JpaTokenStore} and {@link JpaSagaStore}.
     * <br>
     * This configuration should be used with an entity manager running without JTA transaction. If you are using a
     * entity manager in JTA mode, please provide the corresponding {@link TransactionManager} in the
     * {@link DefaultConfigurer#jpaConfiguration(EntityManagerProvider, TransactionManager)} method.
     *
     * @param entityManagerProvider The instance that provides access to the JPA EntityManager.
     * @return A Configurer instance for further configuration.
     */
    public static Configurer jpaConfiguration(EntityManagerProvider entityManagerProvider) {
        return jpaConfiguration(entityManagerProvider, NoTransactionManager.INSTANCE);
    }

    /**
     * Initialize the Configurer.
     */
    protected DefaultConfigurer() {
        components.put(ParameterResolverFactory.class,
                       new Component<>(config, "parameterResolverFactory", this::defaultParameterResolverFactory));
        components.put(Serializer.class, new Component<>(config, "serializer", this::defaultSerializer));
        components.put(CommandBus.class, new Component<>(config, "commandBus", this::defaultCommandBus));
        components.put(EventBus.class, new Component<>(config, "eventBus", this::defaultEventBus));
        components.put(EventStore.class, new Component<>(config, "eventStore", Configuration::eventStore));
        components.put(CommandGateway.class, new Component<>(config, "commandGateway", this::defaultCommandGateway));
        components.put(QueryBus.class, new Component<>(config, "queryBus", this::defaultQueryBus));
        components.put(
                QueryUpdateEmitter.class, new Component<>(config, "queryUpdateEmitter", this::defaultQueryUpdateEmitter)
        );
        components.put(QueryGateway.class, new Component<>(config, "queryGateway", this::defaultQueryGateway));
        components.put(ResourceInjector.class,
                       new Component<>(config, "resourceInjector", this::defaultResourceInjector));
        components.put(ScopeAwareProvider.class,
                       new Component<>(config, "scopeAwareProvider", this::defaultScopeAwareProvider));
        components.put(DeadlineManager.class, new Component<>(config, "deadlineManager", this::defaultDeadlineManager));
        components.put(EventUpcaster.class, upcasterChain);
        components.put(EventGateway.class, new Component<>(config, "eventGateway", this::defaultEventGateway));
        components.put(TagsConfiguration.class, new Component<>(config, "tags", c -> new TagsConfiguration()));
        components.put(Snapshotter.class, new Component<>(config, "snapshotter", this::defaultSnapshotter));
    }

    /**
     * Returns a {@link DefaultCommandGateway} that will use the configuration's {@link CommandBus} to dispatch
     * commands.
     *
     * @param config The configuration that supplies the command bus.
     * @return The default command gateway.
     */
    protected CommandGateway defaultCommandGateway(Configuration config) {
        return DefaultCommandGateway.builder().commandBus(config.commandBus()).build();
    }

    /**
     * Returns a {@link DefaultQueryGateway} that will use the configuration's {@link QueryBus} to dispatch queries.
     *
     * @param config The configuration that supplies the query bus.
     * @return The default query gateway.
     */
    protected QueryGateway defaultQueryGateway(Configuration config) {
        return DefaultQueryGateway.builder().queryBus(config.queryBus()).build();
    }

    /**
     * Provides the default QueryBus implementations. Subclasses may override this method to provide their own default.
     *
     * @param config The configuration based on which the component is initialized.
     * @return The default QueryBus to use.
     */
    protected QueryBus defaultQueryBus(Configuration config) {
        QueryBus queryBus = SimpleQueryBus.builder()
                                          .messageMonitor(config.messageMonitor(SimpleQueryBus.class, "queryBus"))
                                          .transactionManager(config.getComponent(
                                                  TransactionManager.class, NoTransactionManager::instance
                                          ))
                                          .errorHandler(config.getComponent(
                                                  QueryInvocationErrorHandler.class,
                                                  () -> LoggingQueryInvocationErrorHandler.builder().build()
                                          ))
                                          .queryUpdateEmitter(config.getComponent(QueryUpdateEmitter.class))
                                          .build();
        queryBus.registerHandlerInterceptor(new CorrelationDataInterceptor<>(config.correlationDataProviders()));
        return queryBus;
    }

    /**
     * Provides the default QueryUpdateEmitter implementation. Subclasses may override this method to provide their own
     * default.
     *
     * @param config The configuration based on which the component is initialized
     * @return The default QueryUpdateEmitter to use
     */
    protected QueryUpdateEmitter defaultQueryUpdateEmitter(Configuration config) {
        MessageMonitor<? super SubscriptionQueryUpdateMessage<?>> updateMessageMonitor =
                config.messageMonitor(QueryUpdateEmitter.class, "queryUpdateEmitter");
        return SimpleQueryUpdateEmitter.builder()
                                       .updateMessageMonitor(updateMessageMonitor)
                                       .build();
    }

    /**
     * Provides the default ParameterResolverFactory. Subclasses may override this method to provide their own default.
     *
     * @param config The configuration based on which the component is initialized.
     * @return The default ParameterResolverFactory to use.
     */
    protected ParameterResolverFactory defaultParameterResolverFactory(Configuration config) {
        return MultiParameterResolverFactory.ordered(ClasspathParameterResolverFactory.forClass(getClass()),
                                                     new ConfigurationParameterResolverFactory(config));
    }

    /**
     * Provides the default HandlerDefinition. Subclasses may override this method to provide their own default.
     *
     * @param inspectedClass The class being inspected for handlers
     * @return The default HandlerDefinition to use
     */
    protected HandlerDefinition defaultHandlerDefinition(Class<?> inspectedClass) {
        return ClasspathHandlerDefinition.forClass(inspectedClass);
    }

    /**
     * Provides the default CommandBus implementation. Subclasses may override this method to provide their own default.
     *
     * @param config The configuration based on which the component is initialized.
     * @return The default CommandBus to use.
     */
    protected CommandBus defaultCommandBus(Configuration config) {
        CommandBus commandBus =
                SimpleCommandBus.builder()
                                .transactionManager(config.getComponent(
                                        TransactionManager.class, () -> NoTransactionManager.INSTANCE
                                ))
                                .duplicateCommandHandlerResolver(config.getComponent(
                                        DuplicateCommandHandlerResolver.class,
                                        LoggingDuplicateCommandHandlerResolver::instance
                                ))
                                .messageMonitor(config.messageMonitor(SimpleCommandBus.class, "commandBus"))
                                .build();
        commandBus.registerHandlerInterceptor(new CorrelationDataInterceptor<>(config.correlationDataProviders()));
        return commandBus;
    }

    /**
     * Returns a {@link ConfigurationResourceInjector} that injects resources defined in the given {@code config
     * Configuration}.
     *
     * @param config The configuration that supplies registered components.
     * @return A resource injector that supplies components registered with the configuration.
     */
    protected ResourceInjector defaultResourceInjector(Configuration config) {
        return new ConfigurationResourceInjector(config);
    }

    /**
     * Returns a {@link ScopeAwareProvider} that provides {@link org.axonframework.messaging.ScopeAware} instances to be
     * used by a {@link DeadlineManager}. Uses the given {@code config} to construct the default {@link
     * ConfigurationScopeAwareProvider}.
     *
     * @param config the configuration used to construct the default {@link ConfigurationScopeAwareProvider}
     * @return a {@link ScopeAwareProvider} that provides {@link org.axonframework.messaging.ScopeAware} instances to be
     * used by a {@link DeadlineManager}
     */
    protected ScopeAwareProvider defaultScopeAwareProvider(Configuration config) {
        return new ConfigurationScopeAwareProvider(config);
    }

    /**
     * Provides the default {@link DeadlineManager} implementation. Subclasses may override this method to provide their
     * own default.
     *
     * @param config The configuration that supplies registered components.
     * @return The default DeadlineManager to use
     */
    protected DeadlineManager defaultDeadlineManager(Configuration config) {
        return SimpleDeadlineManager.builder().scopeAwareProvider(defaultScopeAwareProvider(config)).build();
    }

    /**
     * Provides the default EventBus implementation. Subclasses may override this method to provide their own default.
     *
     * @param config The configuration based on which the component is initialized.
     * @return The default EventBus to use.
     */
    protected EventBus defaultEventBus(Configuration config) {
        return SimpleEventBus.builder()
                             .messageMonitor(config.messageMonitor(EventBus.class, "eventBus"))
                             .build();
    }

    /**
     * Returns a {@link DefaultEventGateway} that will use the configuration's {@link EventBus} to publish
     * events.
     *
     * @param config The configuration that supplies the event bus.
     * @return The default event gateway.
     */
    protected EventGateway defaultEventGateway(Configuration config) {
        return DefaultEventGateway.builder().eventBus(config.eventBus()).build();
    }

    /**
     * Provides the default Serializer implementation. Subclasses may override this method to provide their own default.
     *
     * @param config The configuration based on which the component is initialized.
     * @return The default Serializer to use.
     */
    protected Serializer defaultSerializer(Configuration config) {
        return XStreamSerializer.builder()
                                .revisionResolver(config.getComponent(RevisionResolver.class,
                                                                      AnnotationRevisionResolver::new))
                                .build();
    }

    /**
     * Provides the default {@link Snapshotter} implementation, defaulting to a {@link AggregateSnapshotter}. Subclasses
     * may override this method to provide their own default.
     *
     * @param config the configuration based on which the {@link Snapshotter} will be initialized
     * @return the default {@link Snapshotter}
     */
    protected Snapshotter defaultSnapshotter(Configuration config) {
        List<AggregateConfiguration<?>> aggregateConfigurations =
                config.findModules(AggregateConfiguration.class)
                      .stream()
                      .map(aggregateConfiguration -> (AggregateConfiguration<?>) aggregateConfiguration)
                      .collect(Collectors.toList());
        List<AggregateFactory<?>> aggregateFactories = new ArrayList<>();
        for (AggregateConfiguration<?> aggregateConfiguration : aggregateConfigurations) {
            aggregateFactories.add(aggregateConfiguration.aggregateFactory());
        }
        return AggregateSnapshotter.builder()
                                   .eventStore(config.eventStore())
                                   .transactionManager(config.getComponent(TransactionManager.class))
                                   .aggregateFactories(aggregateFactories)
                                   .repositoryProvider(config::repository)
                                   .parameterResolverFactory(config.parameterResolverFactory())
                                   .handlerDefinition(retrieveHandlerDefinition(config, aggregateConfigurations))
                                   .build();
    }

    /**
     * The class is required to be provided in case the {@code ClasspathHandlerDefinition is used to retrieve the {@link
     * HandlerDefinition}. Ideally, a {@code HandlerDefinition} would be retrieved per aggregate class, as potentially
     * users would be able to define different {@link ClassLoader} instances per aggregate. For now we have deduced the
     * latter to be to much of an edge case. Hence we assume users will use the same ClassLoader for differing
     * aggregates within a single configuration.
     */
    private HandlerDefinition retrieveHandlerDefinition(Configuration configuration,
                                                        List<AggregateConfiguration<?>> aggregateConfigurations) {
        return configuration.handlerDefinition(aggregateConfigurations.get(0).aggregateType());
    }

    @Override
    public EventProcessingConfigurer eventProcessing() {
        List<EventProcessingConfigurer> eventProcessingConfigurers =
                modules.stream()
                       .filter(module -> module.isType(EventProcessingConfigurer.class))
                       .map(module -> (EventProcessingConfigurer) module.unwrap()) // It's safe to unwrap it since it isn't dependent on anything else.
                       .collect(toList());
        switch (eventProcessingConfigurers.size()) {
            case 0:
                EventProcessingModule eventProcessingModule = new EventProcessingModule();
                registerModule(eventProcessingModule);
                return eventProcessingModule;
            case 1:
                return eventProcessingConfigurers.get(0);
            default:
                throw new AxonConfigurationException(
                        "There are several EventProcessingConfigurers defined. "
                                + "The `eventProcessing()` method is used to retrieve a 'singleton' EventProcessingConfigurer."
                );
        }
    }

    @Override
    public Configurer registerEventUpcaster(@Nonnull Function<Configuration, EventUpcaster> upcasterBuilder) {
        upcasters.add(new Component<>(config, "upcaster", upcasterBuilder));
        return this;
    }

    @Override
    public Configurer configureMessageMonitor(
            @Nonnull Function<Configuration, BiFunction<Class<?>, String, MessageMonitor<Message<?>>>> builder) {
        messageMonitorFactoryBuilder.add((conf, type, name) -> builder.apply(conf).apply(type, name));
        return this;
    }

    @Override
    public Configurer configureMessageMonitor(@Nonnull Class<?> componentType,
                                              @Nonnull MessageMonitorFactory messageMonitorFactory) {
        messageMonitorFactoryBuilder.add(componentType, messageMonitorFactory);
        return this;
    }

    @Override
    public Configurer configureMessageMonitor(@Nonnull Class<?> componentType,
                                              @Nonnull String componentName,
                                              @Nonnull MessageMonitorFactory messageMonitorFactory) {
        messageMonitorFactoryBuilder.add(componentType, componentName, messageMonitorFactory);
        return this;
    }

    @Override
    public Configurer configureCorrelationDataProviders(
            @Nonnull Function<Configuration, List<CorrelationDataProvider>> correlationDataProviderBuilder) {
        correlationProviders.update(correlationDataProviderBuilder);
        return this;
    }

    @Override
    public Configurer registerModule(@Nonnull ModuleConfiguration module) {
        logger.debug("Registering module [{}]", module.getClass().getSimpleName());
        if (initialized) {
            module.initialize(config);
        }
        this.modules.add(module);
        return this;
    }

    @Override
    public <C> Configurer registerComponent(@Nonnull Class<C> componentType,
                                            @Nonnull Function<Configuration, ? extends C> componentBuilder) {
        logger.debug("Registering component [{}]", componentType.getSimpleName());
        components.put(componentType, new Component<>(config, componentType.getSimpleName(), componentBuilder));
        return this;
    }

    @Override
    public Configurer registerCommandHandler(@Nonnull Function<Configuration, Object> commandHandlerBuilder) {
        messageHandlerRegistrars.add(new Component<>(
                () -> config,
                "CommandHandlerRegistrar",
                configuration -> new MessageHandlerRegistrar(
                        () -> configuration,
                        commandHandlerBuilder,
                        (config, commandHandler) -> new AnnotationCommandHandlerAdapter<>(
                                commandHandler,
                                config.parameterResolverFactory(),
                                config.handlerDefinition(commandHandler.getClass())
                        ).subscribe(config.commandBus())
                )
        ));
        return this;
    }

    @Override
    public Configurer registerQueryHandler(@Nonnull Function<Configuration, Object> queryHandlerBuilder) {
        messageHandlerRegistrars.add(new Component<>(
                () -> config,
                "QueryHandlerRegistrar",
                configuration -> new MessageHandlerRegistrar(
                        () -> configuration,
                        queryHandlerBuilder,
                        (config, queryHandler) -> new AnnotationQueryHandlerAdapter<>(
                                queryHandler,
                                config.parameterResolverFactory(),
                                config.handlerDefinition(queryHandler.getClass())
                        ).subscribe(config.queryBus())
                )
        ));
        return this;
    }

    @Override
    public Configurer registerMessageHandler(@Nonnull Function<Configuration, Object> messageHandlerBuilder) {
        Component<Object> messageHandler = new Component<>(() -> config, "", messageHandlerBuilder);
        registerCommandHandler(c -> messageHandler.get());
        eventProcessing().registerEventHandler(c -> messageHandler.get());
        registerQueryHandler(c -> messageHandler.get());
        return this;
    }

    @Override
    public Configurer configureEmbeddedEventStore(
            @Nonnull Function<Configuration, EventStorageEngine> storageEngineBuilder) {
        return configureEventStore(c -> {
            MessageMonitor<Message<?>> monitor =
                    messageMonitorFactoryComponent.get().apply(EmbeddedEventStore.class, "eventStore");
            EmbeddedEventStore eventStore = EmbeddedEventStore.builder()
                                                              .storageEngine(storageEngineBuilder.apply(c))
                                                              .messageMonitor(monitor)
                                                              .build();
            c.onShutdown(eventStore::shutDown);
            return eventStore;
        });
    }

    @Override
    public Configurer configureEventSerializer(@Nonnull Function<Configuration, Serializer> eventSerializerBuilder) {
        eventSerializer.update(eventSerializerBuilder);
        return this;
    }

    @Override
    public Configurer configureMessageSerializer(
            @Nonnull Function<Configuration, Serializer> messageSerializerBuilder) {
        messageSerializer.update(messageSerializerBuilder);
        return this;
    }

    @Override
    public <A> Configurer configureAggregate(@Nonnull AggregateConfiguration<A> aggregateConfiguration) {
        return registerModule(aggregateConfiguration);
    }

    @Override
    public Configurer registerHandlerDefinition(
            @Nonnull BiFunction<Configuration, Class, HandlerDefinition> handlerDefinitionClass) {
        this.handlerDefinition.update(c -> clazz -> handlerDefinitionClass.apply(c, clazz));
        return this;
    }

    @Override
    public Configurer configureLifecyclePhaseTimeout(long timeout, TimeUnit timeUnit) {
        assertStrictPositive(timeout, "The lifecycle phase timeout should be strictly positive");
        assertNonNull(timeUnit, "The lifecycle phase time unit should not be null");
        this.lifecyclePhaseTimeout = timeout;
        this.lifecyclePhaseTimeunit = timeUnit;
        return this;
    }

    @Override
    public Configuration buildConfiguration() {
        if (!initialized) {
            verifyIdentifierFactory();
            prepareModules();
            prepareMessageHandlerRegistrars();
            invokeInitHandlers();
        }
        return config;
    }

    /**
     * Prepare the registered modules for initialization. This ensures all lifecycle handlers are registered.
     */
    protected void prepareModules() {
        modules.forEach(module -> initHandlers.add(module::initialize));
    }

    /**
     * Verifies that a valid {@link IdentifierFactory} class has been configured.
     *
     * @throws IllegalArgumentException if the configured factory is not valid
     */
    private void verifyIdentifierFactory() {
        try {
            IdentifierFactory.getInstance();
        } catch (Exception e) {
            throw new IllegalArgumentException("The configured IdentifierFactory could not be instantiated.", e);
        }
    }

    /**
     * Prepare the registered message handlers {@link MessageHandlerRegistrar} for initialization. This ensures their
     * lifecycle handlers are registered.
     */
    protected void prepareMessageHandlerRegistrars() {
<<<<<<< HEAD
        messageHandlerRegistrars.forEach(registrar -> initHandlers.add(cfg -> registrar.get()));
=======
        messageHandlerRegistrars.forEach(registrar -> initHandlers.add(c -> registrar.get()));
>>>>>>> 699cbabd
    }

    /**
     * Calls all registered init handlers. Registration of init handlers after this invocation will result in an
     * immediate invocation of that handler.
     */
    protected void invokeInitHandlers() {
        initialized = true;
        initHandlers.forEach(h -> h.accept(config));
    }

    /**
     * Invokes all registered start handlers.
     */
    protected void invokeStartHandlers() {
        logger.debug("Initiating start up");
        lifecycleState = LifecycleState.STARTING_UP;

        invokeLifecycleHandlers(
                startHandlers,
                e -> {
                    logger.debug("Start up is being ended prematurely due to an exception");
                    String startFailure = String.format(
                            "One of the start handlers in phase [%d] failed with the following exception: ",
                            currentLifecyclePhase
                    );
                    logger.warn(startFailure, e);

                    invokeShutdownHandlers();
                    throw new LifecycleHandlerInvocationException(startFailure, e);
                }
        );

        lifecycleState = LifecycleState.UP;
        logger.debug("Finalized start sequence");
    }

    /**
     * Invokes all registered shutdown handlers.
     */
    protected void invokeShutdownHandlers() {
        logger.debug("Initiating shutdown");
        lifecycleState = LifecycleState.SHUTTING_DOWN;

        invokeLifecycleHandlers(
                shutdownHandlers,
                e -> logger.warn(
                        "One of the shutdown handlers in phase [{}] failed with the following exception: ",
                        currentLifecyclePhase, e
                )
        );

        lifecycleState = LifecycleState.DOWN;
        logger.debug("Finalized shutdown sequence");
    }

    private void invokeLifecycleHandlers(TreeMap<Integer, List<LifecycleHandler>> lifecycleHandlerMap,
                                         Consumer<Exception> exceptionHandler) {
        Map.Entry<Integer, List<LifecycleHandler>> phasedHandlers = lifecycleHandlerMap.firstEntry();
        if (phasedHandlers == null) {
            return;
        }

        do {
            currentLifecyclePhase = phasedHandlers.getKey();
            logger.debug("Entered {} handler lifecycle phase [{}]", lifecycleState.description, currentLifecyclePhase);

            List<LifecycleHandler> handlers = phasedHandlers.getValue();
            try {
                handlers.stream()
                        .map(LifecycleHandler::run)
                        .reduce((cf1, cf2) -> CompletableFuture.allOf(cf1, cf2))
                        .orElse(CompletableFuture.completedFuture(null))
                        .get(lifecyclePhaseTimeout, lifecyclePhaseTimeunit);
            } catch (CompletionException | ExecutionException e) {
                exceptionHandler.accept(e);
            } catch (InterruptedException e) {
                Thread.currentThread().interrupt();
                logger.warn(String.format(
                        "Completion interrupted during %s phase [%d]. Proceeding to following phase",
                        lifecycleState.description, currentLifecyclePhase
                ));
            } catch (TimeoutException e) {
                logger.warn(String.format(
                        "Timed out during %s phase [%d] after 5 seconds. Proceeding to following phase",
                        lifecycleState.description, currentLifecyclePhase
                ));
            }
        } while ((phasedHandlers = lifecycleHandlerMap.higherEntry(currentLifecyclePhase)) != null);
        currentLifecyclePhase = null;
    }

    /**
     * Returns the current Configuration object being built by this Configurer, without initializing it. Note that
     * retrieving objects from this configuration may lead to premature initialization of certain components.
     *
     * @return The current Configuration object being built by this Configurer.
     */
    protected Configuration getConfig() {
        return config;
    }

    /**
     * Returns a map of all registered components in this configuration. The key of the map is the registered component
     * type (typically an interface), the value is a Component instance that wraps the actual implementation. Note that
     * calling {@link Component#get()} may prematurely initialize a component.
     *
     * @return A map of all registered components in this configuration.
     */
    public Map<Class<?>, Component<?>> getComponents() {
        return components;
    }

    @Override
    public void onStart(int phase, LifecycleHandler startHandler) {
        onInitialize(cfg -> cfg.onStart(phase, startHandler));
    }

    @Override
    public void onShutdown(int phase, LifecycleHandler shutdownHandler) {
        onInitialize(cfg -> cfg.onShutdown(phase, shutdownHandler));
    }

    private class ConfigurationImpl implements Configuration {

        @Override
        public <T> T getComponent(@Nonnull Class<T> componentType, @Nonnull Supplier<T> defaultImpl) {
            Object component = components.computeIfAbsent(
                    componentType,
                    k -> new Component<>(config, componentType.getSimpleName(), c -> defaultImpl.get())
            ).get();
            return componentType.cast(component);
        }

        @Override
        public <M extends Message<?>> MessageMonitor<? super M> messageMonitor(@Nonnull Class<?> componentType,
                                                                               @Nonnull String componentName) {
            return messageMonitorFactoryComponent.get().apply(componentType, componentName);
        }

        @Override
        public Serializer eventSerializer() {
            return eventSerializer.get();
        }

        @Override
        public Serializer messageSerializer() {
            return messageSerializer.get();
        }

        @Override
        public void start() {
            invokeStartHandlers();
        }

        @Override
        public void shutdown() {
            invokeShutdownHandlers();
        }

        @Override
        public List<CorrelationDataProvider> correlationDataProviders() {
            return correlationProviders.get();
        }

        @Override
        public List<ModuleConfiguration> getModules() {
            return modules;
        }

        @Override
        public void onStart(int phase, LifecycleHandler startHandler) {
            if (isEarlierPhaseDuringStartUp(phase)) {
                logger.info(
                        "A start handler is being registered for phase [{}] whilst phase [{}] is in progress. "
                                + "Will run provided handler immediately instead.",
                        phase, currentLifecyclePhase
                );
                startHandler.run().join();
            }
            registerLifecycleHandler(startHandlers, phase, startHandler);
        }

        private boolean isEarlierPhaseDuringStartUp(int phase) {
            return lifecycleState == LifecycleState.STARTING_UP
                    && currentLifecyclePhase != null && phase <= currentLifecyclePhase;
        }

        @Override
        public void onShutdown(int phase, LifecycleHandler shutdownHandler) {
            if (isEarlierPhaseDuringShutdown(phase)) {
                logger.info(
                        "A shutdown handler is being registered for phase [{}] whilst phase [{}] is in progress. "
                                + "Will run provided handler immediately instead.",
                        phase, currentLifecyclePhase
                );
                shutdownHandler.run().join();
            }
            registerLifecycleHandler(shutdownHandlers, phase, shutdownHandler);
        }

        private boolean isEarlierPhaseDuringShutdown(int phase) {
            return lifecycleState == LifecycleState.SHUTTING_DOWN
                    && currentLifecyclePhase != null && phase >= currentLifecyclePhase;
        }

        private void registerLifecycleHandler(Map<Integer, List<LifecycleHandler>> lifecycleHandlers,
                                              int phase,
                                              LifecycleHandler lifecycleHandler) {
            lifecycleHandlers.compute(phase, (p, handlers) -> {
                if (handlers == null) {
                    handlers = new CopyOnWriteArrayList<>();
                }
                handlers.add(lifecycleHandler);
                return handlers;
            });
        }

        @Override
        public EventUpcasterChain upcasterChain() {
            return upcasterChain.get();
        }

        @Override
        public HandlerDefinition handlerDefinition(Class<?> inspectedType) {
            return handlerDefinition.get().apply(inspectedType);
        }
    }

    private enum LifecycleState {
        DOWN("down"),
        STARTING_UP("start"),
        UP("up"),
        SHUTTING_DOWN("shutdown");

        private final String description;

        LifecycleState(String description) {
            this.description = description;
        }
    }
}<|MERGE_RESOLUTION|>--- conflicted
+++ resolved
@@ -696,11 +696,7 @@
      * lifecycle handlers are registered.
      */
     protected void prepareMessageHandlerRegistrars() {
-<<<<<<< HEAD
-        messageHandlerRegistrars.forEach(registrar -> initHandlers.add(cfg -> registrar.get()));
-=======
         messageHandlerRegistrars.forEach(registrar -> initHandlers.add(c -> registrar.get()));
->>>>>>> 699cbabd
     }
 
     /**
