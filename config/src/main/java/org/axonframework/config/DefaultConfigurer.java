--- conflicted
+++ resolved
@@ -127,11 +127,8 @@
 public class DefaultConfigurer implements Configurer {
 
     private static final Logger logger = LoggerFactory.getLogger(MethodHandles.lookup().lookupClass());
-<<<<<<< HEAD
-    private static final Runnable NOTHING = () -> {
-    };
-=======
->>>>>>> 6445c1da
+
+    private static final Runnable NOTHING = () -> {};
 
     private final Configuration config = new ConfigurationImpl();
 
@@ -735,6 +732,15 @@
     }
 
     @Override
+    public Configurer configureLifecyclePhaseTimeout(long timeout, TimeUnit timeUnit) {
+        assertStrictPositive(timeout, "The lifecycle phase timeout should be strictly positive");
+        assertNonNull(timeUnit, "The lifecycle phase time unit should not be null");
+        this.lifecyclePhaseTimeout = timeout;
+        this.lifecyclePhaseTimeunit = timeUnit;
+        return this;
+    }
+
+    @Override
     public Configuration buildConfiguration() {
         if (!initialized) {
             verifyIdentifierFactory();
