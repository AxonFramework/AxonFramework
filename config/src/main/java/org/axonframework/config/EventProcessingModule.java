/*
 * Copyright (c) 2010-2025. Axon Framework
 *
 * Licensed under the Apache License, Version 2.0 (the "License");
 * you may not use this file except in compliance with the License.
 * You may obtain a copy of the License at
 *
 *    http://www.apache.org/licenses/LICENSE-2.0
 *
 * Unless required by applicable law or agreed to in writing, software
 * distributed under the License is distributed on an "AS IS" BASIS,
 * WITHOUT WARRANTIES OR CONDITIONS OF ANY KIND, either express or implied.
 * See the License for the specific language governing permissions and
 * limitations under the License.
 */

package org.axonframework.config;

import jakarta.annotation.Nonnull;
import org.axonframework.common.AxonConfigurationException;
import org.axonframework.common.AxonThreadFactory;
import org.axonframework.common.transaction.NoTransactionManager;
import org.axonframework.common.transaction.TransactionManager;
import org.axonframework.eventhandling.DirectEventProcessingStrategy;
import org.axonframework.eventhandling.ErrorHandler;
import org.axonframework.eventhandling.EventHandlerInvoker;
import org.axonframework.eventhandling.EventMessage;
import org.axonframework.eventhandling.EventProcessor;
import org.axonframework.eventhandling.EventProcessorSpanFactory;
import org.axonframework.eventhandling.LegacyEventHandlingComponent;
import org.axonframework.eventhandling.ListenerInvocationErrorHandler;
import org.axonframework.eventhandling.LoggingErrorHandler;
import org.axonframework.eventhandling.MultiEventHandlerInvoker;
import org.axonframework.eventhandling.PropagatingErrorHandler;
import org.axonframework.eventhandling.SimpleEventHandlerInvoker;
import org.axonframework.eventhandling.SubscribingEventProcessor;
import org.axonframework.eventhandling.TrackedEventMessage;
import org.axonframework.eventhandling.async.SequencingPolicy;
import org.axonframework.eventhandling.async.SequentialPerAggregatePolicy;
import org.axonframework.eventhandling.deadletter.DeadLetteringEventHandlerInvoker;
import org.axonframework.eventhandling.pooled.PooledStreamingEventProcessor;
import org.axonframework.eventhandling.pooled.PooledStreamingEventProcessorConfiguration;
import org.axonframework.eventhandling.tokenstore.TokenStore;
import org.axonframework.eventhandling.tokenstore.inmemory.InMemoryTokenStore;
import org.axonframework.eventstreaming.LegacyStreamableEventSource;
import org.axonframework.eventstreaming.TrackingTokenSource;
import org.axonframework.messaging.EmptyApplicationContext;
import org.axonframework.messaging.Message;
import org.axonframework.messaging.MessageHandlerInterceptor;
import org.axonframework.messaging.MessageHandlerInterceptorSupport;
import org.axonframework.messaging.StreamableMessageSource;
import org.axonframework.messaging.SubscribableMessageSource;
import org.axonframework.messaging.annotation.HandlerDefinition;
import org.axonframework.messaging.deadletter.Decisions;
import org.axonframework.messaging.deadletter.EnqueuePolicy;
import org.axonframework.messaging.deadletter.SequencedDeadLetterProcessor;
import org.axonframework.messaging.deadletter.SequencedDeadLetterQueue;
import org.axonframework.messaging.deadletter.ThrowableCause;
import org.axonframework.messaging.interceptors.CorrelationDataInterceptor;
import org.axonframework.messaging.unitofwork.SimpleUnitOfWorkFactory;
import org.axonframework.messaging.unitofwork.TransactionalUnitOfWorkFactory;
import org.axonframework.modelling.saga.repository.SagaStore;
import org.axonframework.modelling.saga.repository.inmemory.InMemorySagaStore;
import org.axonframework.monitoring.MessageMonitor;

import java.util.ArrayList;
import java.util.HashMap;
import java.util.List;
import java.util.Map;
import java.util.Objects;
import java.util.Optional;
import java.util.concurrent.Executors;
import java.util.concurrent.ScheduledExecutorService;
import java.util.concurrent.atomic.AtomicBoolean;
import java.util.function.BiFunction;
import java.util.function.Consumer;
import java.util.function.Function;
import java.util.function.Predicate;
import java.util.stream.Collectors;

import static java.lang.String.format;
import static java.util.Comparator.comparing;
import static org.axonframework.common.BuilderUtils.assertNonNull;
import static org.axonframework.common.annotation.AnnotationUtils.findAnnotationAttributes;
import static org.axonframework.config.EventProcessingConfigurer.PooledStreamingProcessorConfiguration.noOp;

/**
 * Event processing module configuration. Registers all configuration components within itself, builds the
 * {@link EventProcessingConfiguration} and takes care of module lifecycle.
 *
 * @author Milan Savic
 * @since 4.0
 */
// TODO #3098 - Remove the class and other related to legacy configuration approach
@Deprecated(since = "5.0.0", forRemoval = true)
public class EventProcessingModule
        implements ModuleConfiguration, EventProcessingConfiguration, EventProcessingConfigurer {

    private static final String CONFIGURED_DEFAULT_PSEP_CONFIG = "___DEFAULT_PSEP_CONFIG";
    private static final PooledStreamingProcessorConfiguration DEFAULT_SAGA_PSEP_CONFIG =
            (config, builder) -> builder.initialToken(TrackingTokenSource::firstToken);
    private static final Function<Class<?>, String> DEFAULT_SAGA_PROCESSING_GROUP_FUNCTION =
            c -> c.getSimpleName() + "Processor";

    private final List<TypeProcessingGroupSelector> typeSelectors = new ArrayList<>();
    private final List<InstanceProcessingGroupSelector> instanceSelectors = new ArrayList<>();
    private final Map<String, String> processingGroupsAssignments = new HashMap<>();
    // the default selector determines the processing group by inspecting the @ProcessingGroup annotation
    private final TypeProcessingGroupSelector annotationGroupSelector = TypeProcessingGroupSelector
            .defaultSelector(type -> annotatedProcessingGroupOfType(type).orElse(null));
    private TypeProcessingGroupSelector typeFallback =
            TypeProcessingGroupSelector.defaultSelector(DEFAULT_SAGA_PROCESSING_GROUP_FUNCTION);
    private InstanceProcessingGroupSelector instanceFallbackSelector = InstanceProcessingGroupSelector.defaultSelector(
            EventProcessingModule::packageOfObject);

    private final Map<String, SagaConfigurer<?>> sagaConfigurations = new HashMap<>();
    private final List<Component<Object>> eventHandlerBuilders = new ArrayList<>();
    private final Map<String, EventProcessorBuilder> eventProcessorBuilders = new HashMap<>();

    protected final Map<String, Component<EventProcessor>> eventProcessors = new HashMap<>();
    protected final Map<String, DeadLetteringEventHandlerInvoker> deadLetteringEventHandlerInvokers = new HashMap<>();

<<<<<<< HEAD
    protected final List<BiFunction<LegacyConfiguration, String, MessageHandlerInterceptor<EventMessage<?>>>> defaultHandlerInterceptors = new ArrayList<>();
    protected final Map<String, List<Function<LegacyConfiguration, MessageHandlerInterceptor<EventMessage<?>>>>> handlerInterceptorsBuilders = new HashMap<>();
=======
    protected final List<BiFunction<LegacyConfiguration, String, MessageHandlerInterceptor<? super EventMessage>>> defaultHandlerInterceptors = new ArrayList<>();
    protected final Map<String, List<Function<LegacyConfiguration, MessageHandlerInterceptor<? super EventMessage>>>> handlerInterceptorsBuilders = new HashMap<>();
>>>>>>> 9384d039
    protected final Map<String, Component<ListenerInvocationErrorHandler>> listenerInvocationErrorHandlers = new HashMap<>();
    protected final Map<String, Component<ErrorHandler>> errorHandlers = new HashMap<>();
    protected final Map<String, Component<SequencingPolicy>> sequencingPolicies = new HashMap<>();
    protected final Map<String, MessageMonitorFactory> messageMonitorFactories = new HashMap<>();
    protected final Map<String, Component<TokenStore>> tokenStore = new HashMap<>();
    protected final Map<String, Component<TransactionManager>> transactionManagers = new HashMap<>();
    protected final Map<String, Component<SequencedDeadLetterQueue<EventMessage>>> deadLetterQueues = new HashMap<>();
    protected final Map<String, Component<EnqueuePolicy<EventMessage>>> deadLetterPolicies = new HashMap<>();

    protected final Map<String, Component<PooledStreamingProcessorConfiguration>> psepConfigs = new HashMap<>();
    protected final Map<String, DeadLetteringInvokerConfiguration> deadLetteringInvokerConfigs = new HashMap<>();
    protected Function<String, Function<LegacyConfiguration, SequencedDeadLetterQueue<EventMessage>>> deadLetterQueueProvider = processingGroup -> null;

    private final AtomicBoolean initialized = new AtomicBoolean(false);
    protected LegacyConfiguration configuration;

    private final Component<ListenerInvocationErrorHandler> defaultListenerInvocationErrorHandler = new Component<>(
            () -> configuration,
            "listenerInvocationErrorHandler",
            c -> c.getComponent(ListenerInvocationErrorHandler.class, LoggingErrorHandler::new)
    );
    private final Component<ErrorHandler> defaultErrorHandler = new Component<>(
            () -> configuration,
            "errorHandler",
            c -> c.getComponent(ErrorHandler.class, PropagatingErrorHandler::instance)
    );
    private final Component<SequencingPolicy> defaultSequencingPolicy = new Component<>(
            () -> configuration,
            "sequencingPolicy",
            c -> SequentialPerAggregatePolicy.instance()
    );
    private final Component<TokenStore> defaultTokenStore = new Component<>(
            () -> configuration,
            "tokenStore",
            c -> c.getComponent(TokenStore.class, InMemoryTokenStore::new)
    );
    private final Component<SagaStore> sagaStore = new Component<>(
            () -> configuration,
            "sagaStore",
            c -> c.getComponent(SagaStore.class, InMemorySagaStore::new)
    );
    private final Component<TransactionManager> defaultTransactionManager = new Component<>(
            () -> configuration,
            "transactionManager",
            c -> c.getComponent(TransactionManager.class, NoTransactionManager::instance)
    );
    @SuppressWarnings({"unchecked", "rawtypes"})
    private final Component<EnqueuePolicy<EventMessage>> defaultDeadLetterPolicy = new Component<>(
            () -> configuration, "deadLetterPolicy",
            c -> c.getComponent(EnqueuePolicy.class,
                                () -> (letter, cause) -> Decisions.enqueue(ThrowableCause.truncated(cause))
            )
    );
    @SuppressWarnings("unchecked")
    private final Component<StreamableMessageSource<TrackedEventMessage>> defaultStreamableSource =
            new Component<>(
                    () -> configuration,
                    "defaultStreamableMessageSource",
                    c -> (StreamableMessageSource<TrackedEventMessage>) c.eventBus()
            );
    private final Component<SubscribableMessageSource<? extends EventMessage>> defaultSubscribableSource =
            new Component<>(
                    () -> configuration,
                    "defaultSubscribableMessageSource",
                    LegacyConfiguration::eventBus
            );
    private final Component<PooledStreamingProcessorConfiguration> defaultPsepConfig =
            new Component<>(
                    () -> configuration,
                    "pooledStreamingProcessorConfiguration",
                    c -> c.getComponent(
                            PooledStreamingProcessorConfiguration.class,
                            PooledStreamingProcessorConfiguration::noOp
                    )
            );
    private EventProcessorBuilder defaultEventProcessorBuilder = this::defaultEventProcessor;
    private Function<String, String> defaultProcessingGroupAssignment = Function.identity();

    @Override
    public void initialize(LegacyConfiguration configuration) {
        this.configuration = configuration;
        eventProcessors.clear();
        configuration.onStart(Integer.MIN_VALUE, this::initializeProcessors);
    }

    /**
     * Initializes the event processors by assigning each of the event handlers according to the defined selectors. When
     * processors have already been initialized, this method does nothing.
     */
    private void initializeProcessors() {
        if (initialized.get()) {
            return;
        }

        synchronized (initialized) {
            if (initialized.get()) {
                return;
            }

            instanceSelectors.sort(comparing(InstanceProcessingGroupSelector::getPriority).reversed());

            Map<String, List<Function<LegacyConfiguration, EventHandlerInvoker>>> handlerInvokers = new HashMap<>();
            registerEventHandlerInvokers(handlerInvokers);
            registerSagaManagers(handlerInvokers);

            handlerInvokers.forEach((processorName, invokers) -> {
                Component<EventProcessor> eventProcessorComponent = new Component<>(
                        configuration, processorName, c -> buildEventProcessor(invokers, processorName)
                );
                eventProcessors.put(processorName, eventProcessorComponent);
            });

            eventProcessors.values().forEach(Component::get);
            initialized.set(true);
        }
    }

    private String selectProcessingGroupByType(Class<?> type) {
        // when selecting on type,
        List<TypeProcessingGroupSelector> selectors = new ArrayList<>(typeSelectors);
        selectors.add(annotationGroupSelector);
        selectors.add(typeFallback);

        return selectors.stream()
                        .map(s -> s.select(type))
                        .filter(Optional::isPresent)
                        .map(Optional::get)
                        .findFirst()
                        .orElseThrow(() -> new IllegalStateException(
                                "Could not select a processing group for type [" + type.getSimpleName() + "]"
                        ));
    }

    private void registerEventHandlerInvokers(
            Map<String, List<Function<LegacyConfiguration, EventHandlerInvoker>>> handlerInvokers
    ) {
        Map<String, List<Object>> assignments = new HashMap<>();

        // we combine the selectors in the order of precedence (instances, then types, then default instance, default types and fallbacks)
        List<InstanceProcessingGroupSelector> selectors = new ArrayList<>(instanceSelectors);
        typeSelectors.stream().map(InstanceToTypeProcessingGroupSelectorAdapter::new).forEach(selectors::add);
        selectors.add(new InstanceToTypeProcessingGroupSelectorAdapter(annotationGroupSelector));
        selectors.add(instanceFallbackSelector);

        eventHandlerBuilders.stream()
                            .map(Component::get)
                            .forEach(handler -> {
                                String processingGroup =
                                        selectors.stream()
                                                 .map(s -> s.select(handler))
                                                 .filter(Optional::isPresent)
                                                 .map(Optional::get)
                                                 .findFirst()
                                                 .orElseThrow(() -> new IllegalStateException(
                                                         "Could not select a processing group for handler ["
                                                                 + handler.getClass().getSimpleName() + "]"
                                                 ));
                                assignments.computeIfAbsent(processingGroup, k -> new ArrayList<>())
                                           .add(handler);
                            });
        assignments.forEach((processingGroup, handlers) -> {
            String processorName = processorNameForProcessingGroup(processingGroup);
            if (!deadLetterQueues.containsKey(processingGroup)) {
                registerDefaultDeadLetterQueueIfPresent(processingGroup);
            }
            handlerInvokers.computeIfAbsent(processorName, k -> new ArrayList<>()).add(
                    c -> !deadLetterQueues.containsKey(processingGroup)
                            ? simpleInvoker(processingGroup, handlers)
                            : deadLetteringInvoker(processorName, processingGroup, handlers)
            );
        });
    }

    private void registerDefaultDeadLetterQueueIfPresent(String processingGroup) {
        Optional.ofNullable(deadLetterQueueProvider.apply(processingGroup))
                .ifPresent(deadLetterQueueFunction ->
                                   registerDeadLetterQueue(processingGroup, deadLetterQueueFunction));
    }

    private SimpleEventHandlerInvoker simpleInvoker(String processingGroup, List<Object> handlers) {
        return SimpleEventHandlerInvoker.builder()
                                        .eventHandlers(handlers)
                                        .handlerDefinition(retrieveHandlerDefinition(handlers))
                                        .parameterResolverFactory(configuration.parameterResolverFactory())
                                        .listenerInvocationErrorHandler(listenerInvocationErrorHandler(processingGroup))
                                        .sequencingPolicy(sequencingPolicy(processingGroup))
                                        .build();
    }

    private DeadLetteringEventHandlerInvoker deadLetteringInvoker(String processorName,
                                                                  String processingGroup,
                                                                  List<Object> handlers) {
        SequencedDeadLetterQueue<EventMessage> deadLetterQueue =
                deadLetterQueue(processingGroup).orElseThrow(() -> new IllegalStateException(
                        "Cannot find a Dead Letter Queue for processing group [" + processingGroup + "]."
                ));
        EnqueuePolicy<EventMessage> enqueuePolicy =
                deadLetterPolicy(processingGroup).orElseThrow(() -> new IllegalStateException(
                        "Cannot find a Dead Letter Policy for processing group [" + processingGroup + "]."
                ));
        DeadLetteringEventHandlerInvoker.Builder builder =
                DeadLetteringEventHandlerInvoker.builder()
                                                .eventHandlers(handlers)
                                                .handlerDefinition(retrieveHandlerDefinition(handlers))
                                                .parameterResolverFactory(configuration.parameterResolverFactory())
                                                .sequencingPolicy(sequencingPolicy(processingGroup))
                                                .queue(deadLetterQueue)
                                                .enqueuePolicy(enqueuePolicy)
                                                .transactionManager(transactionManager(processorName));
        DeadLetteringEventHandlerInvoker deadLetteringInvoker =
                deadLetteringInvokerConfigs.getOrDefault(processingGroup, DeadLetteringInvokerConfiguration.noOp())
                                           .apply(configuration, builder)
                                           .build();
        addInterceptors(processorName, deadLetteringInvoker);
        deadLetteringEventHandlerInvokers.put(processingGroup, deadLetteringInvoker);
        return deadLetteringInvoker;
    }

    /**
     * The class is required to be provided in case the
     * {@code ClasspathHandlerDefinition is used to retrieve the {@link HandlerDefinition}. Ideally, a {@code
     * HandlerDefinition} would be retrieved per event handling class, as potentially users would be able to define
     * different {@link ClassLoader} instances per event handling class contained in an Event Processor. For now we have
     * deduced the latter to be to much of an edge case. Hence we assume users will use the same ClassLoader for
     * differing event handling instance within a single Event Processor.
     */
    private HandlerDefinition retrieveHandlerDefinition(List<Object> handlers) {
        return configuration.handlerDefinition(handlers.get(0).getClass());
    }

    private void registerSagaManagers(
            Map<String, List<Function<LegacyConfiguration, EventHandlerInvoker>>> handlerInvokers
    ) {
        sagaConfigurations.values().forEach(sc -> {
            SagaConfiguration<?> sagaConfig = sc.initialize(configuration);
            String processingGroup = selectProcessingGroupByType(sagaConfig.type());
            String processorName = processorNameForProcessingGroup(processingGroup);
            // Configure default PSEP settings for sagas if no customization exists
            if (noPsepCustomization(processorName)) {
                registerPooledStreamingEventProcessorConfiguration(processorName, DEFAULT_SAGA_PSEP_CONFIG);
            }

            handlerInvokers.computeIfAbsent(processorName, k -> new ArrayList<>())
                           .add(c -> sagaConfig.manager());
        });
    }

    private boolean noPsepCustomization(String processorName) {
        return !eventProcessorBuilders.containsKey(processorName)
                && !psepConfigs.containsKey(processorName)
                && !psepConfigs.containsKey(CONFIGURED_DEFAULT_PSEP_CONFIG);
    }

    private PooledStreamingProcessorConfiguration pooledStreamingProcessorConfig(String name) {
        if (psepConfigs.containsKey(name)) {
            return psepConfigs.get(name).get();
        }
        return psepConfigs.getOrDefault(CONFIGURED_DEFAULT_PSEP_CONFIG, defaultPsepConfig).get();
    }

    private EventProcessor buildEventProcessor(
            List<Function<LegacyConfiguration, EventHandlerInvoker>> builderFunctions,
            String processorName
    ) {
        List<EventHandlerInvoker> invokers = builderFunctions
                .stream()
                .map(invokerBuilder -> invokerBuilder.apply(configuration))
                .collect(Collectors.toList());
        MultiEventHandlerInvoker multiEventHandlerInvoker = new MultiEventHandlerInvoker(invokers);

        EventProcessor eventProcessor = eventProcessorBuilders
                .getOrDefault(processorName, defaultEventProcessorBuilder)
                .build(processorName, configuration, multiEventHandlerInvoker);

        // TODO #3103 - implement differently
//        addInterceptors(processorName, eventProcessor);

        return eventProcessor;
    }

    private void addInterceptors(String processorName, MessageHandlerInterceptorSupport<EventMessage> processor) {
        handlerInterceptorsBuilders.getOrDefault(processorName, new ArrayList<>())
                                   .stream()
                                   .map(hi -> hi.apply(configuration))
                                   .forEach(processor::registerHandlerInterceptor);

        defaultHandlerInterceptors.stream()
                                  .map(f -> f.apply(configuration, processorName))
                                  .filter(Objects::nonNull)
                                  .forEach(processor::registerHandlerInterceptor);

        processor.registerHandlerInterceptor(
                new CorrelationDataInterceptor<>(configuration.correlationDataProviders())
        );
    }

    //<editor-fold desc="configuration methods">
    @SuppressWarnings("unchecked")
    @Override
    public <T extends EventProcessor> Optional<T> eventProcessorByProcessingGroup(String processingGroup) {
        return Optional.ofNullable((T) eventProcessors().get(processorNameForProcessingGroup(processingGroup)));
    }

    @Override
    public Map<String, EventProcessor> eventProcessors() {
        validateConfigInitialization();
        initializeProcessors();
        Map<String, EventProcessor> result = new HashMap<>(eventProcessors.size());
        eventProcessors.forEach((name, component) -> result.put(name, component.get()));
        return result;
    }

    @Override
    public String sagaProcessingGroup(Class<?> sagaType) {
        return selectProcessingGroupByType(sagaType);
    }
    //</editor-fold>

    @Override
    public ListenerInvocationErrorHandler listenerInvocationErrorHandler(String processingGroup) {
        validateConfigInitialization();
        return listenerInvocationErrorHandlers.containsKey(processingGroup)
                ? listenerInvocationErrorHandlers.get(processingGroup).get()
                : defaultListenerInvocationErrorHandler.get();
    }

    @Override
    public SequencingPolicy sequencingPolicy(String processingGroup) {
        validateConfigInitialization();
        return sequencingPolicies.containsKey(processingGroup)
                ? sequencingPolicies.get(processingGroup).get()
                : defaultSequencingPolicy.get();
    }

    @Override
    public ErrorHandler errorHandler(String processorName) {
        validateConfigInitialization();
        return errorHandlers.containsKey(processorName)
                ? errorHandlers.get(processorName).get()
                : defaultErrorHandler.get();
    }

    @Override
    public SagaStore sagaStore() {
        validateConfigInitialization();
        return sagaStore.get();
    }

    @Override
    public List<SagaConfiguration<?>> sagaConfigurations() {
        validateConfigInitialization();
        return sagaConfigurations.values().stream().map(sc -> sc.initialize(configuration))
                                 .collect(Collectors.toList());
    }

    private String processorNameForProcessingGroup(String processingGroup) {
        validateConfigInitialization();
        return processingGroupsAssignments.getOrDefault(processingGroup,
                                                        defaultProcessingGroupAssignment
                                                                .apply(processingGroup));
    }

    @Override
    public MessageMonitor<? super Message> messageMonitor(Class<?> componentType,
                                                             String eventProcessorName) {
        validateConfigInitialization();
        if (messageMonitorFactories.containsKey(eventProcessorName)) {
            return messageMonitorFactories.get(eventProcessorName).create(configuration,
                                                                          componentType,
                                                                          eventProcessorName);
        } else {
            return configuration.messageMonitor(componentType, eventProcessorName);
        }
    }

    @Override
    public TokenStore tokenStore(String processorName) {
        validateConfigInitialization();
        return tokenStore.containsKey(processorName)
                ? tokenStore.get(processorName).get()
                : defaultTokenStore.get();
    }

    @Override
    public TransactionManager transactionManager(String processorName) {
        validateConfigInitialization();
        return transactionManagers.containsKey(processorName)
                ? transactionManagers.get(processorName).get()
                : defaultTransactionManager.get();
    }

    @Override
    public Optional<SequencedDeadLetterQueue<EventMessage>> deadLetterQueue(@Nonnull String processingGroup) {
        validateConfigInitialization();
        if (!deadLetterQueues.containsKey(processingGroup)) {
            registerDefaultDeadLetterQueueIfPresent(processingGroup);
        }
        return deadLetterQueues.containsKey(processingGroup)
                ? Optional.ofNullable(deadLetterQueues.get(processingGroup).get()) : Optional.empty();
    }

    @Override
    public Optional<EnqueuePolicy<EventMessage>> deadLetterPolicy(@Nonnull String processingGroup) {
        validateConfigInitialization();
        return deadLetterPolicies.containsKey(processingGroup)
                ? Optional.ofNullable(deadLetterPolicies.get(processingGroup).get())
                : Optional.ofNullable(defaultDeadLetterPolicy.get());
    }

    @Override
    public Optional<SequencedDeadLetterProcessor<EventMessage>> sequencedDeadLetterProcessor(
            @Nonnull String processingGroup
    ) {
        validateConfigInitialization();
        return Optional.ofNullable(deadLetteringEventHandlerInvokers.get(processingGroup));
    }

    private void validateConfigInitialization() {
        assertNonNull(
                configuration, "Cannot proceed because the Configuration is not initialized for this module yet."
        );
    }

    //<editor-fold desc="configurer methods">

    @Override
    public <T> EventProcessingConfigurer registerSaga(Class<T> sagaType, Consumer<SagaConfigurer<T>> sagaConfigurer) {
        SagaConfigurer<T> configurer = SagaConfigurer.forType(sagaType);
        sagaConfigurer.accept(configurer);
        this.sagaConfigurations.put(sagaType.getName(), configurer);
        return this;
    }

    @Override
    public EventProcessingConfigurer registerSagaStore(
            Function<LegacyConfiguration, SagaStore> sagaStoreBuilder
    ) {
        this.sagaStore.update(sagaStoreBuilder);
        return this;
    }

    @Override
    public EventProcessingConfigurer registerEventHandler(
            Function<LegacyConfiguration, Object> eventHandlerBuilder
    ) {
        this.eventHandlerBuilders.add(new Component<>(() -> configuration,
                                                      "eventHandler",
                                                      eventHandlerBuilder));
        return this;
    }

    //</editor-fold>

    @Override
    public EventProcessingConfigurer registerDefaultListenerInvocationErrorHandler(
            Function<LegacyConfiguration, ListenerInvocationErrorHandler> listenerInvocationErrorHandlerBuilder
    ) {
        defaultListenerInvocationErrorHandler.update(listenerInvocationErrorHandlerBuilder);
        return this;
    }

    @Override
    public EventProcessingConfigurer registerListenerInvocationErrorHandler(String processingGroup,
                                                                            Function<LegacyConfiguration, ListenerInvocationErrorHandler> listenerInvocationErrorHandlerBuilder) {
        listenerInvocationErrorHandlers.put(processingGroup, new Component<>(() -> configuration,
                                                                             "listenerInvocationErrorHandler",
                                                                             listenerInvocationErrorHandlerBuilder));
        return this;
    }

    @Override
    public EventProcessingConfigurer configureDefaultStreamableMessageSource(
            Function<LegacyConfiguration, StreamableMessageSource<TrackedEventMessage>> defaultSource
    ) {
        this.defaultStreamableSource.update(defaultSource);
        return this;
    }

    @Override
    public EventProcessingConfigurer configureDefaultSubscribableMessageSource(
            Function<LegacyConfiguration, SubscribableMessageSource<EventMessage>> defaultSource
    ) {
        this.defaultSubscribableSource.update(defaultSource);
        return this;
    }

    @Override
    public EventProcessingConfigurer registerEventProcessorFactory(
            EventProcessorBuilder eventProcessorBuilder) {
        this.defaultEventProcessorBuilder = eventProcessorBuilder;
        return this;
    }

    @Override
    public EventProcessingConfigurer registerEventProcessor(String name,
                                                            EventProcessorBuilder eventProcessorBuilder) {
        if (this.eventProcessorBuilders.containsKey(name)) {
            throw new AxonConfigurationException(format("Event processor with name %s already exists", name));
        }
        this.eventProcessorBuilders.put(name, eventProcessorBuilder);
        return this;
    }

    @Override
    public EventProcessingConfigurer registerTokenStore(String processorName,
                                                        Function<LegacyConfiguration, TokenStore> tokenStore) {
        this.tokenStore.put(processorName, new Component<>(() -> configuration,
                                                           "tokenStore",
                                                           tokenStore));
        return this;
    }

    @Override
    public EventProcessingConfigurer registerTokenStore(Function<LegacyConfiguration, TokenStore> tokenStore) {
        this.defaultTokenStore.update(tokenStore);
        return this;
    }

    @Override
    public EventProcessingConfigurer usingSubscribingEventProcessors() {
        this.defaultEventProcessorBuilder = (name, conf, eventHandlerInvoker) ->
                subscribingEventProcessor(name, eventHandlerInvoker, defaultSubscribableSource.get());
        return this;
    }

    @Override
    public EventProcessingConfigurer usingPooledStreamingEventProcessors() {
        this.defaultEventProcessorBuilder = (name, conf, eventHandlerInvoker) -> pooledStreamingEventProcessor(
                name, eventHandlerInvoker, conf, defaultStreamableSource.get(), noOp()
        );
        return this;
    }

    @Override
    public EventProcessingConfigurer registerSubscribingEventProcessor(String name,
                                                                       Function<LegacyConfiguration, SubscribableMessageSource<? extends EventMessage>> messageSource) {
        registerEventProcessor(name, (n, c, ehi) -> subscribingEventProcessor(n, ehi, messageSource.apply(c)));
        return this;
    }

    @Override
    public EventProcessingConfigurer registerDefaultErrorHandler(
            Function<LegacyConfiguration, ErrorHandler> errorHandlerBuilder) {
        this.defaultErrorHandler.update(errorHandlerBuilder);
        return this;
    }

    @Override
    public EventProcessingConfigurer registerErrorHandler(String eventProcessorName,
                                                          Function<LegacyConfiguration, ErrorHandler> errorHandlerBuilder) {
        this.errorHandlers.put(eventProcessorName, new Component<>(() -> configuration,
                                                                   "errorHandler",
                                                                   errorHandlerBuilder));
        return this;
    }

    @Override
    public EventProcessingConfigurer byDefaultAssignHandlerInstancesTo(Function<Object, String> assignmentFunction) {
        this.instanceFallbackSelector = InstanceProcessingGroupSelector.defaultSelector(assignmentFunction);
        return this;
    }

    @Override
    public EventProcessingConfigurer byDefaultAssignHandlerTypesTo(Function<Class<?>, String> assignmentFunction) {
        this.typeFallback = TypeProcessingGroupSelector.defaultSelector(assignmentFunction);
        return this;
    }

    @Override
    public EventProcessingConfigurer assignHandlerInstancesMatching(String processingGroup, int priority,
                                                                    Predicate<Object> criteria) {
        this.instanceSelectors.add(new InstanceProcessingGroupSelector(processingGroup, priority, criteria));
        return this;
    }

    @Override
    public EventProcessingConfigurer assignHandlerTypesMatching(String processingGroup, int priority,
                                                                Predicate<Class<?>> criteria) {
        this.typeSelectors.add(new TypeProcessingGroupSelector(processingGroup, priority, criteria));
        return this;
    }

    @Override
    public EventProcessingConfigurer assignProcessingGroup(String processingGroup, String processorName) {
        this.processingGroupsAssignments.put(processingGroup, processorName);
        return this;
    }

    @Override
    public EventProcessingConfigurer assignProcessingGroup(Function<String, String> assignmentRule) {
        this.defaultProcessingGroupAssignment = assignmentRule;
        return this;
    }

    @Override
    public EventProcessingConfigurer registerHandlerInterceptor(String processorName,
<<<<<<< HEAD
                                                                Function<LegacyConfiguration, MessageHandlerInterceptor<EventMessage<?>>> interceptorBuilder) {
=======
                                                                Function<LegacyConfiguration, MessageHandlerInterceptor<? super EventMessage>> interceptorBuilder) {
>>>>>>> 9384d039
        Component<EventProcessor> eps = eventProcessors.get(processorName);
        if (eps != null && eps.isInitialized()) {
            // TODO #3103 - implement differently
//            eps.get().registerHandlerInterceptor(interceptorBuilder.apply(configuration));
        }
        this.handlerInterceptorsBuilders.computeIfAbsent(processorName, k -> new ArrayList<>())
                                        .add(interceptorBuilder);
        return this;
    }

    @Override
    public EventProcessingConfigurer registerDefaultHandlerInterceptor(
<<<<<<< HEAD
            BiFunction<LegacyConfiguration, String, MessageHandlerInterceptor<EventMessage<?>>> interceptorBuilder
=======
            BiFunction<LegacyConfiguration, String, MessageHandlerInterceptor<? super EventMessage>> interceptorBuilder
>>>>>>> 9384d039
    ) {
        this.defaultHandlerInterceptors.add(interceptorBuilder);
        return this;
    }

    @Override
    public EventProcessingConfigurer registerSequencingPolicy(String processingGroup,
                                                              Function<LegacyConfiguration, SequencingPolicy> policyBuilder) {
        this.sequencingPolicies.put(processingGroup, new Component<>(() -> configuration,
                                                                     "sequencingPolicy",
                                                                     policyBuilder));
        return this;
    }

    @Override
    public EventProcessingConfigurer registerDefaultSequencingPolicy(
            Function<LegacyConfiguration, SequencingPolicy> policyBuilder
    ) {
        this.defaultSequencingPolicy.update(policyBuilder);
        return this;
    }

    @Override
    public EventProcessingConfigurer registerMessageMonitorFactory(String eventProcessorName,
                                                                   MessageMonitorFactory messageMonitorFactory) {
        this.messageMonitorFactories.put(eventProcessorName, messageMonitorFactory);
        return this;
    }

    @Override
    public EventProcessingConfigurer registerTransactionManager(String name,
                                                                Function<LegacyConfiguration, TransactionManager> transactionManagerBuilder) {
        this.transactionManagers.put(name, new Component<>(() -> configuration,
                                                           "transactionManager",
                                                           transactionManagerBuilder));
        return this;
    }

    @Override
    public EventProcessingConfigurer registerDefaultTransactionManager(
            Function<LegacyConfiguration, TransactionManager> transactionManagerBuilder
    ) {
        this.defaultTransactionManager.update(transactionManagerBuilder);
        return this;
    }

    @Override
    public EventProcessingConfigurer registerPooledStreamingEventProcessor(
            String name,
            Function<LegacyConfiguration, StreamableMessageSource<TrackedEventMessage>> messageSource,
            PooledStreamingProcessorConfiguration processorConfiguration
    ) {
        registerEventProcessor(
                name,
                (n, c, ehi) -> pooledStreamingEventProcessor(n, ehi, c, messageSource.apply(c), processorConfiguration)
        );
        return this;
    }

    @Override
    public EventProcessingConfigurer registerPooledStreamingEventProcessorConfiguration(
            String name,
            PooledStreamingProcessorConfiguration pooledStreamingProcessorConfiguration
    ) {
        psepConfigs.put(name, new Component<>(() -> configuration,
                                              "pooledStreamingProcessorConfiguration",
                                              c -> pooledStreamingProcessorConfiguration));
        return this;
    }

    @Override
    public EventProcessingConfigurer registerDeadLetterQueue(
            @Nonnull String processingGroup,
            @Nonnull Function<LegacyConfiguration, SequencedDeadLetterQueue<EventMessage>> queueBuilder
    ) {
        this.deadLetterQueues.put(
                processingGroup, new Component<>(() -> configuration, "deadLetterQueue", queueBuilder)
        );
        return this;
    }

    @Override
    public EventProcessingConfigurer registerDefaultDeadLetterPolicy(
            @Nonnull Function<LegacyConfiguration, EnqueuePolicy<EventMessage>> policyBuilder
    ) {
        this.defaultDeadLetterPolicy.update(policyBuilder);
        return this;
    }

    @Override
    public EventProcessingConfigurer registerDeadLetterPolicy(
            @Nonnull String processingGroup,
            @Nonnull Function<LegacyConfiguration, EnqueuePolicy<EventMessage>> policyBuilder
    ) {
        deadLetterPolicies.put(processingGroup,
                               new Component<>(() -> configuration, "deadLetterPolicy", policyBuilder));
        return this;
    }

    @Override
    public EventProcessingConfigurer registerDeadLetteringEventHandlerInvokerConfiguration(
            @Nonnull String processingGroup,
            @Nonnull DeadLetteringInvokerConfiguration configuration
    ) {
        this.deadLetteringInvokerConfigs.put(processingGroup, configuration);
        return this;
    }

    @Override
    public EventProcessingConfigurer registerPooledStreamingEventProcessorConfiguration(
            PooledStreamingProcessorConfiguration pooledStreamingProcessorConfiguration
    ) {
        this.psepConfigs.put(CONFIGURED_DEFAULT_PSEP_CONFIG,
                             new Component<>(() -> configuration,
                                             "pooledStreamingProcessorConfiguration",
                                             c -> pooledStreamingProcessorConfiguration));
        return this;
    }

    @Override
    public EventProcessingConfigurer registerDeadLetterQueueProvider(
            Function<String, Function<LegacyConfiguration, SequencedDeadLetterQueue<EventMessage>>> deadLetterQueueProvider
    ) {
        this.deadLetterQueueProvider = deadLetterQueueProvider;
        return this;
    }

    private EventProcessor defaultEventProcessor(String name,
                                                 LegacyConfiguration conf,
                                                 EventHandlerInvoker eventHandlerInvoker) {
        if (conf.eventBus() instanceof StreamableMessageSource) {
            return pooledStreamingEventProcessor(
                    name,
                    eventHandlerInvoker,
                    conf,
                    defaultStreamableSource.get(),
                    pooledStreamingProcessorConfig(name)
            );
        } else {
            return subscribingEventProcessor(name, eventHandlerInvoker, defaultSubscribableSource.get());
        }
    }

    /**
     * Default {@link SubscribingEventProcessor} configuration based on this configure module.
     *
     * @param name                of the processor
     * @param eventHandlerInvoker used by the processor for the vent handling
     * @param messageSource       where to retrieve events from
     * @return Default {@link SubscribingEventProcessor} configuration based on this configure module.
     */
    protected EventProcessor subscribingEventProcessor(String name,
                                                       EventHandlerInvoker eventHandlerInvoker,
                                                       SubscribableMessageSource<? extends EventMessage> messageSource) {
        SimpleUnitOfWorkFactory simpleUnitOfWorkFactory = new SimpleUnitOfWorkFactory(EmptyApplicationContext.INSTANCE);

        return new SubscribingEventProcessor(
                name,
                List.of(new LegacyEventHandlingComponent(eventHandlerInvoker)),
                c -> c.errorHandler(errorHandler(name))
                      .messageMonitor(messageMonitor(SubscribingEventProcessor.class, name))
                      .messageSource(messageSource)
                      .processingStrategy(DirectEventProcessingStrategy.INSTANCE)
                      .unitOfWorkFactory(new TransactionalUnitOfWorkFactory(transactionManager(name), simpleUnitOfWorkFactory))
                      .spanFactory(configuration.getComponent(EventProcessorSpanFactory.class))
        );
    }

    /**
     * Default {@link PooledStreamingEventProcessor} configuration based on this configure module.
     *
     * @param name                   of the processor
     * @param eventHandlerInvoker    used by the processor for the event handling
     * @param config                 main configuration providing access for Axon components
     * @param messageSource          where to retrieve events from
     * @param processorConfiguration for the pooled event processor construction
     * @return Default {@link PooledStreamingEventProcessor} configuration based on this configure module.
     */
    protected EventProcessor pooledStreamingEventProcessor(
            String name,
            EventHandlerInvoker eventHandlerInvoker,
            LegacyConfiguration config,
            StreamableMessageSource<TrackedEventMessage> messageSource,
            PooledStreamingProcessorConfiguration processorConfiguration
    ) {
        ScheduledExecutorService coordinatorExecutor = defaultExecutor(1, "Coordinator[" + name + "]");
        config.onShutdown(coordinatorExecutor::shutdown);
        ScheduledExecutorService workerExecutor = defaultExecutor(4, "WorkPackage[" + name + "]");
        config.onShutdown(workerExecutor::shutdown);

        SimpleUnitOfWorkFactory simpleUnitOfWorkFactory = new SimpleUnitOfWorkFactory(EmptyApplicationContext.INSTANCE);
        var processorConfig = new PooledStreamingEventProcessorConfiguration()
                .errorHandler(errorHandler(name))
                .messageMonitor(messageMonitor(PooledStreamingEventProcessor.class, name))
                .eventSource(new LegacyStreamableEventSource<>(messageSource))
                .tokenStore(tokenStore(name))
                .unitOfWorkFactory(new TransactionalUnitOfWorkFactory(transactionManager(name), simpleUnitOfWorkFactory))
                .coordinatorExecutor(coordinatorExecutor)
                .workerExecutor(workerExecutor)
                .spanFactory(config.getComponent(EventProcessorSpanFactory.class));

        var customized = pooledStreamingProcessorConfig(CONFIGURED_DEFAULT_PSEP_CONFIG)
                          .andThen(pooledStreamingProcessorConfig(name))
                          .andThen(processorConfiguration)
                          .apply(config, processorConfig);

        return new PooledStreamingEventProcessor(
                name,
                List.of(new LegacyEventHandlingComponent(eventHandlerInvoker)),
                customized
        );
    }

    private ScheduledExecutorService defaultExecutor(int poolSize, String factoryName) {
        return Executors.newScheduledThreadPool(poolSize, new AxonThreadFactory(factoryName));
    }

    /**
     * Gets the package name from the class of the given object.
     * <p>
     * Since class.getPackage() can be null e.g. for generated classes, the package name is determined the old fashioned
     * way based on the full qualified class name.
     *
     * @param object {@link Object}
     * @return {@link String}
     */
    protected static String packageOfObject(Object object) {
        return object.getClass().getName().replace("." + object.getClass().getSimpleName(), "");
    }

    private static Optional<String> annotatedProcessingGroupOfType(Class<?> type) {
        Optional<Map<String, Object>> annAttr = findAnnotationAttributes(type, ProcessingGroup.class);
        return annAttr.map(attr -> (String) attr.get("processingGroup"));
    }

    //<editor-fold desc="configuration state">
    private static class InstanceProcessingGroupSelector extends ProcessingGroupSelector<Object> {

        private static InstanceProcessingGroupSelector defaultSelector(Function<Object, String> selectorFunction) {
            return new InstanceProcessingGroupSelector(Integer.MIN_VALUE,
                                                       selectorFunction.andThen(Optional::ofNullable));
        }

        private InstanceProcessingGroupSelector(int priority, Function<Object, Optional<String>> selectorFunction) {
            super(priority, selectorFunction);
        }

        private InstanceProcessingGroupSelector(String name, int priority, Predicate<Object> criteria) {
            super(name, priority, criteria);
        }
    }

    private static class TypeProcessingGroupSelector extends ProcessingGroupSelector<Class<?>> {

        private static TypeProcessingGroupSelector defaultSelector(Function<Class<?>, String> selectorFunction) {
            return new TypeProcessingGroupSelector(Integer.MIN_VALUE, selectorFunction.andThen(Optional::ofNullable));
        }

        private TypeProcessingGroupSelector(int priority, Function<Class<?>, Optional<String>> selectorFunction) {
            super(priority, selectorFunction);
        }

        private TypeProcessingGroupSelector(String name, int priority, Predicate<Class<?>> criteria) {
            super(name, priority, criteria);
        }
    }

    private static class InstanceToTypeProcessingGroupSelectorAdapter extends InstanceProcessingGroupSelector {

        private InstanceToTypeProcessingGroupSelectorAdapter(TypeProcessingGroupSelector delegate) {
            super(delegate.getPriority(), i -> delegate.select(i.getClass()));
        }
    }

    private static class ProcessingGroupSelector<T> {

        private final int priority;
        private final Function<T, Optional<String>> function;


        private ProcessingGroupSelector(int priority, Function<T, Optional<String>> selectorFunction) {
            this.priority = priority;
            this.function = selectorFunction;
        }

        private ProcessingGroupSelector(String name, int priority, Predicate<T> criteria) {
            this(priority, handler -> {
                if (criteria.test(handler)) {
                    return Optional.of(name);
                }
                return Optional.empty();
            });
        }

        public Optional<String> select(T handler) {
            return function.apply(handler);
        }

        public int getPriority() {
            return priority;
        }
    }
    //</editor-fold>

    @Override
    public EventProcessingConfigurer usingSubscribingEventProcessors(
            SubscribableMessageSourceDefinitionBuilder defaultSource) {
        // TODO #3520 Fix as part of referred to issue
        this.defaultEventProcessorBuilder =
                (name, conf, eventHandlerInvoker) -> subscribingEventProcessor(
                        name, eventHandlerInvoker, defaultSource.build(name).create(null)
                );
        return this;
    }
}<|MERGE_RESOLUTION|>--- conflicted
+++ resolved
@@ -120,13 +120,8 @@
     protected final Map<String, Component<EventProcessor>> eventProcessors = new HashMap<>();
     protected final Map<String, DeadLetteringEventHandlerInvoker> deadLetteringEventHandlerInvokers = new HashMap<>();
 
-<<<<<<< HEAD
-    protected final List<BiFunction<LegacyConfiguration, String, MessageHandlerInterceptor<EventMessage<?>>>> defaultHandlerInterceptors = new ArrayList<>();
-    protected final Map<String, List<Function<LegacyConfiguration, MessageHandlerInterceptor<EventMessage<?>>>>> handlerInterceptorsBuilders = new HashMap<>();
-=======
-    protected final List<BiFunction<LegacyConfiguration, String, MessageHandlerInterceptor<? super EventMessage>>> defaultHandlerInterceptors = new ArrayList<>();
-    protected final Map<String, List<Function<LegacyConfiguration, MessageHandlerInterceptor<? super EventMessage>>>> handlerInterceptorsBuilders = new HashMap<>();
->>>>>>> 9384d039
+    protected final List<BiFunction<LegacyConfiguration, String, MessageHandlerInterceptor<EventMessage>>> defaultHandlerInterceptors = new ArrayList<>();
+    protected final Map<String, List<Function<LegacyConfiguration, MessageHandlerInterceptor<EventMessage>>>> handlerInterceptorsBuilders = new HashMap<>();
     protected final Map<String, Component<ListenerInvocationErrorHandler>> listenerInvocationErrorHandlers = new HashMap<>();
     protected final Map<String, Component<ErrorHandler>> errorHandlers = new HashMap<>();
     protected final Map<String, Component<SequencingPolicy>> sequencingPolicies = new HashMap<>();
@@ -723,11 +718,7 @@
 
     @Override
     public EventProcessingConfigurer registerHandlerInterceptor(String processorName,
-<<<<<<< HEAD
-                                                                Function<LegacyConfiguration, MessageHandlerInterceptor<EventMessage<?>>> interceptorBuilder) {
-=======
-                                                                Function<LegacyConfiguration, MessageHandlerInterceptor<? super EventMessage>> interceptorBuilder) {
->>>>>>> 9384d039
+                                                                Function<LegacyConfiguration, MessageHandlerInterceptor<EventMessage>> interceptorBuilder) {
         Component<EventProcessor> eps = eventProcessors.get(processorName);
         if (eps != null && eps.isInitialized()) {
             // TODO #3103 - implement differently
@@ -740,11 +731,7 @@
 
     @Override
     public EventProcessingConfigurer registerDefaultHandlerInterceptor(
-<<<<<<< HEAD
-            BiFunction<LegacyConfiguration, String, MessageHandlerInterceptor<EventMessage<?>>> interceptorBuilder
-=======
-            BiFunction<LegacyConfiguration, String, MessageHandlerInterceptor<? super EventMessage>> interceptorBuilder
->>>>>>> 9384d039
+            BiFunction<LegacyConfiguration, String, MessageHandlerInterceptor<EventMessage>> interceptorBuilder
     ) {
         this.defaultHandlerInterceptors.add(interceptorBuilder);
         return this;
