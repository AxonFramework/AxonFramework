--- conflicted
+++ resolved
@@ -20,11 +20,7 @@
     <parent>
         <groupId>org.axonframework</groupId>
         <artifactId>axon-parent</artifactId>
-<<<<<<< HEAD
-        <version>5.1.0-SNAPSHOT</version>
-=======
         <version>5.0.1-SNAPSHOT</version>
->>>>>>> c2eb4641
         <relativePath>../parent/pom.xml</relativePath>
     </parent>
 
