--- conflicted
+++ resolved
@@ -47,11 +47,7 @@
         </mockito.agent.argLine>
 
         <!-- Axon Server -->
-<<<<<<< HEAD
-        <axonserver-connector-java.version>2025.2.1-SNAPSHOT</axonserver-connector-java.version>
-=======
         <axonserver-connector-java.version>2025.2.1</axonserver-connector-java.version>
->>>>>>> 72d60a8a
         <!-- Caching -->
         <ehcache.version>3.11.1</ehcache.version>
         <javax.cache-api.version>1.1.1</javax.cache-api.version>
