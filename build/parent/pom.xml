--- conflicted
+++ resolved
@@ -21,11 +21,7 @@
     <parent>
         <groupId>org.axonframework</groupId>
         <artifactId>axon</artifactId>
-<<<<<<< HEAD
-        <version>5.1.0-SNAPSHOT</version>
-=======
         <version>5.0.2-SNAPSHOT</version>
->>>>>>> cc58dc78
         <relativePath>../../pom.xml</relativePath>
     </parent>
 
@@ -93,13 +89,8 @@
         <gson.version>2.13.2</gson.version>
         <jackson.version>2.20.1</jackson.version>
         <!-- Scheduling -->
-<<<<<<< HEAD
         <db-scheduler.version>16.6.0</db-scheduler.version>
         <jobrunr.version>8.3.0</jobrunr.version>
-=======
-        <db-scheduler.version>13.0.0</db-scheduler.version>
-        <jobrunr.version>8.2.4</jobrunr.version>
->>>>>>> cc58dc78
         <quartz.version>2.5.1</quartz.version>
         <!-- Spring -->
         <spring.version>6.2.14</spring.version>
