/*
 * Copyright (c) 2010-2022. Axon Framework
 *
 * Licensed under the Apache License, Version 2.0 (the "License");
 * you may not use this file except in compliance with the License.
 * You may obtain a copy of the License at
 *
 *    http://www.apache.org/licenses/LICENSE-2.0
 *
 * Unless required by applicable law or agreed to in writing, software
 * distributed under the License is distributed on an "AS IS" BASIS,
 * WITHOUT WARRANTIES OR CONDITIONS OF ANY KIND, either express or implied.
 * See the License for the specific language governing permissions and
 * limitations under the License.
 */

package org.axonframework.eventsourcing.eventstore;

import org.axonframework.common.AxonThreadFactory;
import org.axonframework.eventhandling.DomainEventMessage;
import org.axonframework.eventhandling.EventMessage;
import org.axonframework.eventhandling.GenericTrackedEventMessage;
import org.axonframework.eventhandling.GlobalSequenceTrackingToken;
import org.axonframework.eventhandling.TrackedEventMessage;
import org.axonframework.eventhandling.TrackingEventStream;
import org.axonframework.eventhandling.TrackingToken;
import org.axonframework.eventsourcing.eventstore.inmemory.InMemoryEventStorageEngine;
import org.axonframework.eventsourcing.utils.MockException;
import org.axonframework.messaging.Message;
import org.axonframework.messaging.unitofwork.CurrentUnitOfWork;
import org.axonframework.messaging.unitofwork.DefaultUnitOfWork;
import org.axonframework.messaging.unitofwork.UnitOfWork;
import org.axonframework.tracing.TestSpanFactory;
import org.junit.jupiter.api.*;
import org.mockito.invocation.*;
import org.mockito.stubbing.*;

import java.util.Iterator;
import java.util.List;
import java.util.Optional;
import java.util.concurrent.CopyOnWriteArrayList;
import java.util.concurrent.CountDownLatch;
import java.util.concurrent.ThreadFactory;
import java.util.function.Consumer;
import java.util.stream.Stream;

import static java.util.concurrent.TimeUnit.MILLISECONDS;
import static java.util.stream.Collectors.toList;
import static org.axonframework.eventsourcing.utils.EventStoreTestUtils.*;
import static org.junit.jupiter.api.Assertions.*;
import static org.mockito.Mockito.*;

/**
 * Test class validating the {@link EmbeddedEventStore}.
 *
 * @author Rene de Waele
 */
class EmbeddedEventStoreTest {

    private static final int CACHED_EVENTS = 10;
    private static final long FETCH_DELAY = 1000;
    private static final long CLEANUP_DELAY = 10000;
    private static final boolean OPTIMIZE_EVENT_CONSUMPTION = true;

    private EmbeddedEventStore testSubject;
    private EventStorageEngine storageEngine;
    private ThreadFactory threadFactory;
    private TestSpanFactory spanFactory;

    @BeforeEach
    void setUp() {
        spanFactory = new TestSpanFactory();
        storageEngine = spy(new InMemoryEventStorageEngine());
        threadFactory = spy(new AxonThreadFactory(EmbeddedEventStore.class.getSimpleName()));
        newTestSubject(CACHED_EVENTS, FETCH_DELAY, CLEANUP_DELAY, OPTIMIZE_EVENT_CONSUMPTION);
    }

    private void newTestSubject(int cachedEvents,
                                long fetchDelay,
                                long cleanupDelay,
                                boolean optimizeEventConsumption) {
        Optional.ofNullable(testSubject).ifPresent(EmbeddedEventStore::shutDown);
        testSubject = EmbeddedEventStore.builder()
                                        .storageEngine(storageEngine)
                                        .cachedEvents(cachedEvents)
                                        .fetchDelay(fetchDelay)
                                        .cleanupDelay(cleanupDelay)
                                        .threadFactory(threadFactory)
                                        .optimizeEventConsumption(optimizeEventConsumption)
                                        .spanFactory(spanFactory)
                                        .build();
    }

    @AfterEach
    void tearDown() {
        testSubject.shutDown();
    }

    @Test
    void existingEventIsPassedToReader() throws Exception {
        DomainEventMessage<?> expected = createEvent();
        testSubject.publish(expected);
        TrackingEventStream stream = testSubject.openStream(null);
        assertTrue(stream.hasNextAvailable());
        TrackedEventMessage<?> actual = stream.nextAvailable();
        assertEquals(expected.getIdentifier(), actual.getIdentifier());
        assertEquals(expected.getPayload(), actual.getPayload());
        assertTrue(actual instanceof DomainEventMessage<?>);
        assertEquals(expected.getAggregateIdentifier(), ((DomainEventMessage<?>) actual).getAggregateIdentifier());
    }

    @Test
    @Timeout(value = FETCH_DELAY / 10, unit = MILLISECONDS)
    void eventPublishedAfterOpeningStreamIsPassedToReaderImmediately() throws Exception {
        TrackingEventStream stream = testSubject.openStream(null);
        assertFalse(stream.hasNextAvailable());
        DomainEventMessage<?> expected = createEvent();
        Thread t = new Thread(() -> {
            try {
                assertEquals(expected.getIdentifier(), stream.nextAvailable().getIdentifier());
            } catch (InterruptedException e) {
                fail();
            }
        });
        t.start();
        testSubject.publish(expected);
        t.join();
    }

    @Test
    @Timeout(value = 5)
    void readingIsBlockedWhenStoreIsEmpty() throws Exception {
        CountDownLatch lock = new CountDownLatch(1);
        TrackingEventStream stream = testSubject.openStream(null);
        Thread t = new Thread(() -> stream.asStream().findFirst().ifPresent(event -> lock.countDown()));
        t.start();
        assertFalse(lock.await(100, MILLISECONDS));
        testSubject.publish(createEvent());
        t.join();
        assertEquals(0, lock.getCount());
    }

    @Test
    @Timeout(value = 5)
    void readingIsBlockedWhenEndOfStreamIsReached() throws Exception {
        testSubject.publish(createEvent());
        CountDownLatch lock = new CountDownLatch(2);
        TrackingEventStream stream = testSubject.openStream(null);
        Thread t = new Thread(() -> stream.asStream().limit(2).forEach(event -> lock.countDown()));
        t.start();
        assertFalse(lock.await(100, MILLISECONDS));
        assertEquals(1, lock.getCount());
        testSubject.publish(createEvent());
        t.join();
        assertEquals(0, lock.getCount());
    }

    @Test
    @Timeout(value = 5)
    void readingCanBeContinuedUsingLastToken() throws Exception {
        List<? extends EventMessage<?>> events = createEvents(2);
        testSubject.publish(events);
        TrackedEventMessage<?> first = testSubject.openStream(null).nextAvailable();
        TrackingToken firstToken = first.trackingToken();
        TrackedEventMessage<?> second = testSubject.openStream(firstToken).nextAvailable();
        assertEquals(events.get(0).getIdentifier(), first.getIdentifier());
        assertEquals(events.get(1).getIdentifier(), second.getIdentifier());
    }

    @Test
    @Timeout(value = 5)
    void eventIsFetchedFromCacheWhenFetchedASecondTime() throws Exception {
        CountDownLatch lock = new CountDownLatch(2);
        List<TrackedEventMessage<?>> events = new CopyOnWriteArrayList<>();
        Thread t = new Thread(() -> testSubject.openStream(null).asStream().limit(2).forEach(event -> {
            lock.countDown();
            events.add(event);
        }));
        t.start();
        assertFalse(lock.await(100, MILLISECONDS));
        testSubject.publish(createEvents(2));
        t.join();

        TrackedEventMessage<?> second = testSubject.openStream(events.get(0).trackingToken()).nextAvailable();
        assertSame(events.get(1), second);
    }

    @Test
    @Timeout(value = 5)
    void periodicPollingWhenEventStorageIsUpdatedIndependently() throws Exception {
        newTestSubject(CACHED_EVENTS, 20, CLEANUP_DELAY, OPTIMIZE_EVENT_CONSUMPTION);
        TrackingEventStream stream = testSubject.openStream(null);
        CountDownLatch lock = new CountDownLatch(1);
        Thread t = new Thread(() -> stream.asStream().findFirst().ifPresent(event -> lock.countDown()));
        t.start();
        assertFalse(lock.await(100, MILLISECONDS));
        storageEngine.appendEvents(createEvent());
        t.join();
        assertTrue(lock.await(100, MILLISECONDS));
    }

    @Test
    @Timeout(value = 5)
    void consumerStopsTailingWhenItFallsBehindTheCache() throws Exception {
        newTestSubject(CACHED_EVENTS, FETCH_DELAY, 20, OPTIMIZE_EVENT_CONSUMPTION);
        TrackingEventStream stream = testSubject.openStream(null);
        assertFalse(stream.hasNextAvailable()); //now we should be tailing
        testSubject.publish(createEvents(CACHED_EVENTS)); //triggers event producer to open a stream
        Thread.sleep(100);
        reset(storageEngine);
        assertTrue(stream.hasNextAvailable());
        TrackedEventMessage<?> firstEvent = stream.nextAvailable();
        verifyNoInteractions(storageEngine);
        testSubject.publish(createEvent(CACHED_EVENTS), createEvent(CACHED_EVENTS + 1));
        Thread.sleep(100); //allow the cleaner thread to evict the consumer
        reset(storageEngine);
        assertTrue(stream.hasNextAvailable());
        verify(storageEngine).readEvents(firstEvent.trackingToken(), false);
    }

    @Test
    void loadWithoutSnapshot() {
        testSubject.publish(createEvents(110));
        List<DomainEventMessage<?>> eventMessages = testSubject.readEvents(AGGREGATE).asStream().collect(toList());
        assertEquals(110, eventMessages.size());
        assertEquals(109, eventMessages.get(eventMessages.size() - 1).getSequenceNumber());
    }

    @Test
    void loadWithSnapshot() {
        testSubject.publish(createEvents(110));
        storageEngine.storeSnapshot(createEvent(30));
        List<DomainEventMessage<?>> eventMessages = testSubject.readEvents(AGGREGATE).asStream().collect(toList());
        assertEquals(110 - 30, eventMessages.size());
        assertEquals(30, eventMessages.get(0).getSequenceNumber());
        assertEquals(109, eventMessages.get(eventMessages.size() - 1).getSequenceNumber());
    }

    /* Reproduces issue reported in https://github.com/AxonFramework/AxonFramework/issues/485 */
    @Test
    void streamEventsShouldNotReturnDuplicateTokens() throws InterruptedException {
        newTestSubject(0, 1000, 1000, OPTIMIZE_EVENT_CONSUMPTION);
        //noinspection rawtypes
        Stream mockStream = mock(Stream.class);
        //noinspection unchecked
        Iterator<GenericTrackedEventMessage<String>> mockIterator = mock(Iterator.class);
        when(mockStream.iterator()).thenReturn(mockIterator);
        //noinspection unchecked
        when(storageEngine.readEvents(any(TrackingToken.class), eq(false))).thenReturn(mockStream);
        when(mockIterator.hasNext()).thenAnswer(new SynchronizedBooleanAnswer(false))
                                    .thenAnswer(new SynchronizedBooleanAnswer(true));
        when(mockIterator.next()).thenReturn(new GenericTrackedEventMessage<>(new GlobalSequenceTrackingToken(1),
                                                                              createEvent()));
        TrackingEventStream stream = testSubject.openStream(null);
        assertFalse(stream.hasNextAvailable());
        testSubject.publish(createEvent());
        // give some time consumer to consume the event
        Thread.sleep(200);
        // if the stream correctly updates the token internally, it should not find events anymore
        assertFalse(stream.hasNextAvailable());
    }

    @Test
    void loadWithFailingSnapshot() {
        testSubject.publish(createEvents(110));
        storageEngine.storeSnapshot(createEvent(30));
        when(storageEngine.readSnapshot(AGGREGATE)).thenThrow(new MockException());
        List<DomainEventMessage<?>> eventMessages = testSubject.readEvents(AGGREGATE).asStream().collect(toList());
        assertEquals(110, eventMessages.size());
        assertEquals(0, eventMessages.get(0).getSequenceNumber());
        assertEquals(109, eventMessages.get(eventMessages.size() - 1).getSequenceNumber());
    }

    @Test
    void loadEventsAfterPublishingInSameUnitOfWork() {
        List<DomainEventMessage<?>> events = createEvents(10);
        testSubject.publish(events.subList(0, 2));
        DefaultUnitOfWork.startAndGet(null)
                         .execute(() -> {
                             assertEquals(2, testSubject.readEvents(AGGREGATE).asStream().count());

                             testSubject.publish(events.subList(2, events.size()));
                             assertEquals(10, testSubject.readEvents(AGGREGATE).asStream().count());
                         });
    }

    @Test
    void loadEventsWithOffsetAfterPublishingInSameUnitOfWork() {
        List<DomainEventMessage<?>> events = createEvents(10);
        testSubject.publish(events.subList(0, 2));
        DefaultUnitOfWork.startAndGet(null)
                         .execute(() -> {
                             assertEquals(2, testSubject.readEvents(AGGREGATE).asStream().count());

                             testSubject.publish(events.subList(2, events.size()));
                             assertEquals(8, testSubject.readEvents(AGGREGATE, 2).asStream().count());
                         });
    }

    @Test
    void eventsAppendedInvisibleUntilUnitOfWorkIsCommitted() {
        List<DomainEventMessage<?>> events = createEvents(10);
        testSubject.publish(events.subList(0, 2));
        DefaultUnitOfWork<Message<?>> unitOfWork = DefaultUnitOfWork.startAndGet(null);
        testSubject.publish(events.subList(2, events.size()));

        CurrentUnitOfWork.clear(unitOfWork);
        // working outside the context of the UoW now
        assertEquals(2, testSubject.readEvents(AGGREGATE).asStream().count());

        CurrentUnitOfWork.set(unitOfWork);
        // Back in the context
        assertEquals(10, testSubject.readEvents(AGGREGATE).asStream().count());
        unitOfWork.rollback();

        assertEquals(2, testSubject.readEvents(AGGREGATE).asStream().count());
    }

    @Test
<<<<<<< HEAD
    void testAppendEventsCreatesCorrectSpans() {
        List<DomainEventMessage<?>> events = createEvents(10);
        DefaultUnitOfWork.startAndGet(null);
        testSubject.publish(events);
        events.forEach(e -> {
            spanFactory.verifySpanCompleted("EmbeddedEventStore.publish", e);
            spanFactory.verifySpanPropagated("EmbeddedEventStore.publish", e);
            spanFactory.verifySpanHasType("EmbeddedEventStore.publish", TestSpanFactory.TestSpanType.INTERNAL);
        });
        spanFactory.verifyNotStarted("EmbeddedEventStore.commit");

        CurrentUnitOfWork.commit();
        spanFactory.verifySpanCompleted("EmbeddedEventStore.commit");
        spanFactory.verifySpanHasType("EmbeddedEventStore.commit", TestSpanFactory.TestSpanType.INTERNAL);
    }

    @Test
    void testStagedEventsNotDuplicatedAfterCommit() {
=======
    void stagedEventsNotDuplicatedAfterCommit() {
>>>>>>> 7d9f4498
        List<DomainEventMessage<?>> events = createEvents(10);
        testSubject.publish(events.subList(0, 2));
        DefaultUnitOfWork<Message<?>> outerUoW = DefaultUnitOfWork.startAndGet(null);
        testSubject.publish(events.subList(2, 4));
        DefaultUnitOfWork<Message<?>> innerUoW = DefaultUnitOfWork.startAndGet(null);
        testSubject.publish(events.subList(4, events.size()));

        Consumer<UnitOfWork<Message<?>>> assertCorrectEventCount =
                uow -> assertEquals(10, testSubject.readEvents(AGGREGATE).asStream().count());

        innerUoW.onPrepareCommit(assertCorrectEventCount);
        innerUoW.afterCommit(assertCorrectEventCount);
        innerUoW.onCommit(assertCorrectEventCount);
        outerUoW.onPrepareCommit(assertCorrectEventCount);
        outerUoW.afterCommit(assertCorrectEventCount);
        outerUoW.onCommit(assertCorrectEventCount);

        innerUoW.commit();
        outerUoW.commit();
    }

    @Test
    @Timeout(value = 5)
    void customThreadFactoryIsUsed() throws Exception {
        CountDownLatch lock = new CountDownLatch(1);
        TrackingEventStream stream = testSubject.openStream(null);
        Thread t = new Thread(() -> stream.asStream().findFirst().ifPresent(event -> lock.countDown()));
        t.start();
        assertFalse(lock.await(100, MILLISECONDS));
        testSubject.publish(createEvent());
        t.join();
        assertEquals(0, lock.getCount());

        verify(threadFactory, atLeastOnce()).newThread(any(Runnable.class));
    }

    @Test
    void openStreamReadsEventsFromAnEventProducedByVerifyThreadFactoryOperation()
            throws InterruptedException {
        TrackingEventStream eventStream = testSubject.openStream(null);

        assertFalse(eventStream.hasNextAvailable()); // There are no events published yet, so stream will tail
        testSubject.publish(createEvents(5));// Publish some events which should be returned to the stream by a producer

        Thread.sleep(100); // Give the Event Producer thread time to fill the cache
        assertTrue(eventStream.hasNextAvailable()); // Stream should contain events again, from the producer

        // Consume events until the end
        while (eventStream.hasNextAvailable()) {
            eventStream.nextAvailable();
        }

        assertFalse(eventStream.hasNextAvailable()); // Should have reached the end, hence returned false

        verify(threadFactory, atLeastOnce()).newThread(any(Runnable.class)); // Verify a producer thread was created
    }

    @Test
    void tailingConsumptionThreadIsNeverCreatedIfEventConsumptionOptimizationIsSwitchedOff()
            throws InterruptedException {
        boolean doNotOptimizeEventConsumption = false;
        //noinspection ConstantConditions
        newTestSubject(CACHED_EVENTS, FETCH_DELAY, CLEANUP_DELAY, doNotOptimizeEventConsumption);

        TrackingEventStream eventStream = testSubject.openStream(null);
        testSubject.publish(createEvents(5));

        // Consume some events
        while (eventStream.hasNextAvailable()) {
            eventStream.nextAvailable();
        }

        // No tailing-consumer Producer thread has ever been created
        verifyNoInteractions(threadFactory);
    }

    @Test
    void eventStreamKeepsReturningEventsIfEventConsumptionOptimizationIsSwitchedOff()
            throws InterruptedException {
        boolean doNotOptimizeEventConsumption = false;
        //noinspection ConstantConditions
        newTestSubject(CACHED_EVENTS, FETCH_DELAY, CLEANUP_DELAY, doNotOptimizeEventConsumption);

        TrackingEventStream eventStream = testSubject.openStream(null);

        assertFalse(eventStream.hasNextAvailable()); // There are no events published yet, so should be false

        testSubject.publish(createEvents(5)); // Publish some events which should be returned to the stream

        assertTrue(eventStream.hasNextAvailable()); // There are new events, so should be true
        // Consume until the end
        while (eventStream.hasNextAvailable()) {
            eventStream.nextAvailable();
        }
        assertFalse(eventStream.hasNextAvailable()); // Should have no events anymore
    }

    private static class SynchronizedBooleanAnswer implements Answer<Boolean> {

        private final boolean answer;

        private SynchronizedBooleanAnswer(boolean answer) {
            this.answer = answer;
        }

        @Override
        public synchronized Boolean answer(InvocationOnMock invocation) {
            return answer;
        }
    }
}<|MERGE_RESOLUTION|>--- conflicted
+++ resolved
@@ -317,8 +317,7 @@
     }
 
     @Test
-<<<<<<< HEAD
-    void testAppendEventsCreatesCorrectSpans() {
+    void appendEventsCreatesCorrectSpans() {
         List<DomainEventMessage<?>> events = createEvents(10);
         DefaultUnitOfWork.startAndGet(null);
         testSubject.publish(events);
@@ -335,10 +334,7 @@
     }
 
     @Test
-    void testStagedEventsNotDuplicatedAfterCommit() {
-=======
     void stagedEventsNotDuplicatedAfterCommit() {
->>>>>>> 7d9f4498
         List<DomainEventMessage<?>> events = createEvents(10);
         testSubject.publish(events.subList(0, 2));
         DefaultUnitOfWork<Message<?>> outerUoW = DefaultUnitOfWork.startAndGet(null);
