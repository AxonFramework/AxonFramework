--- conflicted
+++ resolved
@@ -66,9 +66,7 @@
     }
 
     @Test
-<<<<<<< HEAD
-=======
-    void testAppendAndReadNonDomainEvent() {
+    public void testAppendAndReadNonDomainEvent() {
         testSubject.appendEvents(new GenericEventMessage<>("Hello world"));
 
         List<? extends TrackedEventMessage<?>> actual = testSubject.readEvents(null, false)
@@ -78,7 +76,6 @@
     }
 
     @Test
->>>>>>> ab3a0d26
     public void testStoreAndLoadEventsArray() {
         testSubject.appendEvents(createEvent(0), createEvent(1));
         assertEquals(2, testSubject.readEvents(AGGREGATE).asStream().count());
