--- conflicted
+++ resolved
@@ -204,21 +204,10 @@
     }
 
     @Test
-<<<<<<< HEAD
-    void tagsNotMatchingCriteriaAreRejected() {
-        var result = testSubject.appendEvents(AppendCondition.withCriteria(TEST_AGGREGATE_CRITERIA),
-                                              taggedEventMessage("event-4", OTHER_AGGREGATE_CRITERIA.tags()),
-                                              taggedEventMessage("event-5", OTHER_AGGREGATE_CRITERIA.tags()),
-                                              taggedEventMessage("event-6", OTHER_AGGREGATE_CRITERIA.tags()))
-                                .thenCompose(AppendTransaction::commit);
-
-        var actualException = assertThrows(ExecutionException.class, () -> result.get(1, TimeUnit.SECONDS));
-        assertInstanceOf(IllegalArgumentException.class, actualException.getCause());
-=======
     void eventsWithTagsNotMatchingCriteriaAreInsertedAtSequenceZero() {
         testSubject.appendEvents(AppendCondition.withCriteria(OTHER_AGGREGATE_CRITERIA),
                                  taggedEventMessage("event-4", TEST_AGGREGATE_CRITERIA.tags()),
-                                 taggedEventMessage("event-5", TEST_AGGREGATE_CRITERIA.tags()),
+                                              taggedEventMessage("event-5", TEST_AGGREGATE_CRITERIA.tags()),
                                  taggedEventMessage("event-6", TEST_AGGREGATE_CRITERIA.tags()))
                    .thenCompose(AppendTransaction::commit).join();
 
@@ -227,7 +216,6 @@
                     .expectNextMatches(entryWithAggregateEvent("event-5", 1))
                     .expectNextMatches(entryWithAggregateEvent("event-6", 2))
                     .verifyComplete();
->>>>>>> 4943845b
     }
 
     @Test
