--- conflicted
+++ resolved
@@ -20,10 +20,6 @@
 import org.axonframework.eventhandling.EventMessage;
 import org.axonframework.eventhandling.GenericDomainEventMessage;
 import org.axonframework.eventhandling.GenericEventMessage;
-<<<<<<< HEAD
-import org.axonframework.eventsourcing.eventstore.EventCriteria;
-=======
->>>>>>> 4d278fdd
 import org.axonframework.eventsourcing.eventstore.EventStore;
 import org.axonframework.eventsourcing.eventstore.EventStoreTransaction;
 import org.axonframework.eventsourcing.eventstore.SourcingCondition;
@@ -69,7 +65,7 @@
         eventStoreTransaction = mock();
         when(eventStore.transaction(any())).thenReturn(eventStoreTransaction);
 
-        factory = (id, event) -> {
+        factory = (id, event, ctx) -> {
             if (event != null) {
                 return id + "(" + event.getPayload() + ")";
             }
@@ -79,18 +75,8 @@
                 String.class,
                 String.class,
                 eventStore,
-<<<<<<< HEAD
-                (id, event, context) -> {
-                    if(event != null) {
-                        return id + "(" + event.getPayload() + ")";
-                    }
-                    return id + "()";
-                },
-                identifier -> TEST_CRITERIA,
-=======
-                (identifier, event) -> factory.create(identifier, event),
+                (id, event, context) -> factory.create(id, event, context),
                 (identifier, ctx) -> TEST_CRITERIA,
->>>>>>> 4d278fdd
                 (entity, event, context) -> entity + "-" + event.getPayload()
         );
     }
@@ -217,18 +203,14 @@
 
         CompletableFuture<ManagedEntity<String, String>> result =
                 testSubject.load("test", processingContext);
-<<<<<<< HEAD
 
         assertEquals("test(0)-0-1", result.resultNow().entity());
-=======
-
-        assertEquals("test(0)-0-1", result.resultNow().entity());
     }
 
     @Test
     void loadOrCreateThrowsExceptionWhenEventStreamIsEmptyAndNullEntityIsCreated() {
         ProcessingContext processingContext = new StubProcessingContext();
-        factory = (id, event) -> {
+        factory = (id, event, ctx) -> {
             if (event != null) {
                 return id + "(" + event.getPayload() + ")";
             }
@@ -246,7 +228,7 @@
     @Test
     void loadThrowsExceptionIfNullEntityIsReturnedAfterFirstEvent() {
         ProcessingContext processingContext = new StubProcessingContext();
-        factory = (id, event) -> {
+        factory = (id, event, ctx) -> {
             return null; // Simulating a null entity creation
         };
         doReturn(MessageStream.fromStream(Stream.of(domainEvent(0))))
@@ -257,35 +239,10 @@
 
         assertTrue(result.isCompletedExceptionally());
         assertInstanceOf(EntityMissingAfterFirstEventException.class, result.exceptionNow());
->>>>>>> 4d278fdd
     }
 
     @Test
     void loadShouldReturnNullEntityWhenNoEventsAreReturned() {
-<<<<<<< HEAD
-        StubProcessingContext processingContext = new StubProcessingContext();
-        doReturn(MessageStream.empty())
-                .when(eventStoreTransaction)
-                .source(argThat(EventSourcingRepositoryTest::conditionPredicate));
-
-        CompletableFuture<ManagedEntity<String, String>> loaded =
-                testSubject.load("test", processingContext);
-
-        assertTrue(loaded.isDone());
-        assertFalse(loaded.isCompletedExceptionally());
-        verify(eventStore, times(2)).transaction(processingContext);
-        verify(eventStoreTransaction).onAppend(any());
-        verify(eventStoreTransaction)
-                .source(argThat(EventSourcingRepositoryTest::conditionPredicate));
-
-        assertNull(loaded.resultNow().entity());
-    }
-
-
-    @Test
-    void loadOrCreateShouldReturnNoEventMessageConstructorEntityWhenNoEventsAreReturned() {
-=======
->>>>>>> 4d278fdd
         StubProcessingContext processingContext = new StubProcessingContext();
         doReturn(MessageStream.empty())
                 .when(eventStoreTransaction)
