/*
 * Copyright (c) 2010-2025. Axon Framework
 *
 * Licensed under the Apache License, Version 2.0 (the "License");
 * you may not use this file except in compliance with the License.
 * You may obtain a copy of the License at
 *
 *    http://www.apache.org/licenses/LICENSE-2.0
 *
 * Unless required by applicable law or agreed to in writing, software
 * distributed under the License is distributed on an "AS IS" BASIS,
 * WITHOUT WARRANTIES OR CONDITIONS OF ANY KIND, either express or implied.
 * See the License for the specific language governing permissions and
 * limitations under the License.
 */

package org.axonframework.eventsourcing;

import org.axonframework.eventhandling.DomainEventMessage;
import org.axonframework.eventhandling.EventMessage;
import org.axonframework.eventhandling.GenericDomainEventMessage;
import org.axonframework.eventhandling.GenericEventMessage;
import org.axonframework.eventsourcing.eventstore.EventStore;
import org.axonframework.eventsourcing.eventstore.EventStoreTransaction;
import org.axonframework.eventsourcing.eventstore.SourcingCondition;
import org.axonframework.eventstreaming.EventCriteria;
import org.axonframework.eventstreaming.Tag;
import org.axonframework.messaging.MessageStream;
import org.axonframework.messaging.MessageType;
import org.axonframework.messaging.QualifiedName;
import org.axonframework.messaging.unitofwork.ProcessingContext;
import org.axonframework.messaging.unitofwork.StubProcessingContext;
import org.axonframework.modelling.repository.ManagedEntity;
import org.junit.jupiter.api.*;
import org.mockito.*;

import java.util.Set;
import java.util.concurrent.CompletableFuture;
import java.util.function.Consumer;
import java.util.function.UnaryOperator;
import java.util.stream.Stream;

import static org.junit.jupiter.api.Assertions.*;
import static org.mockito.Mockito.*;

/**
 * Test class validating the {@link EventSourcingRepository}.
 *
 * @author Allard Buijze
 */
class   EventSourcingRepositoryTest {

    private static final Set<Tag> TEST_TAGS = Set.of(new Tag("aggregateId", "id"));
    private static final EventCriteria TEST_CRITERIA = EventCriteria.havingTags("aggregateId", "id");

    private EventStore eventStore;
    private EventStoreTransaction eventStoreTransaction;
    private EventSourcedEntityFactory<String, String> factory;

    private EventSourcingRepository<String, String> testSubject;

    @BeforeEach
    void setUp() {
        eventStore = mock();
        eventStoreTransaction = mock();
        when(eventStore.transaction(any())).thenReturn(eventStoreTransaction);

<<<<<<< HEAD
        factory = (id, event, ctx) -> {
=======
        factory = (id, event) -> {
>>>>>>> 0c690350
            if (event != null) {
                return id + "(" + event.getPayload() + ")";
            }
            return id + "()";
        };
        testSubject = new EventSourcingRepository<>(
                String.class,
                String.class,
                eventStore,
<<<<<<< HEAD
                (id, event, context) -> factory.create(id, event, context),
=======
                (identifier, event) -> factory.create(identifier, event),
>>>>>>> 0c690350
                (identifier, ctx) -> TEST_CRITERIA,
                (entity, event, context) -> entity + "-" + event.getPayload()
        );
    }

    @Test
    void loadEventSourcedEntity() {
        ProcessingContext processingContext = new StubProcessingContext();
        doReturn(MessageStream.fromStream(Stream.of(domainEvent(0), domainEvent(1))))
                .when(eventStoreTransaction)
                .source(argThat(EventSourcingRepositoryTest::conditionPredicate));

        CompletableFuture<ManagedEntity<String, String>> result = testSubject.load("test", processingContext);

        assertTrue(result.isDone());
        assertFalse(result.isCompletedExceptionally(), () -> result.exceptionNow().toString());
        verify(eventStore, times(2)).transaction(processingContext);
        verify(eventStoreTransaction).onAppend(any());
        verify(eventStoreTransaction)
                .source(argThat(EventSourcingRepositoryTest::conditionPredicate));

        assertEquals("test(0)-0-1", result.resultNow().entity());
    }

    @Test
    void persistNewEntityRegistersItToListenToEvents() {
        ProcessingContext processingContext = new StubProcessingContext();

        ManagedEntity<String, String> result = testSubject.persist("id", "entity", processingContext);

        verify(eventStoreTransaction).onAppend(any());
        assertEquals("entity", result.entity());
        assertEquals("id", result.identifier());
    }

    @Test
    void persistAlreadyPersistedEntityDoesNotRegisterItToListenToEvents() {
        ProcessingContext processingContext = new StubProcessingContext();

        ManagedEntity<String, String> first = testSubject.persist("id", "entity", processingContext);
        ManagedEntity<String, String> second = testSubject.persist("id", "entity", processingContext);

        verify(eventStoreTransaction).onAppend(any());
        assertSame(first, second);
        assertEquals("entity", first.entity());
        assertEquals("id", first.identifier());
    }

    @Test
    void assigningEntityToOtherProcessingContextInExactFormat() throws Exception {
        ProcessingContext processingContext = new StubProcessingContext();
        ProcessingContext processingContext2 = new StubProcessingContext();
        doReturn(MessageStream.fromStream(Stream.of(domainEvent(0), domainEvent(1))))
                .when(eventStoreTransaction)
                .source(argThat(EventSourcingRepositoryTest::conditionPredicate));

        ManagedEntity<String, String> result = testSubject.load("test", processingContext).get();

        testSubject.attach(result, processingContext2);

        verify(eventStoreTransaction, times(2)).onAppend(any());
    }

    @Test
    void assigningEntityToOtherProcessingContextInOtherFormat() throws Exception {
        ProcessingContext processingContext = new StubProcessingContext();
        ProcessingContext processingContext2 = new StubProcessingContext();
        doReturn(MessageStream.fromStream(Stream.of(domainEvent(0), domainEvent(1))))
                .when(eventStoreTransaction)
                .source(argThat(EventSourcingRepositoryTest::conditionPredicate));

        ManagedEntity<String, String> result = testSubject.load("test", processingContext).get();

        testSubject.attach(new ManagedEntity<>() {
            @Override
            public String identifier() {
                return result.identifier();
            }

            @Override
            public String entity() {
                return result.entity();
            }

            @Override
            public String applyStateChange(UnaryOperator<String> change) {
                fail("This should not have been invoked");
                return "ERROR";
            }
        }, processingContext2);

        verify(eventStoreTransaction, times(2)).onAppend(any());
    }

    @Test
    void updateLoadedEventSourcedEntity() {
        ProcessingContext processingContext = new StubProcessingContext();
        doReturn(MessageStream.fromStream(Stream.of(domainEvent(0), domainEvent(1))))
                .when(eventStoreTransaction)
                .source(argThat(EventSourcingRepositoryTest::conditionPredicate));

        CompletableFuture<ManagedEntity<String, String>> result = testSubject.load("test", processingContext);

        assertTrue(result.isDone());
        assertFalse(result.isCompletedExceptionally());
        verify(eventStore, times(2)).transaction(processingContext);
        verify(eventStoreTransaction).onAppend(any());
        verify(eventStoreTransaction)
                .source(argThat(EventSourcingRepositoryTest::conditionPredicate));
        //noinspection unchecked
        ArgumentCaptor<Consumer<EventMessage<?>>> callback = ArgumentCaptor.forClass(Consumer.class);
        verify(eventStoreTransaction).onAppend(callback.capture());
        assertEquals("test(0)-0-1", result.resultNow().entity());

        callback.getValue().accept(new GenericEventMessage<>(new MessageType("event"), "live"));
        assertEquals("test(0)-0-1-live", result.resultNow().entity());
    }

    @Test
    void loadOrCreateShouldLoadWhenEventsAreReturned() {
        ProcessingContext processingContext = new StubProcessingContext();
        doReturn(MessageStream.fromStream(Stream.of(domainEvent(0), domainEvent(1))))
                .when(eventStoreTransaction)
                .source(argThat(EventSourcingRepositoryTest::conditionPredicate));

        CompletableFuture<ManagedEntity<String, String>> result =
                testSubject.load("test", processingContext);

        assertEquals("test(0)-0-1", result.resultNow().entity());
    }

    @Test
    void loadOrCreateThrowsExceptionWhenEventStreamIsEmptyAndNullEntityIsCreated() {
        ProcessingContext processingContext = new StubProcessingContext();
<<<<<<< HEAD
        factory = (id, event, ctx) -> {
=======
        factory = (id, event) -> {
>>>>>>> 0c690350
            if (event != null) {
                return id + "(" + event.getPayload() + ")";
            }
            return null; // Simulating a null entity creation
        };
        doReturn(MessageStream.fromStream(Stream.of()))
                .when(eventStoreTransaction)
                .source(argThat(EventSourcingRepositoryTest::conditionPredicate));

        CompletableFuture<ManagedEntity<String, String>> result = testSubject.loadOrCreate("test", processingContext);
        assertTrue(result.isCompletedExceptionally());
        assertInstanceOf(EntityMissingAfterLoadOrCreateException.class, result.exceptionNow());
    }

    @Test
    void loadThrowsExceptionIfNullEntityIsReturnedAfterFirstEvent() {
        ProcessingContext processingContext = new StubProcessingContext();
<<<<<<< HEAD
        factory = (id, event, ctx) -> {
=======
        factory = (id, event) -> {
>>>>>>> 0c690350
            return null; // Simulating a null entity creation
        };
        doReturn(MessageStream.fromStream(Stream.of(domainEvent(0))))
                .when(eventStoreTransaction)
                .source(argThat(EventSourcingRepositoryTest::conditionPredicate));

        CompletableFuture<ManagedEntity<String, String>> result = testSubject.load("test", processingContext);

        assertTrue(result.isCompletedExceptionally());
        assertInstanceOf(EntityMissingAfterFirstEventException.class, result.exceptionNow());
    }

    @Test
    void loadShouldReturnNullEntityWhenNoEventsAreReturned() {
        StubProcessingContext processingContext = new StubProcessingContext();
        doReturn(MessageStream.empty())
                .when(eventStoreTransaction)
                .source(argThat(EventSourcingRepositoryTest::conditionPredicate));

        CompletableFuture<ManagedEntity<String, String>> loaded =
                testSubject.load("test", processingContext);

        assertTrue(loaded.isDone());
        assertFalse(loaded.isCompletedExceptionally());
        verify(eventStore, times(2)).transaction(processingContext);
        verify(eventStoreTransaction).onAppend(any());
        verify(eventStoreTransaction)
                .source(argThat(EventSourcingRepositoryTest::conditionPredicate));

        assertNull(loaded.resultNow().entity());
    }

    @Test
    void loadOrCreateShouldReturnNoEventMessageConstructorEntityWhenNoEventsAreReturned() {
        ProcessingContext processingContext = new StubProcessingContext();
        doReturn(MessageStream.empty())
                .when(eventStoreTransaction)
                .source(argThat(EventSourcingRepositoryTest::conditionPredicate));

        CompletableFuture<ManagedEntity<String, String>> loaded =
                testSubject.loadOrCreate("test", processingContext);

        assertTrue(loaded.isDone());
        assertFalse(loaded.isCompletedExceptionally());
        verify(eventStore, times(2)).transaction(processingContext);
        verify(eventStoreTransaction).onAppend(any());
        verify(eventStoreTransaction)
                .source(argThat(EventSourcingRepositoryTest::conditionPredicate));

        assertEquals("test()", loaded.resultNow().entity());
    }

    private static boolean conditionPredicate(SourcingCondition condition) {
        return condition.matches(new QualifiedName("ignored"), TEST_TAGS);
    }

    // TODO - Discuss: Perfect candidate to move to a commons test utils module?
    private static DomainEventMessage<?> domainEvent(int seq) {
        return new GenericDomainEventMessage<>("test", "id", seq, new MessageType("event"), seq);
    }
}<|MERGE_RESOLUTION|>--- conflicted
+++ resolved
@@ -65,11 +65,7 @@
         eventStoreTransaction = mock();
         when(eventStore.transaction(any())).thenReturn(eventStoreTransaction);
 
-<<<<<<< HEAD
         factory = (id, event, ctx) -> {
-=======
-        factory = (id, event) -> {
->>>>>>> 0c690350
             if (event != null) {
                 return id + "(" + event.getPayload() + ")";
             }
@@ -79,11 +75,7 @@
                 String.class,
                 String.class,
                 eventStore,
-<<<<<<< HEAD
                 (id, event, context) -> factory.create(id, event, context),
-=======
-                (identifier, event) -> factory.create(identifier, event),
->>>>>>> 0c690350
                 (identifier, ctx) -> TEST_CRITERIA,
                 (entity, event, context) -> entity + "-" + event.getPayload()
         );
@@ -218,11 +210,7 @@
     @Test
     void loadOrCreateThrowsExceptionWhenEventStreamIsEmptyAndNullEntityIsCreated() {
         ProcessingContext processingContext = new StubProcessingContext();
-<<<<<<< HEAD
         factory = (id, event, ctx) -> {
-=======
-        factory = (id, event) -> {
->>>>>>> 0c690350
             if (event != null) {
                 return id + "(" + event.getPayload() + ")";
             }
@@ -240,11 +228,7 @@
     @Test
     void loadThrowsExceptionIfNullEntityIsReturnedAfterFirstEvent() {
         ProcessingContext processingContext = new StubProcessingContext();
-<<<<<<< HEAD
         factory = (id, event, ctx) -> {
-=======
-        factory = (id, event) -> {
->>>>>>> 0c690350
             return null; // Simulating a null entity creation
         };
         doReturn(MessageStream.fromStream(Stream.of(domainEvent(0))))
