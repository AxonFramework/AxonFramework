/*
 * Copyright (c) 2010-2022. Axon Framework
 *
 * Licensed under the Apache License, Version 2.0 (the "License");
 * you may not use this file except in compliance with the License.
 * You may obtain a copy of the License at
 *
 *    http://www.apache.org/licenses/LICENSE-2.0
 *
 * Unless required by applicable law or agreed to in writing, software
 * distributed under the License is distributed on an "AS IS" BASIS,
 * WITHOUT WARRANTIES OR CONDITIONS OF ANY KIND, either express or implied.
 * See the License for the specific language governing permissions and
 * limitations under the License.
 */

package org.axonframework.eventsourcing;

import org.axonframework.common.AxonConfigurationException;
import org.axonframework.eventhandling.DomainEventMessage;
import org.axonframework.eventhandling.EventMessage;
import org.axonframework.eventhandling.GenericDomainEventMessage;
import org.axonframework.eventsourcing.eventstore.DomainEventStream;
import org.axonframework.eventsourcing.eventstore.EventStore;
import org.axonframework.eventsourcing.utils.StubDomainEvent;
import org.axonframework.messaging.GenericMessage;
import org.axonframework.messaging.unitofwork.CurrentUnitOfWork;
import org.axonframework.messaging.unitofwork.DefaultUnitOfWork;
import org.axonframework.messaging.unitofwork.UnitOfWork;
import org.axonframework.modelling.command.Aggregate;
import org.axonframework.modelling.command.AggregateIdentifier;
import org.axonframework.modelling.command.AggregateLifecycle;
import org.axonframework.modelling.command.AggregateRoot;
import org.axonframework.modelling.command.ConflictingAggregateVersionException;
import org.axonframework.tracing.TestSpanFactory;
import org.junit.jupiter.api.*;
import org.mockito.*;

import java.util.ArrayList;
import java.util.List;
import java.util.UUID;

import static org.axonframework.messaging.MetaData.emptyInstance;
import static org.junit.jupiter.api.Assertions.*;
import static org.mockito.Mockito.*;

/**
 * Test class validating the {@link EventSourcingRepository}.
 *
 * @author Allard Buijze
 */
class EventSourcingRepositoryTest {

    private EventStore mockEventStore;
    private EventSourcingRepository<TestAggregate> testSubject;
    private UnitOfWork<?> unitOfWork;
    private StubAggregateFactory stubAggregateFactory;
    private SnapshotTriggerDefinition triggerDefinition;
    private SnapshotTrigger snapshotTrigger;
    private TestSpanFactory testSpanFactory;

    @BeforeEach
    void setUp() {
        mockEventStore = mock(EventStore.class);
        stubAggregateFactory = new StubAggregateFactory();
        snapshotTrigger = mock(SnapshotTrigger.class);
        triggerDefinition = mock(SnapshotTriggerDefinition.class);
        testSpanFactory = new TestSpanFactory();
        when(triggerDefinition.prepareTrigger(any())).thenReturn(snapshotTrigger);
        testSubject = EventSourcingRepository.builder(TestAggregate.class)
                                             .aggregateFactory(stubAggregateFactory)
                                             .eventStore(mockEventStore)
                                             .snapshotTriggerDefinition(triggerDefinition)
                                             .filterByAggregateType()
                                             .spanFactory(testSpanFactory)
                                             .build();
        unitOfWork = DefaultUnitOfWork.startAndGet(new GenericMessage<>("test"));
    }

    @AfterEach
    void tearDown() {
        if (unitOfWork.isActive()) {
            unitOfWork.rollback();
        }
    }

    @Test
    void loadAndSaveAggregate() {
        String identifier = UUID.randomUUID().toString();
        DomainEventMessage event1 =
                new GenericDomainEventMessage<>("type", identifier, (long) 1, "Mock contents", emptyInstance());
        DomainEventMessage event2 =
                new GenericDomainEventMessage<>("type", identifier, (long) 2, "Mock contents", emptyInstance());
        when(mockEventStore.readEvents(identifier)).thenReturn(DomainEventStream.of(event1, event2));

        Aggregate<TestAggregate> aggregate = testSubject.load(identifier, null);

        assertEquals(2, aggregate.invoke(TestAggregate::getHandledEvents).size());
        assertSame(event1, aggregate.invoke(TestAggregate::getHandledEvents).get(0));
        assertSame(event2, aggregate.invoke(TestAggregate::getHandledEvents).get(1));

        assertEquals(0, aggregate.invoke(TestAggregate::getLiveEvents).size());

        // now the aggregate is loaded (and hopefully correctly locked)
        StubDomainEvent event3 = new StubDomainEvent();

        aggregate.execute(r -> r.apply(event3));

        CurrentUnitOfWork.commit();

        verify(mockEventStore, times(1)).publish((EventMessage) any());
        assertEquals(1, aggregate.invoke(TestAggregate::getLiveEvents).size());
        assertSame(event3, aggregate.invoke(TestAggregate::getLiveEvents).get(0).getPayload());
    }

    @Test
<<<<<<< HEAD
    void testLoadAndSaveAggregateIsTracedCorrectly() {
        String identifier = UUID.randomUUID().toString();
        DomainEventMessage event1 =
                new GenericDomainEventMessage<>("type", identifier, (long) 1, "Mock contents", emptyInstance());
        DomainEventMessage event2 =
                new GenericDomainEventMessage<>("type", identifier, (long) 2, "Mock contents", emptyInstance());
        when(mockEventStore.readEvents(identifier)).thenAnswer(invocation -> {
            testSpanFactory.verifySpanActive("EventSourcingRepository.load " + identifier);
            testSpanFactory.verifySpanCompleted("LockingRepository.obtainLock");
            testSpanFactory.verifyNoSpan("type.initializeState");
            return DomainEventStream.of(event1, event2);
        });

        Aggregate<TestAggregate> aggregate = testSubject.load(identifier, null);
        testSpanFactory.verifySpanCompleted("EventSourcingRepository.load " + identifier);
        testSpanFactory.verifySpanCompleted("LockingRepository.obtainLock");
        testSpanFactory.verifySpanCompleted("type.initializeState");

        // now the aggregate is loaded (and hopefully correctly locked)
        StubDomainEvent event3 = new StubDomainEvent();

        aggregate.execute(r -> r.apply(event3));

        CurrentUnitOfWork.commit();

        testSpanFactory.verifySpanHasType("EventSourcingRepository.load " + identifier, TestSpanFactory.TestSpanType.INTERNAL);
        testSpanFactory.verifySpanHasType("LockingRepository.obtainLock", TestSpanFactory.TestSpanType.INTERNAL);
        testSpanFactory.verifySpanHasType("type.initializeState", TestSpanFactory.TestSpanType.INTERNAL);
    }

    @Test
    void testFilterEventsByType() {
=======
    void filterEventsByType() {
>>>>>>> 7d9f4498
        String identifier = UUID.randomUUID().toString();
        DomainEventMessage event1 =
                new GenericDomainEventMessage<>("type", identifier, (long) 1, "Mock contents", emptyInstance());
        DomainEventMessage event2 =
                new GenericDomainEventMessage<>("otherType", identifier, (long) 1, "Other contents", emptyInstance());
        when(mockEventStore.readEvents(identifier)).thenReturn(DomainEventStream.of(event1, event2));

        Aggregate<TestAggregate> aggregate = testSubject.load(identifier, null);

        assertEquals(1, aggregate.invoke(TestAggregate::getHandledEvents).size());
        assertSame(event1, aggregate.invoke(TestAggregate::getHandledEvents).get(0));

        assertEquals(0, aggregate.invoke(TestAggregate::getLiveEvents).size());
    }

    @Test
    void load_FirstEventIsSnapshot() {
        String identifier = UUID.randomUUID().toString();
        TestAggregate aggregate = new TestAggregate(identifier);
        when(mockEventStore.readEvents(identifier)).thenReturn(
                DomainEventStream.of(new GenericDomainEventMessage<>("type", identifier, 10, aggregate)));
        assertSame(aggregate, testSubject.load(identifier).getWrappedAggregate().getAggregateRoot());
    }

    @Test
    void loadWithConflictingChanges() {
        String identifier = UUID.randomUUID().toString();
        when(mockEventStore.readEvents(identifier)).thenReturn(DomainEventStream.of(
                new GenericDomainEventMessage<>("type", identifier, (long) 1, "Mock contents", emptyInstance()),
                new GenericDomainEventMessage<>("type", identifier, (long) 2, "Mock contents", emptyInstance()),
                new GenericDomainEventMessage<>("type", identifier, (long) 3, "Mock contents", emptyInstance())
        ));

        testSubject.load(identifier, 1L);
        try {
            CurrentUnitOfWork.commit();
            fail("Expected ConflictingAggregateVersionException");
        } catch (ConflictingAggregateVersionException e) {
            assertEquals(identifier, e.getAggregateIdentifier());
            assertEquals(1L, e.getExpectedVersion());
            assertEquals(3L, e.getActualVersion());
        }
    }

    @Test
    void loadWithConflictingChanges_NoConflictResolverSet_UsingTooHighExpectedVersion() {
        String identifier = UUID.randomUUID().toString();
        when(mockEventStore.readEvents(identifier)).thenReturn(DomainEventStream.of(
                new GenericDomainEventMessage<>("type", identifier, (long) 1, "Mock contents", emptyInstance()),
                new GenericDomainEventMessage<>("type", identifier, (long) 2, "Mock contents", emptyInstance()),
                new GenericDomainEventMessage<>("type", identifier, (long) 3, "Mock contents", emptyInstance())
        ));

        try {
            testSubject.load(identifier, 100L);
            fail("Expected ConflictingAggregateVersionException");
        } catch (ConflictingAggregateVersionException e) {
            assertEquals(identifier, e.getAggregateIdentifier());
            assertEquals(100L, e.getExpectedVersion());
            assertEquals(3L, e.getActualVersion());
        }
    }

    @Test
    void loadEventsWithSnapshotter() {
        String identifier = UUID.randomUUID().toString();
        when(mockEventStore.readEvents(identifier)).thenReturn(DomainEventStream.of(
                new GenericDomainEventMessage<>("type", identifier, (long) 1, "Mock contents", emptyInstance()),
                new GenericDomainEventMessage<>("type", identifier, (long) 2, "Mock contents", emptyInstance()),
                new GenericDomainEventMessage<>("type", identifier, (long) 3, "Mock contents", emptyInstance())
        ));
        Aggregate<TestAggregate> aggregate = testSubject.load(identifier);
        aggregate.execute(r -> r.apply(new StubDomainEvent()));
        aggregate.execute(r -> r.apply(new StubDomainEvent()));

        InOrder inOrder = Mockito.inOrder(triggerDefinition, snapshotTrigger);
        inOrder.verify(triggerDefinition).prepareTrigger(stubAggregateFactory.getAggregateType());
        inOrder.verify(snapshotTrigger, times(3)).eventHandled(any());
        inOrder.verify(snapshotTrigger).initializationFinished();
        inOrder.verify(snapshotTrigger, times(2)).eventHandled(any());
    }

    @Test
    void buildWithNullSubtypesThrowsAxonConfigurationException() {
        EventSourcingRepository.Builder<TestAggregate> builderTestSubject =
                EventSourcingRepository.builder(TestAggregate.class)
                                       .eventStore(mockEventStore);

        assertThrows(AxonConfigurationException.class, () -> builderTestSubject.subtypes(null));
    }

    @Test
    void buildWithNullSubtypeThrowsAxonConfigurationException() {
        EventSourcingRepository.Builder<TestAggregate> builderTestSubject =
                EventSourcingRepository.builder(TestAggregate.class)
                                       .eventStore(mockEventStore);

        assertThrows(AxonConfigurationException.class, () -> builderTestSubject.subtype(null));
    }

    private static class StubAggregateFactory extends AbstractAggregateFactory<TestAggregate> {

        public StubAggregateFactory() {
            super(TestAggregate.class);
        }

        @Override
        public TestAggregate doCreateAggregate(String aggregateIdentifier, DomainEventMessage firstEvent) {
            return new TestAggregate(aggregateIdentifier);
        }

        @Override
        public Class<TestAggregate> getAggregateType() {
            return TestAggregate.class;
        }
    }

    @AggregateRoot(type = "type")
    private static class TestAggregate {

        private List<EventMessage<?>> handledEvents = new ArrayList<>();
        private List<EventMessage<?>> liveEvents = new ArrayList<>();

        @AggregateIdentifier
        private String identifier;

        private TestAggregate(String identifier) {
            this.identifier = identifier;
        }

        public void apply(Object eventPayload) {
            AggregateLifecycle.apply(eventPayload);
        }

        public void changeState() {
            AggregateLifecycle.apply("Test more");
        }

        @EventSourcingHandler
        protected void handle(EventMessage event) {
            identifier = ((DomainEventMessage<?>) event).getAggregateIdentifier();
            handledEvents.add(event);
            if (AggregateLifecycle.isLive()) {
                liveEvents.add(event);
            }
        }

        public List<EventMessage<?>> getHandledEvents() {
            return handledEvents;
        }

        public List<EventMessage<?>> getLiveEvents() {
            return liveEvents;
        }

        public String getIdentifier() {
            return identifier;
        }
    }
}<|MERGE_RESOLUTION|>--- conflicted
+++ resolved
@@ -114,8 +114,7 @@
     }
 
     @Test
-<<<<<<< HEAD
-    void testLoadAndSaveAggregateIsTracedCorrectly() {
+    void loadAndSaveAggregateIsTracedCorrectly() {
         String identifier = UUID.randomUUID().toString();
         DomainEventMessage event1 =
                 new GenericDomainEventMessage<>("type", identifier, (long) 1, "Mock contents", emptyInstance());
@@ -146,10 +145,7 @@
     }
 
     @Test
-    void testFilterEventsByType() {
-=======
     void filterEventsByType() {
->>>>>>> 7d9f4498
         String identifier = UUID.randomUUID().toString();
         DomainEventMessage event1 =
                 new GenericDomainEventMessage<>("type", identifier, (long) 1, "Mock contents", emptyInstance());
