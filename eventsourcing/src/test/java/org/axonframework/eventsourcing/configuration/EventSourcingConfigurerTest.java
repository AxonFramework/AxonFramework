--- conflicted
+++ resolved
@@ -83,11 +83,7 @@
     void registerStatefulCommandHandlingModuleAddsAModuleConfiguration() {
         EventSourcedEntityBuilder<String, Object> testEntityBuilder =
                 EventSourcedEntityBuilder.entity(String.class, Object.class)
-<<<<<<< HEAD
-                                         .entityFactory( c-> EventSourcedEntityFactory.fromIdentifier(id -> null))
-=======
                                          .entityFactory(c -> EventSourcedEntityFactory.fromIdentifier(id -> null))
->>>>>>> 0c690350
                                          .criteriaResolver(c -> (event, ctx) -> EventCriteria.havingAnyTag())
                                          .entityEvolver(c -> (entity, event, context) -> entity);
         ModuleBuilder<StatefulCommandHandlingModule> statefulCommandHandlingModule =
