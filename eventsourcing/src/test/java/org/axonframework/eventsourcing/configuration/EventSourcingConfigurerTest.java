/*
 * Copyright (c) 2010-2025. Axon Framework
 *
 * Licensed under the Apache License, Version 2.0 (the "License");
 * you may not use this file except in compliance with the License.
 * You may obtain a copy of the License at
 *
 *    http://www.apache.org/licenses/LICENSE-2.0
 *
 * Unless required by applicable law or agreed to in writing, software
 * distributed under the License is distributed on an "AS IS" BASIS,
 * WITHOUT WARRANTIES OR CONDITIONS OF ANY KIND, either express or implied.
 * See the License for the specific language governing permissions and
 * limitations under the License.
 */

package org.axonframework.eventsourcing.configuration;

import org.axonframework.configuration.ApplicationConfigurerTestSuite;
import org.axonframework.configuration.Configuration;
import org.axonframework.configuration.ModuleBuilder;
import org.axonframework.eventhandling.EventSink;
import org.axonframework.eventsourcing.EventSourcedEntityFactory;
import org.axonframework.eventsourcing.Snapshotter;
import org.axonframework.eventsourcing.eventstore.AnnotationBasedTagResolver;
import org.axonframework.eventsourcing.eventstore.EventCriteria;
import org.axonframework.eventsourcing.eventstore.EventStorageEngine;
import org.axonframework.eventsourcing.eventstore.EventStore;
import org.axonframework.eventsourcing.eventstore.PayloadBasedTagResolver;
import org.axonframework.eventsourcing.eventstore.SimpleEventStore;
import org.axonframework.eventsourcing.eventstore.TagResolver;
import org.axonframework.eventsourcing.eventstore.inmemory.InMemoryEventStorageEngine;
import org.axonframework.eventstreaming.EventCriteria;
import org.axonframework.messaging.MessageStream;
import org.axonframework.messaging.QualifiedName;
import org.axonframework.modelling.configuration.StatefulCommandHandlingModule;
import org.junit.jupiter.api.*;

import java.util.List;
import java.util.Optional;

import static org.junit.jupiter.api.Assertions.*;

/**
 * Test class validating the {@link EventSourcingConfigurer}.
 *
 * @author Steven van Beelen
 */
class EventSourcingConfigurerTest extends ApplicationConfigurerTestSuite<EventSourcingConfigurer> {

    @Override
    public EventSourcingConfigurer createConfigurer() {
        return testSubject == null ? EventSourcingConfigurer.create() : testSubject;
    }

    @Test
    void defaultComponents() {
        Configuration result = testSubject.build();

        Optional<TagResolver> tagResolver = result.getOptionalComponent(TagResolver.class);
        assertTrue(tagResolver.isPresent());
        assertInstanceOf(AnnotationBasedTagResolver.class, tagResolver.get());

        Optional<EventStorageEngine> eventStorageEngine =
                result.getOptionalComponent(EventStorageEngine.class);
        assertTrue(eventStorageEngine.isPresent());
        assertInstanceOf(InMemoryEventStorageEngine.class, eventStorageEngine.get());

        Optional<EventStore> eventStore = result.getOptionalComponent(EventStore.class);
        assertTrue(eventStore.isPresent());
        assertInstanceOf(SimpleEventStore.class, eventStore.get());

        Optional<EventSink> eventSink = result.getOptionalComponent(EventSink.class);
        assertTrue(eventSink.isPresent());
        assertInstanceOf(SimpleEventStore.class, eventSink.get());
        // By default, the Event Store and the Event Sink should be the same instance.
        assertEquals(eventStore.get(), eventSink.get());

        Optional<Snapshotter> snapshotter = result.getOptionalComponent(Snapshotter.class);
        assertTrue(snapshotter.isPresent());
    }

    @Test
    void registerStatefulCommandHandlingModuleAddsAModuleConfiguration() {
        EventSourcedEntityBuilder<String, Object> testEntityBuilder =
                EventSourcedEntityBuilder.entity(String.class, Object.class)
<<<<<<< HEAD
                                         .entityFactory( c-> EventSourcedEntityFactory.fromIdentifier(id -> null))
                                         .criteriaResolver(c -> event -> EventCriteria.havingAnyTag())
=======
                                         .entityFactory(c -> (entityType, id) -> null)
                                         .criteriaResolver(c -> (event, ctx) -> EventCriteria.havingAnyTag())
>>>>>>> 072ff42b
                                         .entityEvolver(c -> (entity, event, context) -> entity);
        ModuleBuilder<StatefulCommandHandlingModule> statefulCommandHandlingModule =
                StatefulCommandHandlingModule.named("test")
                                             .entities(entityPhase -> entityPhase.entity(testEntityBuilder))
                                             .commandHandlers(commandHandlerPhase -> commandHandlerPhase.commandHandler(
                                                     new QualifiedName(String.class),
                                                     (command, stateManager, context) -> MessageStream.empty().cast()
                                             ));

        List<Configuration> moduleConfigurations =
                testSubject.registerStatefulCommandHandlingModule(statefulCommandHandlingModule)
                           .build()
                           .getModuleConfigurations();

        assertFalse(moduleConfigurations.isEmpty());
        assertEquals(1, moduleConfigurations.size());
    }

    @Test
    void registerTagResolverOverridesDefault() {
        TagResolver expected = PayloadBasedTagResolver.forPayloadType(String.class);

        Configuration result = testSubject.registerTagResolver(c -> expected)
                                          .build();

        assertEquals(expected, result.getComponent(TagResolver.class));
    }

    @Test
    void registerEventStorageEngineOverridesDefault() {
        EventStorageEngine expected = new InMemoryEventStorageEngine();

        Configuration result = testSubject.registerEventStorageEngine(c -> expected)
                                          .build();

        assertEquals(expected, result.getComponent(EventStorageEngine.class));
    }

    @Test
    void registerEventStoreOverridesDefault() {
        EventStore expected = new SimpleEventStore(null, null);

        Configuration result = testSubject.registerEventStore(c -> expected)
                                          .build();

        assertEquals(expected, result.getComponent(EventStore.class));
    }

    @Test
    void registerSnapshotterOverridesDefault() {
        Snapshotter expected = (aggregateType, aggregateIdentifier) -> {

        };

        Configuration result = testSubject.registerSnapshotter(c -> expected)
                                          .build();

        assertEquals(expected, result.getComponent(Snapshotter.class));
    }

    @Test
    void modellingDelegatesTasks() {
        TestComponent result =
                testSubject.modelling(modelling -> modelling.componentRegistry(
                                   cr -> cr.registerComponent(TestComponent.class, c -> TEST_COMPONENT)
                           ))
                           .build()
                           .getComponent(TestComponent.class);

        assertEquals(TEST_COMPONENT, result);
    }

    @Test
    void messagingDelegatesTasks() {
        TestComponent result =
                testSubject.messaging(messaging -> messaging.componentRegistry(
                                   cr -> cr.registerComponent(TestComponent.class, c -> TEST_COMPONENT)
                           ))
                           .build()
                           .getComponent(TestComponent.class);

        assertEquals(TEST_COMPONENT, result);
    }

    @Test
    void componentRegistryDelegatesTasks() {
        TestComponent result =
                testSubject.componentRegistry(cr -> cr.registerComponent(TestComponent.class, c -> TEST_COMPONENT))
                           .build()
                           .getComponent(TestComponent.class);

        assertEquals(TEST_COMPONENT, result);
    }
}<|MERGE_RESOLUTION|>--- conflicted
+++ resolved
@@ -84,13 +84,8 @@
     void registerStatefulCommandHandlingModuleAddsAModuleConfiguration() {
         EventSourcedEntityBuilder<String, Object> testEntityBuilder =
                 EventSourcedEntityBuilder.entity(String.class, Object.class)
-<<<<<<< HEAD
                                          .entityFactory( c-> EventSourcedEntityFactory.fromIdentifier(id -> null))
-                                         .criteriaResolver(c -> event -> EventCriteria.havingAnyTag())
-=======
-                                         .entityFactory(c -> (entityType, id) -> null)
                                          .criteriaResolver(c -> (event, ctx) -> EventCriteria.havingAnyTag())
->>>>>>> 072ff42b
                                          .entityEvolver(c -> (entity, event, context) -> entity);
         ModuleBuilder<StatefulCommandHandlingModule> statefulCommandHandlingModule =
                 StatefulCommandHandlingModule.named("test")
