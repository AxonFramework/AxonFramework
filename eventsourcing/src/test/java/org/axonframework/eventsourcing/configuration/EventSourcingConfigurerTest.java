--- conflicted
+++ resolved
@@ -83,13 +83,8 @@
         EventSourcedEntityBuilder<String, Object> testEntityBuilder =
                 EventSourcedEntityBuilder.entity(String.class, Object.class)
                                          .entityFactory(c -> (entityType, id) -> null)
-<<<<<<< HEAD
                                          .criteriaResolver(c -> event -> EventCriteria.havingAnyTag())
-                                         .eventStateApplier(c -> (model, event, context) -> model);
-=======
-                                         .criteriaResolver(c -> event -> EventCriteria.anyEvent())
                                          .entityEvolver(c -> (entity, event, context) -> entity);
->>>>>>> 7d6284aa
         ModuleBuilder<StatefulCommandHandlingModule> statefulCommandHandlingModule =
                 StatefulCommandHandlingModule.named("test")
                                              .entities(entityPhase -> entityPhase.entity(testEntityBuilder))
