--- conflicted
+++ resolved
@@ -53,11 +53,7 @@
     @BeforeEach
     void setUp() {
         testEntityFactory = EventSourcedEntityFactory.fromIdentifier(Course::new);
-<<<<<<< HEAD
-        testCriteriaResolver = event -> EventCriteria.havingAnyTag();
-=======
         testCriteriaResolver = (event, context) -> EventCriteria.havingAnyTag();
->>>>>>> 4d278fdd
         testEntityEvolver = (entity, event, context) -> entity;
         constructedEntityFactory = new AtomicBoolean(false);
         constructedCriteriaResolver = new AtomicBoolean(false);
