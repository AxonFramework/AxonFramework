--- conflicted
+++ resolved
@@ -53,13 +53,8 @@
     @BeforeEach
     void setUp() {
         testEntityFactory = (type, id) -> new Course(id);
-<<<<<<< HEAD
         testCriteriaResolver = event -> EventCriteria.havingAnyTag();
-        testEventStateApplier = (model, event, processingContext) -> model;
-=======
-        testCriteriaResolver = event -> EventCriteria.anyEvent();
         testEntityEvolver = (entity, event, context) -> entity;
->>>>>>> 7d6284aa
         constructedEntityFactory = new AtomicBoolean(false);
         constructedCriteriaResolver = new AtomicBoolean(false);
         constructedEntityEvolver = new AtomicBoolean(false);
