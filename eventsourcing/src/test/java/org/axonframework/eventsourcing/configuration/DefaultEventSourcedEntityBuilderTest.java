/*
 * Copyright (c) 2010-2025. Axon Framework
 *
 * Licensed under the Apache License, Version 2.0 (the "License");
 * you may not use this file except in compliance with the License.
 * You may obtain a copy of the License at
 *
 *    http://www.apache.org/licenses/LICENSE-2.0
 *
 * Unless required by applicable law or agreed to in writing, software
 * distributed under the License is distributed on an "AS IS" BASIS,
 * WITHOUT WARRANTIES OR CONDITIONS OF ANY KIND, either express or implied.
 * See the License for the specific language governing permissions and
 * limitations under the License.
 */

package org.axonframework.eventsourcing.configuration;

import org.axonframework.common.infra.MockComponentDescriptor;
import org.axonframework.eventhandling.GenericEventMessage;
import org.axonframework.eventsourcing.CriteriaResolver;
import org.axonframework.eventsourcing.EventSourcingRepository;
import org.axonframework.eventsourcing.SimpleEventSourcedComponent;
<<<<<<< HEAD
import org.axonframework.eventsourcing.EventSourcedEntityFactory;
import org.axonframework.eventsourcing.eventstore.EventCriteria;
=======
import org.axonframework.eventsourcing.annotation.EventSourcedEntityFactory;
import org.axonframework.eventstreaming.EventCriteria;
>>>>>>> 072ff42b
import org.axonframework.messaging.MessageType;
import org.axonframework.messaging.unitofwork.StubProcessingContext;
import org.axonframework.modelling.EntityEvolver;
import org.axonframework.modelling.repository.Repository;
import org.junit.jupiter.api.*;

import java.util.Map;
import java.util.concurrent.atomic.AtomicBoolean;

import static org.junit.jupiter.api.Assertions.*;

/**
 * Test class validating the {@link DefaultEventSourcedEntityBuilder}.
 *
 * @author Steven van Beelen
 */
class DefaultEventSourcedEntityBuilderTest {

    private EventSourcedEntityFactory<CourseId, Course> testEntityFactory;
    private CriteriaResolver<CourseId> testCriteriaResolver;
    private EntityEvolver<Course> testEntityEvolver;
    private AtomicBoolean constructedEntityFactory;
    private AtomicBoolean constructedCriteriaResolver;
    private AtomicBoolean constructedEntityEvolver;

    private EventSourcedEntityBuilder<CourseId, Course> testSubject;

    @BeforeEach
    void setUp() {
<<<<<<< HEAD
        testEntityFactory = EventSourcedEntityFactory.fromIdentifier(Course::new);
        testCriteriaResolver = event -> EventCriteria.havingAnyTag();
=======
        testEntityFactory = (type, id) -> new Course(id);
        testCriteriaResolver = (event, context) -> EventCriteria.havingAnyTag();
>>>>>>> 072ff42b
        testEntityEvolver = (entity, event, context) -> entity;
        constructedEntityFactory = new AtomicBoolean(false);
        constructedCriteriaResolver = new AtomicBoolean(false);
        constructedEntityEvolver = new AtomicBoolean(false);

        testSubject = EventSourcedEntityBuilder.entity(CourseId.class, Course.class)
                                               .entityFactory(c -> {
                                                   constructedEntityFactory.set(true);
                                                   return testEntityFactory;
                                               })
                                               .criteriaResolver(c -> {
                                                   constructedCriteriaResolver.set(true);
                                                   return testCriteriaResolver;
                                               })
                                               .entityEvolver(c -> {
                                                   constructedEntityEvolver.set(true);
                                                   return testEntityEvolver;
                                               });
    }

    @Test
    void entityThrowsNullPointerExceptionForNullIdentifierType() {
        //noinspection DataFlowIssue
        assertThrows(NullPointerException.class, () -> EventSourcedEntityBuilder.entity(null, Course.class));
    }

    @Test
    void entityThrowsNullPointerExceptionForNullEntityType() {
        //noinspection DataFlowIssue
        assertThrows(NullPointerException.class, () -> EventSourcedEntityBuilder.entity(CourseId.class, null));
    }

    @Test
    void entityFactoryThrowsNullPointerExceptionForNullEntityFactory() {
        //noinspection DataFlowIssue
        assertThrows(NullPointerException.class,
                     () -> EventSourcedEntityBuilder.entity(CourseId.class, Course.class)
                                                    .entityFactory(null));
    }

    @Test
    void criteriaResolverThrowsNullPointerExceptionForNullCriteriaResolver() {
        //noinspection DataFlowIssue
        assertThrows(NullPointerException.class,
                     () -> EventSourcedEntityBuilder.entity(CourseId.class, Course.class)
                                                    .entityFactory(c -> testEntityFactory)
                                                    .criteriaResolver(null));
    }

    @Test
    void entityEvolverThrowsNullPointerExceptionForNullEntityEvolver() {
        //noinspection DataFlowIssue
        assertThrows(NullPointerException.class,
                     () -> EventSourcedEntityBuilder.entity(CourseId.class, Course.class)
                                                    .entityFactory(c -> testEntityFactory)
                                                    .criteriaResolver(c -> testCriteriaResolver)
                                                    .entityEvolver(null));
    }

    @Test
    void entityNameCombinesIdentifierAndEntityTypeNames() {
        String expectedEntityName = "Course#CourseId";

        assertEquals(expectedEntityName, testSubject.entityName());
    }

    @Test
    void repositoryConstructsEventSourcingRepositoryForEntityFactoryCriteriaResolverAndEntityEvolver() {
        Repository<CourseId, Course> result = testSubject.repository()
                                                         .build(EventSourcingConfigurer.create().build());

        assertInstanceOf(EventSourcingRepository.class, result);
        assertTrue(constructedEntityFactory.get());
        assertTrue(constructedCriteriaResolver.get());
        assertTrue(constructedEntityEvolver.get());
    }

    @Test
    void eventSourcingHandlersAreDisregardedForGivenEventStateApplier() {
        AtomicBoolean invoked = new AtomicBoolean(false);
        // test subject already has an evolver, so all handlers should be ignored
        EventSourcedEntityBuilder.EventSourcingHandlerPhase<CourseId, Course> eshPhase =
                (EventSourcedEntityBuilder.EventSourcingHandlerPhase<CourseId, Course>) testSubject;
        eshPhase.eventSourcingHandler(String.class,
                                      (entity, payload) -> {
                                          invoked.set(true);
                                          return entity;
                                      })
                .eventSourcingHandler(Integer.class,
                                      (entity, payload) -> {
                                          invoked.set(true);
                                      })
                .eventSourcingHandler(Boolean.class,
                                      (entity, payload) -> {
                                          invoked.set(true);
                                          return entity;
                                      })
                .eventSourcingHandler(Long.class,
                                      (entity, payload) -> {
                                          invoked.set(true);
                                      });
        Repository<CourseId, Course> result = testSubject.repository()
                                                         .build(EventSourcingConfigurer.create().build());
        MockComponentDescriptor descriptor = new MockComponentDescriptor();
        result.describeTo(descriptor);

        assertInstanceOf(EntityEvolver.class, descriptor.getProperty("entityEvolver"));
        EntityEvolver<Course> resultEvolver = descriptor.getProperty("entityEvolver");

        // Ignores String event
        GenericEventMessage<String> stringEvent = new GenericEventMessage<>(new MessageType(String.class), "payload");
        resultEvolver.evolve(new Course(new CourseId()),
                             stringEvent,
                             StubProcessingContext.forMessage(stringEvent));
        assertFalse(invoked.get());

        // Ignores Integer event
        GenericEventMessage<Integer> intEvent = new GenericEventMessage<>(new MessageType(Integer.class), 42);
        resultEvolver.evolve(new Course(new CourseId()),
                             intEvent,
                             StubProcessingContext.forMessage(intEvent));
        assertFalse(invoked.get());

        // Ignores Boolean event
        GenericEventMessage<Boolean> booleanEvent = new GenericEventMessage<>(new MessageType(Boolean.class), true);
        resultEvolver.evolve(new Course(new CourseId()),
                             booleanEvent,
                             StubProcessingContext.forMessage(booleanEvent));
        assertFalse(invoked.get());

        // Ignores Long event
        GenericEventMessage<Long> longEvent = new GenericEventMessage<>(new MessageType(Long.class), 1337L);
        resultEvolver.evolve(new Course(new CourseId()),
                             longEvent,
                             StubProcessingContext.forMessage(longEvent));
        assertFalse(invoked.get());

        // The already present Entity Evolver should definitely be constructed instead!
        assertTrue(constructedEntityEvolver.get());
    }

    @Test
    void combinesEventSourcingHandlersIntoSimplyEntityEvolvingComponent() {
        EventSourcedEntityBuilder<CourseId, Course> separateEventSourcingHandlers =
                EventSourcedEntityBuilder.entity(CourseId.class, Course.class)
                                         .entityFactory(c -> testEntityFactory)
                                         .criteriaResolver(c -> testCriteriaResolver)
                                         .eventSourcingHandler(String.class, (entity, payload) -> entity)
                                         .eventSourcingHandler(Integer.class, (entity, payload) -> {
                                         })
                                         .eventSourcingHandler(Boolean.class, (entity, payload) -> entity)
                                         .eventSourcingHandler(Long.class, (entity, payload) -> {
                                         });

        Repository<CourseId, Course> result =
                separateEventSourcingHandlers.repository()
                                             .build(EventSourcingConfigurer.create().build());
        MockComponentDescriptor descriptor = new MockComponentDescriptor();
        result.describeTo(descriptor);

        assertInstanceOf(SimpleEventSourcedComponent.class, descriptor.getProperty("entityEvolver"));
        SimpleEventSourcedComponent<?> resultEvolver = descriptor.getProperty("entityEvolver");

        MockComponentDescriptor evolverDescriptor = new MockComponentDescriptor();
        resultEvolver.describeTo(evolverDescriptor);
        assertInstanceOf(Map.class, evolverDescriptor.getProperty("delegates"));
        Map<?, ?> delegates = evolverDescriptor.getProperty("delegates");
        assertEquals(4, delegates.size());
    }

    @Test
    void eventSourcingHandlerThrowsIllegalArgumentExceptionWhenRegisteringEventNameTwice() {
        EventSourcedEntityBuilder.EventSourcingHandlerPhase<CourseId, Course> duplicateHandlerTestSubject =
                EventSourcedEntityBuilder.entity(CourseId.class, Course.class)
                                         .entityFactory(c -> testEntityFactory)
                                         .criteriaResolver(c -> testCriteriaResolver)
                                         .eventSourcingHandler(String.class, (entity, payload) -> entity);

        assertThrows(IllegalArgumentException.class,
                     () -> duplicateHandlerTestSubject.eventSourcingHandler(String.class, (entity, payload) -> entity));
    }

    record CourseId() {

    }

    record Course(CourseId id) {

    }
}<|MERGE_RESOLUTION|>--- conflicted
+++ resolved
@@ -21,13 +21,8 @@
 import org.axonframework.eventsourcing.CriteriaResolver;
 import org.axonframework.eventsourcing.EventSourcingRepository;
 import org.axonframework.eventsourcing.SimpleEventSourcedComponent;
-<<<<<<< HEAD
-import org.axonframework.eventsourcing.EventSourcedEntityFactory;
-import org.axonframework.eventsourcing.eventstore.EventCriteria;
-=======
 import org.axonframework.eventsourcing.annotation.EventSourcedEntityFactory;
 import org.axonframework.eventstreaming.EventCriteria;
->>>>>>> 072ff42b
 import org.axonframework.messaging.MessageType;
 import org.axonframework.messaging.unitofwork.StubProcessingContext;
 import org.axonframework.modelling.EntityEvolver;
@@ -57,13 +52,8 @@
 
     @BeforeEach
     void setUp() {
-<<<<<<< HEAD
         testEntityFactory = EventSourcedEntityFactory.fromIdentifier(Course::new);
-        testCriteriaResolver = event -> EventCriteria.havingAnyTag();
-=======
-        testEntityFactory = (type, id) -> new Course(id);
         testCriteriaResolver = (event, context) -> EventCriteria.havingAnyTag();
->>>>>>> 072ff42b
         testEntityEvolver = (entity, event, context) -> entity;
         constructedEntityFactory = new AtomicBoolean(false);
         constructedCriteriaResolver = new AtomicBoolean(false);
