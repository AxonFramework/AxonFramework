/*
 * Copyright (c) 2010-2024. Axon Framework
 *
 * Licensed under the Apache License, Version 2.0 (the "License");
 * you may not use this file except in compliance with the License.
 * You may obtain a copy of the License at
 *
 *    http://www.apache.org/licenses/LICENSE-2.0
 *
 * Unless required by applicable law or agreed to in writing, software
 * distributed under the License is distributed on an "AS IS" BASIS,
 * WITHOUT WARRANTIES OR CONDITIONS OF ANY KIND, either express or implied.
 * See the License for the specific language governing permissions and
 * limitations under the License.
 */

package org.axonframework.eventsourcing;

import jakarta.annotation.Nonnull;
import org.axonframework.messaging.unitofwork.ProcessingContext;
import org.axonframework.messaging.unitofwork.ProcessingLifecycle;
import org.jetbrains.annotations.NotNull;

import java.util.Collections;
import java.util.Map;
import java.util.concurrent.CompletableFuture;
import java.util.concurrent.ConcurrentHashMap;
import java.util.function.Consumer;
import java.util.function.Function;
import java.util.function.Supplier;
import java.util.function.UnaryOperator;

/**
 * Stubbed implementation of the {@link ProcessingContext} used for testing purposes.
 *
 * @author Allard Buijze
 */
public class StubProcessingContext implements ProcessingContext {

    private final Map<ResourceKey<?>, Object> resources = new ConcurrentHashMap<>();

    @Override
    public boolean isStarted() {
        return false;
    }

    @Override
    public boolean isError() {
        return false;
    }

    @Override
    public boolean isCommitted() {
        return false;
    }

    @Override
    public boolean isCompleted() {
        return false;
    }

    @Override
    public ProcessingLifecycle on(Phase phase, Function<ProcessingContext, CompletableFuture<?>> action) {
        throw new UnsupportedOperationException("Lifecycle actions are not yet supported in the StubProcessingContext");
    }

    @Override
    public ProcessingLifecycle onError(ErrorHandler action) {
        throw new UnsupportedOperationException("Lifecycle actions are not yet supported in the StubProcessingContext");
    }

    @Override
    public ProcessingLifecycle whenComplete(Consumer<ProcessingContext> action) {
        throw new UnsupportedOperationException("Lifecycle actions are not yet supported in the StubProcessingContext");
    }

    @Override
    public boolean containsResource(@Nonnull ResourceKey<?> key) {
        return resources.containsKey(key);
    }

    @Override
    public <T> T getResource(@Nonnull ResourceKey<T> key) {
        //noinspection unchecked
        return (T) resources.get(key);
    }

    @Override
    public <T> ProcessingContext withResource(@NotNull ResourceKey<T> key,
                                              @NotNull T resource) {
        resources.put(key, resource);
        return this;
    }

    @Override
    public <T> T putResource(@Nonnull ResourceKey<T> key,
                             @Nonnull T resource) {
        //noinspection unchecked
        return (T) resources.put(key, resource);
    }

    @Override
<<<<<<< HEAD
    public void putAll(@NotNull Context context) {
        resources.putAll(context.asMap());
    }

    @Override
    public <T> T updateResource(@Nonnull ResourceKey<T> key, @Nonnull UnaryOperator<T> resourceUpdater) {
=======
    public <T> T updateResource(@Nonnull ResourceKey<T> key,
                                @Nonnull UnaryOperator<T> resourceUpdater) {
>>>>>>> ed086c95
        //noinspection unchecked
        return (T) resources.compute(key, (id, current) -> resourceUpdater.apply((T) current));
    }

    @Override
    public <T> T putResourceIfAbsent(@Nonnull ResourceKey<T> key,
                                     @Nonnull T resource) {
        //noinspection unchecked
        return (T) resources.putIfAbsent(key, resource);
    }

    @Override
    public <T> T computeResourceIfAbsent(@Nonnull ResourceKey<T> key,
                                         @Nonnull Supplier<T> resourceSupplier) {
        //noinspection unchecked
        return (T) resources.computeIfAbsent(key, k -> resourceSupplier.get());
    }

    @Override
    public <T> T removeResource(@Nonnull ResourceKey<T> key) {
        //noinspection unchecked
        return (T) resources.remove(key);
    }

    @Override
    public <T> boolean removeResource(@Nonnull ResourceKey<T> key,
                                      @Nonnull T expectedResource) {
        return resources.remove(key, expectedResource);
    }

    @Override
    public Map<ResourceKey<?>, ?> asMap() {
        return Collections.unmodifiableMap(resources);
    }
}<|MERGE_RESOLUTION|>--- conflicted
+++ resolved
@@ -100,17 +100,13 @@
     }
 
     @Override
-<<<<<<< HEAD
     public void putAll(@NotNull Context context) {
         resources.putAll(context.asMap());
     }
 
     @Override
-    public <T> T updateResource(@Nonnull ResourceKey<T> key, @Nonnull UnaryOperator<T> resourceUpdater) {
-=======
     public <T> T updateResource(@Nonnull ResourceKey<T> key,
                                 @Nonnull UnaryOperator<T> resourceUpdater) {
->>>>>>> ed086c95
         //noinspection unchecked
         return (T) resources.compute(key, (id, current) -> resourceUpdater.apply((T) current));
     }
