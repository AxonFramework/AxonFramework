/*
 * Copyright (c) 2010-2025. Axon Framework
 *
 * Licensed under the Apache License, Version 2.0 (the "License");
 * you may not use this file except in compliance with the License.
 * You may obtain a copy of the License at
 *
 *    http://www.apache.org/licenses/LICENSE-2.0
 *
 * Unless required by applicable law or agreed to in writing, software
 * distributed under the License is distributed on an "AS IS" BASIS,
 * WITHOUT WARRANTIES OR CONDITIONS OF ANY KIND, either express or implied.
 * See the License for the specific language governing permissions and
 * limitations under the License.
 */

package org.axonframework.eventsourcing;

import jakarta.annotation.Nonnull;
import org.axonframework.common.infra.ComponentDescriptor;
import org.axonframework.eventhandling.EventMessage;
import org.axonframework.eventsourcing.eventstore.AsyncEventStore;
import org.axonframework.eventsourcing.eventstore.EventStoreTransaction;
import org.axonframework.eventsourcing.eventstore.SourcingCondition;
import org.axonframework.messaging.Context.ResourceKey;
import org.axonframework.messaging.unitofwork.ProcessingContext;
import org.axonframework.modelling.repository.AsyncRepository;
import org.axonframework.modelling.repository.ManagedEntity;

import java.util.Map;
import java.util.concurrent.CompletableFuture;
import java.util.concurrent.ConcurrentHashMap;
import java.util.concurrent.atomic.AtomicReference;
import java.util.function.Consumer;
import java.util.function.Function;
import java.util.function.Supplier;
import java.util.function.UnaryOperator;

/**
 * {@link AsyncRepository} implementation that loads entities based on their historic event streams, provided by an
 * {@link AsyncEventStore}.
 *
 * @param <ID> The type of identifier used to identify the entity.
 * @param <M>  The type of the model to load.
 * @author Allard Buijze
 * @author Steven van Beelen
 * @since 0.1
 */
public class AsyncEventSourcingRepository<ID, M> implements AsyncRepository.LifecycleManagement<ID, M> {

    private final ResourceKey<Map<ID, CompletableFuture<EventSourcedEntity<ID, M>>>> managedEntitiesKey =
            ResourceKey.withLabel("managedEntities");

    private final AsyncEventStore eventStore;
    private final CriteriaResolver<ID> criteriaResolver;
    private final EventStateApplier<M> eventStateApplier;
    private final String context;

    /**
     * Initialize the repository to load events from the given {@code eventStore} using the given {@code applier} to
     * apply state transitions to the entity based on the events received, and given {@code criteriaResolver} to resolve
     * the {@link org.axonframework.eventsourcing.eventstore.EventCriteria} of the given identifier type used to source
     * a model.
     *
     * @param eventStore        The event store to load events from.
     * @param criteriaResolver  Converts the given identifier to an
     *                          {@link org.axonframework.eventsourcing.eventstore.EventCriteria} used to load a matching
     *                          event stream.
     * @param eventStateApplier The function to apply event state changes to the loaded entities.
     * @param context           The (bounded) context this {@code AsyncEventSourcingRepository} provides access to
     *                          models for.
     */
    public AsyncEventSourcingRepository(AsyncEventStore eventStore,
                                        CriteriaResolver<ID> criteriaResolver,
                                        EventStateApplier<M> eventStateApplier,
                                        String context) {
        this.eventStore = eventStore;
        this.criteriaResolver = criteriaResolver;
        this.eventStateApplier = eventStateApplier;
        this.context = context;
    }

    @Override
    public ManagedEntity<ID, M> attach(@Nonnull ManagedEntity<ID, M> entity,
                                       @Nonnull ProcessingContext processingContext) {
        var managedEntities = processingContext.computeResourceIfAbsent(managedEntitiesKey, ConcurrentHashMap::new);

        return managedEntities.computeIfAbsent(
                entity.identifier(),
                id -> {
                    EventSourcedEntity<ID, M> sourcedEntity = EventSourcedEntity.mapToEventSourcedEntity(entity);
                    updateActiveModel(sourcedEntity, processingContext);
                    return CompletableFuture.completedFuture(sourcedEntity);
                }
        ).resultNow();
    }

    @Override
    public CompletableFuture<ManagedEntity<ID, M>> load(@Nonnull ID identifier,
                                                        @Nonnull ProcessingContext processingContext) {
        var managedEntities = processingContext.computeResourceIfAbsent(managedEntitiesKey, ConcurrentHashMap::new);

        return managedEntities.computeIfAbsent(
                identifier,
                id -> eventStore.transaction(processingContext, context)
<<<<<<< HEAD
                                .source(
                                        SourcingCondition.conditionFor(criteriaResolver.resolve(id)),
                                        processingContext
                                )
=======
                                .source(SourcingCondition.conditionFor(start, end, criteriaResolver.resolve(id)))
>>>>>>> 4a1cb0fd
                                .reduce(new EventSourcedEntity<>(identifier, (M) null), (entity, entry) -> {
                                    entity.applyStateChange(entry.message(), eventStateApplier);
                                    return entity;
                                })
                                .whenComplete((entity, exception) -> {
                                    if (exception == null) {
                                        updateActiveModel(entity, processingContext);
                                    }
                                })
        ).thenApply(Function.identity());
    }

    @Override
    public CompletableFuture<ManagedEntity<ID, M>> loadOrCreate(@Nonnull ID identifier,
                                                                @Nonnull ProcessingContext processingContext,
                                                                @Nonnull Supplier<M> factoryMethod) {
        return load(identifier, processingContext).thenApply(
                managedEntity -> {
                    managedEntity.applyStateChange(
                            entity -> entity != null ? entity : factoryMethod.get()
                    );
                    return managedEntity;
                }
        );
    }

    @Override
    public ManagedEntity<ID, M> persist(@Nonnull ID identifier,
                                        @Nonnull M entity,
                                        @Nonnull ProcessingContext processingContext) {
        var managedEntities = processingContext.computeResourceIfAbsent(managedEntitiesKey, ConcurrentHashMap::new);

        return managedEntities.computeIfAbsent(identifier, id -> {
            EventSourcedEntity<ID, M> sourcedEntity = new EventSourcedEntity<>(identifier, entity);
            updateActiveModel(sourcedEntity, processingContext);
            return CompletableFuture.completedFuture(sourcedEntity);
        }).resultNow();
    }

    /**
     * Update the given {@code entity} for any event that is published within its lifecycle, by invoking the
     * {@link EventStateApplier} in the {@link EventStoreTransaction#onAppend(Consumer)}. onAppend hook is used to
     * immediately source events that are being published by the model
     *
     * @param entity            An {@link ManagedEntity} to make the state change for.
     * @param processingContext The {@link ProcessingContext} for which to retrieve the active
     *                          {@link EventStoreTransaction}.
     */
    private void updateActiveModel(EventSourcedEntity<ID, M> entity, ProcessingContext processingContext) {
        eventStore.transaction(processingContext, context)
                  .onAppend(event -> entity.applyStateChange(event, eventStateApplier));
    }

    @Override
    public void describeTo(@Nonnull ComponentDescriptor descriptor) {
        descriptor.describeProperty("eventStore", eventStore);
        descriptor.describeProperty("criteriaResolver", criteriaResolver);
        descriptor.describeProperty("eventStateApplier", eventStateApplier);
        descriptor.describeProperty("context", context);
    }

    /**
     * Private implementation of the {@link ManagedEntity} supporting event sourcing.
     *
     * @param <ID> The type of identifier of the event sourced entity.
     * @param <M>  The type of entity managed by this event sourced entity.
     */
    private static class EventSourcedEntity<ID, M> implements ManagedEntity<ID, M> {

        private final ID identifier;
        private final AtomicReference<M> currentState;

        private EventSourcedEntity(ID identifier, M currentState) {
            this.identifier = identifier;
            this.currentState = new AtomicReference<>(currentState);
        }

        private static <ID, T> EventSourcedEntity<ID, T> mapToEventSourcedEntity(ManagedEntity<ID, T> entity) {
            return entity instanceof AsyncEventSourcingRepository.EventSourcedEntity<ID, T> eventSourcedEntity
                    ? eventSourcedEntity
                    : new EventSourcedEntity<>(entity.identifier(), entity.entity());
        }

        @Override
        public ID identifier() {
            return identifier;
        }

        @Override
        public M entity() {
            return currentState.get();
        }

        @Override
        public M applyStateChange(UnaryOperator<M> change) {
            return currentState.updateAndGet(change);
        }

        private M applyStateChange(EventMessage<?> event, EventStateApplier<M> applier) {
            return currentState.updateAndGet(current -> applier.changeState(current, event));
        }
    }
}<|MERGE_RESOLUTION|>--- conflicted
+++ resolved
@@ -103,14 +103,7 @@
         return managedEntities.computeIfAbsent(
                 identifier,
                 id -> eventStore.transaction(processingContext, context)
-<<<<<<< HEAD
-                                .source(
-                                        SourcingCondition.conditionFor(criteriaResolver.resolve(id)),
-                                        processingContext
-                                )
-=======
-                                .source(SourcingCondition.conditionFor(start, end, criteriaResolver.resolve(id)))
->>>>>>> 4a1cb0fd
+                                .source(SourcingCondition.conditionFor(criteriaResolver.resolve(id)))
                                 .reduce(new EventSourcedEntity<>(identifier, (M) null), (entity, entry) -> {
                                     entity.applyStateChange(entry.message(), eventStateApplier);
                                     return entity;
