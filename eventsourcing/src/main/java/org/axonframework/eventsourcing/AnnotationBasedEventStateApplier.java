--- conflicted
+++ resolved
@@ -17,11 +17,7 @@
 package org.axonframework.eventsourcing;
 
 import org.axonframework.eventhandling.EventMessage;
-import org.axonframework.eventhandling.annotation.AnnotatedEventHandlingComponent;
-<<<<<<< HEAD
 import org.axonframework.eventsourcing.annotations.AnnotatedEventSourcingComponent;
-=======
->>>>>>> 28cee2c6
 import org.axonframework.messaging.MessageStream;
 import org.axonframework.messaging.annotation.AnnotatedHandlerInspector;
 import org.axonframework.messaging.annotation.ClasspathHandlerDefinition;
@@ -82,13 +78,8 @@
         requireNonNull(event, "Event Message may not be null");
 
         try {
-<<<<<<< HEAD
             var eventHandler = new AnnotatedEventSourcingComponent<>(model, inspector);
             var eventHandlerResult = eventHandler.source(event, processingContext)
-=======
-            var eventHandler = new AnnotatedEventHandlingComponent<>(model, inspector);
-            var eventHandlerResult = eventHandler.handle(event, processingContext)
->>>>>>> 28cee2c6
                                                  .asCompletableFuture()
                                                  .join();
             return modelFromStreamResultOrUpdatedExisting(eventHandlerResult, model);
