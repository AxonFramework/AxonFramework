/*
 * Copyright (c) 2010-2025. Axon Framework
 *
 * Licensed under the Apache License, Version 2.0 (the "License");
 * you may not use this file except in compliance with the License.
 * You may obtain a copy of the License at
 *
 *    http://www.apache.org/licenses/LICENSE-2.0
 *
 * Unless required by applicable law or agreed to in writing, software
 * distributed under the License is distributed on an "AS IS" BASIS,
 * WITHOUT WARRANTIES OR CONDITIONS OF ANY KIND, either express or implied.
 * See the License for the specific language governing permissions and
 * limitations under the License.
 */

package org.axonframework.eventsourcing;

import jakarta.annotation.Nonnull;
import org.axonframework.common.infra.ComponentDescriptor;
import org.axonframework.eventhandling.EventMessage;
import org.axonframework.eventsourcing.eventstore.EventStore;
import org.axonframework.eventsourcing.eventstore.EventStoreTransaction;
import org.axonframework.eventsourcing.eventstore.SourcingCondition;
import org.axonframework.eventstreaming.EventCriteria;
import org.axonframework.messaging.Context.ResourceKey;
import org.axonframework.messaging.MessageStream;
import org.axonframework.messaging.unitofwork.ProcessingContext;
import org.axonframework.modelling.EntityEvolver;
import org.axonframework.modelling.repository.ManagedEntity;
import org.axonframework.modelling.repository.Repository;

import java.util.Map;
import java.util.concurrent.CompletableFuture;
import java.util.concurrent.ConcurrentHashMap;
import java.util.concurrent.atomic.AtomicReference;
import java.util.function.Consumer;
import java.util.function.Function;
import java.util.function.UnaryOperator;

import static java.util.Objects.requireNonNull;

/**
 * {@link Repository} implementation that loads entities based on their historic event streams, provided by an
 * {@link EventStore}.
 *
 * @param <ID> The type of identifier used to identify the event sourced entity.
 * @param <E>  The type of the event sourced entity to load.
 * @author Allard Buijze
 * @author Steven van Beelen
 * @since 0.1
 */
public class EventSourcingRepository<ID, E> implements Repository.LifecycleManagement<ID, E> {

    private final ResourceKey<Map<ID, CompletableFuture<EventSourcedEntity<ID, E>>>> managedEntitiesKey =
            ResourceKey.withLabel("managedEntities");

    private final Class<ID> idType;
    private final Class<E> entityType;
    private final EventStore eventStore;
    private final CriteriaResolver<ID> criteriaResolver;
    private final EntityEvolver<E> entityEvolver;
    private final EventSourcedEntityFactory<ID, E> entityFactory;

    /**
     * Initialize the repository to load events from the given {@code eventStore} using the given {@code applier} to
     * apply state transitions to the entity based on the events received, and given {@code criteriaResolver} to resolve
     * the {@link EventCriteria} of the given identifier type used to source
     * an entity.
     *
     * @param idType           The type of the identifier for the event sourced entity this repository serves.
     * @param entityType       The type of the event sourced entity this repository serves.
     * @param eventStore       The event store to load events from.
     * @param entityFactory    A factory method to create new instances of the entity based on the entity's type and a
     *                         provided identifier.
     * @param criteriaResolver Converts the given identifier to an
     *                         {@link EventCriteria} used to load a matching
     *                         event stream.
     * @param entityEvolver    The function used to evolve the state of loaded entities based on events.
     */
    public EventSourcingRepository(@Nonnull Class<ID> idType,
                                   @Nonnull Class<E> entityType,
                                   @Nonnull EventStore eventStore,
                                   @Nonnull EventSourcedEntityFactory<ID, E> entityFactory,
                                   @Nonnull CriteriaResolver<ID> criteriaResolver,
                                   @Nonnull EntityEvolver<E> entityEvolver) {
        this.idType = requireNonNull(idType, "The id type must not be null.");
        this.entityType = requireNonNull(entityType, "The entity type must not be null.");
        this.eventStore = requireNonNull(eventStore, "The event store must not be null.");
        this.entityFactory = requireNonNull(entityFactory, "The entity factory must not be null.");
        this.criteriaResolver = requireNonNull(criteriaResolver, "The criteria resolver must not be null.");
        this.entityEvolver = requireNonNull(entityEvolver, "The entity evolver must not be null.");
    }

    @Override
    public ManagedEntity<ID, E> attach(@Nonnull ManagedEntity<ID, E> entity,
                                       @Nonnull ProcessingContext processingContext) {
        var managedEntities = processingContext.computeResourceIfAbsent(managedEntitiesKey, ConcurrentHashMap::new);

        return managedEntities.computeIfAbsent(
                entity.identifier(),
                id -> {
                    EventSourcedEntity<ID, E> sourcedEntity = EventSourcedEntity.mapToEventSourcedEntity(entity);
                    updateActiveEntity(sourcedEntity, processingContext);
                    return CompletableFuture.completedFuture(sourcedEntity);
                }
        ).resultNow();
    }

    @Nonnull
    @Override
    public Class<E> entityType() {
        return entityType;
    }

    @Nonnull
    @Override
    public Class<ID> idType() {
        return idType;
    }

    @Override
    public CompletableFuture<ManagedEntity<ID, E>> load(@Nonnull ID identifier,
<<<<<<< HEAD
                                                        @Nonnull ProcessingContext processingContext) {
        var managedEntities = processingContext.computeResourceIfAbsent(managedEntitiesKey, ConcurrentHashMap::new);

        return managedEntities.computeIfAbsent(
                identifier,
                id -> doLoad(identifier, processingContext)
                        .whenComplete((entity, exception) -> updateActiveEntity(entity, processingContext, exception))
=======
                                                        @Nonnull ProcessingContext context) {
        var managedEntities = context.computeResourceIfAbsent(managedEntitiesKey, ConcurrentHashMap::new);

        return managedEntities.computeIfAbsent(
                identifier,
                id -> doLoad(identifier, context)
                        .whenComplete((entity, exception) -> updateActiveEntity(entity, context, exception))
>>>>>>> 4d278fdd
        ).thenApply(Function.identity());
    }

    @Override
    public CompletableFuture<ManagedEntity<ID, E>> loadOrCreate(@Nonnull ID identifier,
<<<<<<< HEAD
                                                                @Nonnull ProcessingContext processingContext) {
        var managedEntities = processingContext.computeResourceIfAbsent(managedEntitiesKey, ConcurrentHashMap::new);

        return managedEntities.computeIfAbsent(
                identifier,
                id -> doLoad(identifier, processingContext)
                        .thenApply((entity) -> createEntityIfNullFromLoad(identifier, entity, processingContext))
                        .whenComplete((entity, exception) -> updateActiveEntity(entity, processingContext, exception))
        ).thenApply(Function.identity());
    }

    private EventSourcedEntity<ID, E> createEntityIfNullFromLoad(ID identifier, EventSourcedEntity<ID, E> entity,
                                                                 ProcessingContext context) {
        if (entity.entity() == null) {
            E createdEntity = entityFactory.create(identifier, null, context);
            if (createdEntity == null) {
                throw new IllegalStateException(("The EventSourcedEntityFactory returned a null entity while loadOrCreate was called for identifier: [%s]. Adjust your EventSourcedEntityFactory to return a non-null entity when no first event message is present and using loadOrCreate.").formatted(
                        identifier));
=======
                                                                @Nonnull ProcessingContext context) {
        var managedEntities = context.computeResourceIfAbsent(managedEntitiesKey, ConcurrentHashMap::new);

        return managedEntities.computeIfAbsent(
                identifier,
                id -> doLoad(identifier, context)
                        .thenApply((entity) -> createEntityIfNullFromLoad(identifier, entity))
                        .whenComplete((entity, exception) -> updateActiveEntity(entity, context, exception))
        ).thenApply(Function.identity());
    }

    private EventSourcedEntity<ID, E> createEntityIfNullFromLoad(ID identifier, EventSourcedEntity<ID, E> entity) {
        if (entity.entity() == null) {
            E createdEntity = entityFactory.create(identifier, null);
            if (createdEntity == null) {
                throw new EntityMissingAfterLoadOrCreateException(identifier);
>>>>>>> 4d278fdd
            }
            return new EventSourcedEntity<>(identifier, createdEntity);
        }
        return entity;
    }

<<<<<<< HEAD
    private CompletableFuture<EventSourcedEntity<ID, E>> doLoad(ID identifier, ProcessingContext processingContext) {
        return eventStore
                .transaction(processingContext)
                .source(SourcingCondition.conditionFor(criteriaResolver.resolve(identifier)))
                .reduce(new EventSourcedEntity<>(identifier, null),
                        (entity, entry) -> {
                            if (entity.entity() == null) {
                                createEntityBasedOnFirstEvent(identifier, entity, entry, processingContext);
                            }
                            entity.evolve(entry.message(), entityEvolver, processingContext);
=======
    private CompletableFuture<EventSourcedEntity<ID, E>> doLoad(ID identifier, ProcessingContext context) {
        return eventStore
                .transaction(context)
                .source(SourcingCondition.conditionFor(criteriaResolver.resolve(identifier, context)))
                .reduce(new EventSourcedEntity<>(identifier),
                        (entity, entry) -> {
                            if (entity.entity() == null) {
                                createInitialEntityStateBasedOnEvent(identifier, entity, entry);
                            }
                            entity.evolve(entry.message(), entityEvolver, context);
>>>>>>> 4d278fdd
                            return entity;
                        });
    }

    @Override
    public ManagedEntity<ID, E> persist(@Nonnull ID identifier,
                                        @Nonnull E entity,
                                        @Nonnull ProcessingContext processingContext) {
        var managedEntities = processingContext.computeResourceIfAbsent(managedEntitiesKey, ConcurrentHashMap::new);

        return managedEntities.computeIfAbsent(identifier, id -> {
            EventSourcedEntity<ID, E> sourcedEntity = new EventSourcedEntity<>(identifier, entity);
            updateActiveEntity(sourcedEntity, processingContext);
            return CompletableFuture.completedFuture(sourcedEntity);
        }).resultNow();
    }

<<<<<<< HEAD
    private void createEntityBasedOnFirstEvent(ID identifier, EventSourcedEntity<ID, E> entity,
                                               MessageStream.Entry<? extends EventMessage<?>> entry,
                                               ProcessingContext context) {
        E createdEntity = entityFactory.create(identifier, entry.message(), context);
        if (createdEntity == null) {
            throw new IllegalStateException(("The EventSourcedEntityFactory returned a null entity while the first event message was non-null for identifier: [%s]. Adjust your EventSourcedEntityFactory to always return a non-null entity when an event message is present.").formatted(
                    identifier));
=======
    private void createInitialEntityStateBasedOnEvent(ID identifier, EventSourcedEntity<ID, E> entity,
                                                      MessageStream.Entry<? extends EventMessage<?>> entry) {
        E createdEntity = entityFactory.create(identifier, entry.message());
        if (createdEntity == null) {
            throw new EntityMissingAfterFirstEventException(identifier);
>>>>>>> 4d278fdd
        }
        entity.applyStateChange(e -> createdEntity);
    }

    private void updateActiveEntity(EventSourcedEntity<ID, E> entity, ProcessingContext processingContext,
                                    Throwable exception) {
        if (exception == null) {
            updateActiveEntity(entity, processingContext);
        }
    }

    /**
     * Update the given {@code entity} for any event that is published within its lifecycle, by invoking the
     * {@link EntityEvolver} in the {@link EventStoreTransaction#onAppend(Consumer)}. The {@code onAppend} hook is used
     * to immediately source events that are being published by the entity.
     *
     * @param entity            An {@link ManagedEntity} to make the state change for.
     * @param processingContext The {@link ProcessingContext} for which to retrieve the active
     *                          {@link EventStoreTransaction}.
     */
    private void updateActiveEntity(EventSourcedEntity<ID, E> entity, ProcessingContext processingContext) {
        eventStore.transaction(processingContext)
                  .onAppend(event -> {
                      if (entity.entity() == null) {
                          entity.applyStateChange(e -> entityFactory.create(
<<<<<<< HEAD
                                  entity.identifier(), event, processingContext));
=======
                                  entity.identifier(), event));
>>>>>>> 4d278fdd
                      } else {
                          entity.evolve(event, entityEvolver, processingContext);
                      }
                  });
    }

    @Override
    public void describeTo(@Nonnull ComponentDescriptor descriptor) {
        descriptor.describeProperty("idType", idType);
        descriptor.describeProperty("entityType", entityType);
        descriptor.describeProperty("eventStore", eventStore);
        descriptor.describeProperty("entityFactory", entityFactory);
        descriptor.describeProperty("criteriaResolver", criteriaResolver);
        descriptor.describeProperty("entityEvolver", entityEvolver);
    }

    /**
     * Private implementation of the {@link ManagedEntity} supporting event sourcing.
     *
     * @param <ID> The type of identifier of the event sourced entity.
     * @param <M>  The type of entity managed by this event sourced entity.
     */
    private static class EventSourcedEntity<ID, M> implements ManagedEntity<ID, M> {

        private final ID identifier;
        private final AtomicReference<M> currentState;

        private EventSourcedEntity(ID identifier) {
            this(identifier, null);
        }

        private EventSourcedEntity(ID identifier, M currentState) {
            this.identifier = identifier;
            this.currentState = new AtomicReference<>(currentState);
        }

        private static <ID, T> EventSourcedEntity<ID, T> mapToEventSourcedEntity(ManagedEntity<ID, T> entity) {
            return entity instanceof EventSourcingRepository.EventSourcedEntity<ID, T> eventSourcedEntity
                    ? eventSourcedEntity
                    : new EventSourcedEntity<>(entity.identifier(), entity.entity());
        }

        @Override
        public ID identifier() {
            return identifier;
        }

        @Override
        public M entity() {
            return currentState.get();
        }

        @Override
        public M applyStateChange(UnaryOperator<M> change) {
            return currentState.updateAndGet(change);
        }

        private M evolve(EventMessage<?> event,
                         EntityEvolver<M> evolver,
                         ProcessingContext processingContext) {
            return currentState.updateAndGet(current -> evolver.evolve(current, event, processingContext));
        }
    }
}<|MERGE_RESOLUTION|>--- conflicted
+++ resolved
@@ -65,17 +65,15 @@
     /**
      * Initialize the repository to load events from the given {@code eventStore} using the given {@code applier} to
      * apply state transitions to the entity based on the events received, and given {@code criteriaResolver} to resolve
-     * the {@link EventCriteria} of the given identifier type used to source
-     * an entity.
+     * the {@link EventCriteria} of the given identifier type used to source an entity.
      *
      * @param idType           The type of the identifier for the event sourced entity this repository serves.
      * @param entityType       The type of the event sourced entity this repository serves.
      * @param eventStore       The event store to load events from.
      * @param entityFactory    A factory method to create new instances of the entity based on the entity's type and a
      *                         provided identifier.
-     * @param criteriaResolver Converts the given identifier to an
-     *                         {@link EventCriteria} used to load a matching
-     *                         event stream.
+     * @param criteriaResolver Converts the given identifier to an {@link EventCriteria} used to load a matching event
+     *                         stream.
      * @param entityEvolver    The function used to evolve the state of loaded entities based on events.
      */
     public EventSourcingRepository(@Nonnull Class<ID> idType,
@@ -121,15 +119,6 @@
 
     @Override
     public CompletableFuture<ManagedEntity<ID, E>> load(@Nonnull ID identifier,
-<<<<<<< HEAD
-                                                        @Nonnull ProcessingContext processingContext) {
-        var managedEntities = processingContext.computeResourceIfAbsent(managedEntitiesKey, ConcurrentHashMap::new);
-
-        return managedEntities.computeIfAbsent(
-                identifier,
-                id -> doLoad(identifier, processingContext)
-                        .whenComplete((entity, exception) -> updateActiveEntity(entity, processingContext, exception))
-=======
                                                         @Nonnull ProcessingContext context) {
         var managedEntities = context.computeResourceIfAbsent(managedEntitiesKey, ConcurrentHashMap::new);
 
@@ -137,21 +126,19 @@
                 identifier,
                 id -> doLoad(identifier, context)
                         .whenComplete((entity, exception) -> updateActiveEntity(entity, context, exception))
->>>>>>> 4d278fdd
         ).thenApply(Function.identity());
     }
 
     @Override
     public CompletableFuture<ManagedEntity<ID, E>> loadOrCreate(@Nonnull ID identifier,
-<<<<<<< HEAD
-                                                                @Nonnull ProcessingContext processingContext) {
-        var managedEntities = processingContext.computeResourceIfAbsent(managedEntitiesKey, ConcurrentHashMap::new);
+                                                                @Nonnull ProcessingContext context) {
+        var managedEntities = context.computeResourceIfAbsent(managedEntitiesKey, ConcurrentHashMap::new);
 
         return managedEntities.computeIfAbsent(
                 identifier,
-                id -> doLoad(identifier, processingContext)
-                        .thenApply((entity) -> createEntityIfNullFromLoad(identifier, entity, processingContext))
-                        .whenComplete((entity, exception) -> updateActiveEntity(entity, processingContext, exception))
+                id -> doLoad(identifier, context)
+                        .thenApply((entity) -> createEntityIfNullFromLoad(identifier, entity, context))
+                        .whenComplete((entity, exception) -> updateActiveEntity(entity, context, exception))
         ).thenApply(Function.identity());
     }
 
@@ -160,44 +147,13 @@
         if (entity.entity() == null) {
             E createdEntity = entityFactory.create(identifier, null, context);
             if (createdEntity == null) {
-                throw new IllegalStateException(("The EventSourcedEntityFactory returned a null entity while loadOrCreate was called for identifier: [%s]. Adjust your EventSourcedEntityFactory to return a non-null entity when no first event message is present and using loadOrCreate.").formatted(
-                        identifier));
-=======
-                                                                @Nonnull ProcessingContext context) {
-        var managedEntities = context.computeResourceIfAbsent(managedEntitiesKey, ConcurrentHashMap::new);
-
-        return managedEntities.computeIfAbsent(
-                identifier,
-                id -> doLoad(identifier, context)
-                        .thenApply((entity) -> createEntityIfNullFromLoad(identifier, entity))
-                        .whenComplete((entity, exception) -> updateActiveEntity(entity, context, exception))
-        ).thenApply(Function.identity());
-    }
-
-    private EventSourcedEntity<ID, E> createEntityIfNullFromLoad(ID identifier, EventSourcedEntity<ID, E> entity) {
-        if (entity.entity() == null) {
-            E createdEntity = entityFactory.create(identifier, null);
-            if (createdEntity == null) {
                 throw new EntityMissingAfterLoadOrCreateException(identifier);
->>>>>>> 4d278fdd
             }
             return new EventSourcedEntity<>(identifier, createdEntity);
         }
         return entity;
     }
 
-<<<<<<< HEAD
-    private CompletableFuture<EventSourcedEntity<ID, E>> doLoad(ID identifier, ProcessingContext processingContext) {
-        return eventStore
-                .transaction(processingContext)
-                .source(SourcingCondition.conditionFor(criteriaResolver.resolve(identifier)))
-                .reduce(new EventSourcedEntity<>(identifier, null),
-                        (entity, entry) -> {
-                            if (entity.entity() == null) {
-                                createEntityBasedOnFirstEvent(identifier, entity, entry, processingContext);
-                            }
-                            entity.evolve(entry.message(), entityEvolver, processingContext);
-=======
     private CompletableFuture<EventSourcedEntity<ID, E>> doLoad(ID identifier, ProcessingContext context) {
         return eventStore
                 .transaction(context)
@@ -205,10 +161,9 @@
                 .reduce(new EventSourcedEntity<>(identifier),
                         (entity, entry) -> {
                             if (entity.entity() == null) {
-                                createInitialEntityStateBasedOnEvent(identifier, entity, entry);
+                                createInitialEntityStateBasedOnEvent(identifier, entity, entry, context);
                             }
                             entity.evolve(entry.message(), entityEvolver, context);
->>>>>>> 4d278fdd
                             return entity;
                         });
     }
@@ -226,21 +181,12 @@
         }).resultNow();
     }
 
-<<<<<<< HEAD
-    private void createEntityBasedOnFirstEvent(ID identifier, EventSourcedEntity<ID, E> entity,
-                                               MessageStream.Entry<? extends EventMessage<?>> entry,
-                                               ProcessingContext context) {
+    private void createInitialEntityStateBasedOnEvent(ID identifier, EventSourcedEntity<ID, E> entity,
+                                                      MessageStream.Entry<? extends EventMessage<?>> entry,
+                                                      ProcessingContext context) {
         E createdEntity = entityFactory.create(identifier, entry.message(), context);
         if (createdEntity == null) {
-            throw new IllegalStateException(("The EventSourcedEntityFactory returned a null entity while the first event message was non-null for identifier: [%s]. Adjust your EventSourcedEntityFactory to always return a non-null entity when an event message is present.").formatted(
-                    identifier));
-=======
-    private void createInitialEntityStateBasedOnEvent(ID identifier, EventSourcedEntity<ID, E> entity,
-                                                      MessageStream.Entry<? extends EventMessage<?>> entry) {
-        E createdEntity = entityFactory.create(identifier, entry.message());
-        if (createdEntity == null) {
             throw new EntityMissingAfterFirstEventException(identifier);
->>>>>>> 4d278fdd
         }
         entity.applyStateChange(e -> createdEntity);
     }
@@ -266,11 +212,7 @@
                   .onAppend(event -> {
                       if (entity.entity() == null) {
                           entity.applyStateChange(e -> entityFactory.create(
-<<<<<<< HEAD
                                   entity.identifier(), event, processingContext));
-=======
-                                  entity.identifier(), event));
->>>>>>> 4d278fdd
                       } else {
                           entity.evolve(event, entityEvolver, processingContext);
                       }
