/*
 * Copyright (c) 2010-2025. Axon Framework
 *
 * Licensed under the Apache License, Version 2.0 (the "License");
 * you may not use this file except in compliance with the License.
 * You may obtain a copy of the License at
 *
 *    http://www.apache.org/licenses/LICENSE-2.0
 *
 * Unless required by applicable law or agreed to in writing, software
 * distributed under the License is distributed on an "AS IS" BASIS,
 * WITHOUT WARRANTIES OR CONDITIONS OF ANY KIND, either express or implied.
 * See the License for the specific language governing permissions and
 * limitations under the License.
 */

package org.axonframework.eventsourcing;

import jakarta.annotation.Nonnull;
import org.axonframework.common.infra.ComponentDescriptor;
import org.axonframework.eventhandling.EventMessage;
import org.axonframework.eventsourcing.eventstore.EventStore;
import org.axonframework.eventsourcing.eventstore.EventStoreTransaction;
import org.axonframework.eventsourcing.eventstore.SourcingCondition;
import org.axonframework.eventstreaming.EventCriteria;
import org.axonframework.messaging.Context.ResourceKey;
import org.axonframework.messaging.unitofwork.ProcessingContext;
import org.axonframework.modelling.EntityEvolver;
import org.axonframework.modelling.repository.ManagedEntity;
import org.axonframework.modelling.repository.Repository;

import java.util.Map;
import java.util.concurrent.CompletableFuture;
import java.util.concurrent.ConcurrentHashMap;
import java.util.concurrent.atomic.AtomicReference;
import java.util.function.Consumer;
import java.util.function.Function;
import java.util.function.Supplier;
import java.util.function.UnaryOperator;

import static java.util.Objects.requireNonNull;

/**
 * {@link Repository} implementation that loads entities based on their historic event streams, provided by an
 * {@link EventStore}.
 *
 * @param <ID> The type of identifier used to identify the event sourced entity.
 * @param <E>  The type of the event sourced entity to load.
 * @author Allard Buijze
 * @author Steven van Beelen
 * @since 0.1
 */
public class EventSourcingRepository<ID, E> implements Repository.LifecycleManagement<ID, E> {

    private final ResourceKey<Map<ID, CompletableFuture<EventSourcedEntity<ID, E>>>> managedEntitiesKey =
            ResourceKey.withLabel("managedEntities");

    private final Class<ID> idType;
    private final Class<E> entityType;
    private final EventStore eventStore;
    private final CriteriaResolver<ID> criteriaResolver;
    private final EntityEvolver<E> entityEvolver;
    private final EventSourcedEntityFactory<ID, E> entityFactory;

    /**
     * Initialize the repository to load events from the given {@code eventStore} using the given {@code applier} to
     * apply state transitions to the entity based on the events received, and given {@code criteriaResolver} to resolve
     * the {@link EventCriteria} of the given identifier type used to source an entity.
     *
     * @param idType           The type of the identifier for the event sourced entity this repository serves.
     * @param entityType       The type of the event sourced entity this repository serves.
     * @param eventStore       The event store to load events from.
     * @param entityFactory    A factory method to create new instances of the entity based on the entity's type and a
     *                         provided identifier.
     * @param criteriaResolver Converts the given identifier to an {@link EventCriteria} used to load a matching event
     *                         stream.
     * @param entityEvolver    The function used to evolve the state of loaded entities based on events.
     */
    public EventSourcingRepository(@Nonnull Class<ID> idType,
                                   @Nonnull Class<E> entityType,
                                   @Nonnull EventStore eventStore,
                                   @Nonnull EventSourcedEntityFactory<ID, E> entityFactory,
                                   @Nonnull CriteriaResolver<ID> criteriaResolver,
                                   @Nonnull EntityEvolver<E> entityEvolver) {
        this.idType = requireNonNull(idType, "The id type must not be null.");
        this.entityType = requireNonNull(entityType, "The entity type must not be null.");
        this.eventStore = requireNonNull(eventStore, "The event store must not be null.");
        this.entityFactory = requireNonNull(entityFactory, "The entity factory must not be null.");
        this.criteriaResolver = requireNonNull(criteriaResolver, "The criteria resolver must not be null.");
        this.entityEvolver = requireNonNull(entityEvolver, "The entity evolver must not be null.");
    }

    @Override
    public ManagedEntity<ID, E> attach(@Nonnull ManagedEntity<ID, E> entity,
                                       @Nonnull ProcessingContext processingContext) {
        var managedEntities = processingContext.computeResourceIfAbsent(managedEntitiesKey, ConcurrentHashMap::new);

        return managedEntities.computeIfAbsent(
                entity.identifier(),
                id -> {
                    EventSourcedEntity<ID, E> sourcedEntity = EventSourcedEntity.mapToEventSourcedEntity(entity);
                    updateActiveEntity(sourcedEntity, processingContext);
                    return CompletableFuture.completedFuture(sourcedEntity);
                }
        ).resultNow();
    }

    @Nonnull
    @Override
    public Class<E> entityType() {
        return entityType;
    }

    @Nonnull
    @Override
    public Class<ID> idType() {
        return idType;
    }

    @Override
    public CompletableFuture<ManagedEntity<ID, E>> load(@Nonnull ID identifier,
                                                        @Nonnull ProcessingContext context) {
        var managedEntities = context.computeResourceIfAbsent(managedEntitiesKey, ConcurrentHashMap::new);

        return managedEntities.computeIfAbsent(
                identifier,
                id -> doLoad(identifier, context)
                        .whenComplete((entity, exception) -> updateActiveEntity(entity, context, exception))
        ).thenApply(Function.identity());
    }

    @Override
    public CompletableFuture<ManagedEntity<ID, E>> loadOrCreate(@Nonnull ID identifier,
                                                                @Nonnull ProcessingContext context) {
        var managedEntities = context.computeResourceIfAbsent(managedEntitiesKey, ConcurrentHashMap::new);

        return managedEntities.computeIfAbsent(
                identifier,
                id -> doLoad(identifier, context)
                        .thenApply((entity) -> createEntityIfNullFromLoad(identifier, entity, context))
                        .whenComplete((entity, exception) -> updateActiveEntity(entity, context, exception))
        ).thenApply(Function.identity());
    }

    private EventSourcedEntity<ID, E> createEntityIfNullFromLoad(ID identifier, EventSourcedEntity<ID, E> entity,
                                                                 ProcessingContext context) {
        if (entity.entity() == null) {
            E createdEntity = entityFactory.create(identifier, null, context);
            if (createdEntity == null) {
                throw new EntityMissingAfterLoadOrCreateException(identifier);
            }
            return new EventSourcedEntity<>(identifier, createdEntity);
        }
        return entity;
    }

    private CompletableFuture<EventSourcedEntity<ID, E>> doLoad(ID identifier, ProcessingContext context) {
        return eventStore
                .transaction(context)
                .source(SourcingCondition.conditionFor(criteriaResolver.resolve(identifier, context)))
                .reduce(new EventSourcedEntity<>(identifier),
                        (entity, entry) -> {
<<<<<<< HEAD
                            if (entity.entity() == null) {
                                createInitialEntityStateBasedOnEvent(identifier, entity, entry, context);
                            }
=======
                            entity.ensureInitialState(() -> entityFactory.create(identifier, entry.message()));
>>>>>>> 0c690350
                            entity.evolve(entry.message(), entityEvolver, context);
                            return entity;
                        });
    }

    @Override
    public ManagedEntity<ID, E> persist(@Nonnull ID identifier,
                                        @Nonnull E entity,
                                        @Nonnull ProcessingContext processingContext) {
        var managedEntities = processingContext.computeResourceIfAbsent(managedEntitiesKey, ConcurrentHashMap::new);

        return managedEntities.computeIfAbsent(identifier, id -> {
            EventSourcedEntity<ID, E> sourcedEntity = new EventSourcedEntity<>(identifier, entity);
            updateActiveEntity(sourcedEntity, processingContext);
            return CompletableFuture.completedFuture(sourcedEntity);
        }).resultNow();
    }

<<<<<<< HEAD
    private void createInitialEntityStateBasedOnEvent(ID identifier, EventSourcedEntity<ID, E> entity,
                                                      MessageStream.Entry<? extends EventMessage<?>> entry,
                                                      ProcessingContext context) {
        E createdEntity = entityFactory.create(identifier, entry.message(), context);
        if (createdEntity == null) {
            throw new EntityMissingAfterFirstEventException(identifier);
        }
        entity.applyStateChange(e -> createdEntity);
    }

=======
>>>>>>> 0c690350
    private void updateActiveEntity(EventSourcedEntity<ID, E> entity, ProcessingContext processingContext,
                                    Throwable exception) {
        if (exception == null) {
            updateActiveEntity(entity, processingContext);
        }
    }

    /**
     * Update the given {@code entity} for any event that is published within its lifecycle, by invoking the
     * {@link EntityEvolver} in the {@link EventStoreTransaction#onAppend(Consumer)}. The {@code onAppend} hook is used
     * to immediately source events that are being published by the entity.
     *
     * @param entity            An {@link ManagedEntity} to make the state change for.
     * @param processingContext The {@link ProcessingContext} for which to retrieve the active
     *                          {@link EventStoreTransaction}.
     */
    private void updateActiveEntity(EventSourcedEntity<ID, E> entity, ProcessingContext processingContext) {
        eventStore.transaction(processingContext)
                  .onAppend(event -> {
                      if (entity.entity() == null) {
                          entity.applyStateChange(e -> entityFactory.create(
                                  entity.identifier(), event, processingContext));
                      } else {
                          entity.evolve(event, entityEvolver, processingContext);
                      }
                  });
    }

    @Override
    public void describeTo(@Nonnull ComponentDescriptor descriptor) {
        descriptor.describeProperty("idType", idType);
        descriptor.describeProperty("entityType", entityType);
        descriptor.describeProperty("eventStore", eventStore);
        descriptor.describeProperty("entityFactory", entityFactory);
        descriptor.describeProperty("criteriaResolver", criteriaResolver);
        descriptor.describeProperty("entityEvolver", entityEvolver);
    }

    /**
     * Private implementation of the {@link ManagedEntity} supporting event sourcing.
     *
     * @param <ID> The type of identifier of the event sourced entity.
     * @param <M>  The type of entity managed by this event sourced entity.
     */
    private static class EventSourcedEntity<ID, M> implements ManagedEntity<ID, M> {

        private final ID identifier;
        private final AtomicReference<M> currentState;
        private boolean initialized;

        private EventSourcedEntity(ID identifier) {
            this(identifier, null);
        }

        private EventSourcedEntity(ID identifier, M currentState) {
            this.identifier = identifier;
            this.currentState = new AtomicReference<>(currentState);
            this.initialized = currentState != null;
        }

        private static <ID, T> EventSourcedEntity<ID, T> mapToEventSourcedEntity(ManagedEntity<ID, T> entity) {
            return entity instanceof EventSourcingRepository.EventSourcedEntity<ID, T> eventSourcedEntity
                    ? eventSourcedEntity
                    : new EventSourcedEntity<>(entity.identifier(), entity.entity());
        }

        @Override
        public ID identifier() {
            return identifier;
        }

        @Override
        public M entity() {
            return currentState.get();
        }

        @Override
        public M applyStateChange(UnaryOperator<M> change) {
            return currentState.updateAndGet(change);
        }

        /**
         * Initialize this entity with an initial state if it has not been initialized yet. This method will set the
         * current state to the value returned by the given {@code initialState} supplier, and mark the entity as
         * initialized. After the first invocation, this entity will be considered initialized, and further invocations
         * will have no effect.
         *
         * @param initialStateSupplier The supplier that provides the initial state of the entity.
         */
        public void ensureInitialState(Supplier<M> initialStateSupplier) {
            if (!initialized) {
                this.initialized = true;
                M entityInitialState = initialStateSupplier.get();
                if (entityInitialState == null) {
                    throw new EntityMissingAfterFirstEventException(identifier);
                }
                this.currentState.set(entityInitialState);
            }
        }

        private M evolve(EventMessage<?> event,
                         EntityEvolver<M> evolver,
                         ProcessingContext processingContext) {
            this.initialized = true;
            return currentState.updateAndGet(current -> evolver.evolve(current, event, processingContext));
        }
    }
}<|MERGE_RESOLUTION|>--- conflicted
+++ resolved
@@ -24,6 +24,7 @@
 import org.axonframework.eventsourcing.eventstore.SourcingCondition;
 import org.axonframework.eventstreaming.EventCriteria;
 import org.axonframework.messaging.Context.ResourceKey;
+import org.axonframework.messaging.MessageStream;
 import org.axonframework.messaging.unitofwork.ProcessingContext;
 import org.axonframework.modelling.EntityEvolver;
 import org.axonframework.modelling.repository.ManagedEntity;
@@ -160,13 +161,7 @@
                 .source(SourcingCondition.conditionFor(criteriaResolver.resolve(identifier, context)))
                 .reduce(new EventSourcedEntity<>(identifier),
                         (entity, entry) -> {
-<<<<<<< HEAD
-                            if (entity.entity() == null) {
-                                createInitialEntityStateBasedOnEvent(identifier, entity, entry, context);
-                            }
-=======
-                            entity.ensureInitialState(() -> entityFactory.create(identifier, entry.message()));
->>>>>>> 0c690350
+                            entity.ensureInitialState(() -> entityFactory.create(identifier, entry.message(), context));
                             entity.evolve(entry.message(), entityEvolver, context);
                             return entity;
                         });
@@ -185,7 +180,6 @@
         }).resultNow();
     }
 
-<<<<<<< HEAD
     private void createInitialEntityStateBasedOnEvent(ID identifier, EventSourcedEntity<ID, E> entity,
                                                       MessageStream.Entry<? extends EventMessage<?>> entry,
                                                       ProcessingContext context) {
@@ -196,8 +190,6 @@
         entity.applyStateChange(e -> createdEntity);
     }
 
-=======
->>>>>>> 0c690350
     private void updateActiveEntity(EventSourcedEntity<ID, E> entity, ProcessingContext processingContext,
                                     Throwable exception) {
         if (exception == null) {
