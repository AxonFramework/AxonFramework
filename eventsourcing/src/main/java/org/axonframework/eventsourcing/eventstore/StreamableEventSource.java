/*
 * Copyright (c) 2010-2024. Axon Framework
 *
 * Licensed under the Apache License, Version 2.0 (the "License");
 * you may not use this file except in compliance with the License.
 * You may obtain a copy of the License at
 *
 *    http://www.apache.org/licenses/LICENSE-2.0
 *
 * Unless required by applicable law or agreed to in writing, software
 * distributed under the License is distributed on an "AS IS" BASIS,
 * WITHOUT WARRANTIES OR CONDITIONS OF ANY KIND, either express or implied.
 * See the License for the specific language governing permissions and
 * limitations under the License.
 */

package org.axonframework.eventsourcing.eventstore;

import jakarta.annotation.Nonnull;
import org.axonframework.eventhandling.EventMessage;
import org.axonframework.eventhandling.TrackingToken;
import org.axonframework.messaging.MessageStream;

import java.time.Duration;
import java.time.Instant;
import java.util.concurrent.CompletableFuture;

/**
 * Interface towards a streamable event source.
 * <p>
 * Provides functionality to {@link #open(String, StreamingCondition) open} an {@link MessageStream event stream} for a
 * specific context and to retrieve {@link TrackingToken TrackingTokens} for the head and tail of the stream, and at a
 * given point in time in the stream.
 *
 * @param <E> The type of {@link EventMessage} streamed by this source.
 * @author Allard Buijze
 * @author Rene de Waele
 * @author Steven van Beelen
 * @since 3.0
 */
public interface StreamableEventSource<E extends EventMessage<?>> {

    /**
     * Open an {@link MessageStream event stream} containing all {@link EventMessage events} of the given
     * {@code context} matching the given {@code condition}}.
     * <p>
     * Events are wrapped in the {@link TrackedEntry}, combining the {@code EventMessage} together with the
     * {@link TrackingToken} defining the event's position in this source. Note that the returned stream is
     * <em>infinite</em>, so beware of applying terminal operations to the returned stream.
     *
     * @param context   The context for which to open an {@link MessageStream event stream}.
     * @param condition The {@link StreamingCondition} defining the
     *                  {@link StreamingCondition#position() starting position} of the stream and
     *                  {@link StreamingCondition#criteria() event criteria} to filter the stream with.
     * @return An {@link MessageStream event stream} of the given {@code context} matching the given {@code condition}.
     */
    MessageStream<TrackedEntry<E>> open(String context, StreamingCondition condition);

    /**
     * Creates a {@link TrackingToken} pointing at the start of the {@link MessageStream event stream} for the given
     * {@code context}.
     * <p>
     * The start of an event stream represents the token of the very first event in the stream.
     *
     * @param context The context pointing towards the event stream for which to retrieve the head token.
     * @return A {@link CompletableFuture} of {@link TrackingToken} pointing at the start of the
     * {@link MessageStream event stream} for the given {@code context}.
     */
    CompletableFuture<TrackingToken> headToken(@Nonnull String context);

    /**
     * Creates a {@link TrackingToken} pointing at the end of the {@link MessageStream event stream} for the given
     * {@code context}.
     * <p>
     * The end of an event stream represents the token of the very last event in the stream.
     *
     * @param context The context pointing towards the {@link MessageStream event stream} for which to retrieve the tail
     *                token.
     * @return A {@link CompletableFuture} of {@link TrackingToken} pointing at the end of the
     * {@link MessageStream event stream} for the given {@code context}.
     */
    CompletableFuture<TrackingToken> tailToken(@Nonnull String context);

    /**
     * Creates a {@link TrackingToken} tracking all {@link EventMessage events} after the given {@code at} from an
     * {@link MessageStream event stream} for the given {@code context}.
     * <p>
     * When there is an {@link EventMessage} exactly at the given {@code dateTime}, it will be tracked too.
     *
     * @param context The context pointing towards the {@link MessageStream event stream} for which to retrieve a token
     *                pointing at the given {@code at}.
     * @param at      The {@link Instant} determining how the {@link TrackingToken} should be created. The returned
     *                token points at very first event before this {@code Instant}.
     * @return A {@link CompletableFuture} of {@link TrackingToken} pointing at the very first event before the given
     * {@code at} of the {@link MessageStream event stream} for the given {@code context}.
     */
    CompletableFuture<TrackingToken> tokenAt(@Nonnull String context,
                                             @Nonnull Instant at);

    /**
     * Creates a {@link TrackingToken} tracking all {@link EventMessage events} since the given {@code since} from an
     * {@link MessageStream event stream} for the given {@code context}.
     * <p>
     * If there is an {@link EventMessage} exactly at that time (before given {@code since}), it will be tracked too.
     *
     * @param context The context pointing towards the {@link MessageStream event stream} for which to retrieve a token
     *                tracking all events since the given {@code since}.
     * @param since   The {@link Duration} determining how the tracking token should be created. The returned token
     *                points at very first event before this {@code Duration}.
     * @return A {@link CompletableFuture} of {@link TrackingToken} pointing at a position before the given
     * {@code duration} of the {@link MessageStream event stream} for the given {@code context}.
     */
<<<<<<< HEAD
    default CompletableFuture<TrackingToken> tokenSince(@Nonnull String context,
                                                        @Nonnull Duration since) {
        return tokenAt(context, Instant.now().minus(since));
    }

    /**
     * The entries contained in the {@link MessageStream} returned by {@link #open(String, StreamingCondition)}.
     * <p>
     * Each entry contains an {@code event} of type {@code E} and the {@code token} at which the given {@code event} is
     * positioned.
     *
     * @param token The {@link TrackingToken} defining the position of the given {@code event}.
     * @param event The {@link EventMessage} implementation returned by this source.
     * @param <E>   The type of {@link EventMessage} streamed by this source.
     */
    record TrackedEntry<E>(TrackingToken token, E event) {

    }
=======
    CompletableFuture<TrackingToken> tokenSince(@Nonnull String context,
                                                @Nonnull Duration since);
>>>>>>> 851bf7d3
}<|MERGE_RESOLUTION|>--- conflicted
+++ resolved
@@ -110,11 +110,8 @@
      * @return A {@link CompletableFuture} of {@link TrackingToken} pointing at a position before the given
      * {@code duration} of the {@link MessageStream event stream} for the given {@code context}.
      */
-<<<<<<< HEAD
-    default CompletableFuture<TrackingToken> tokenSince(@Nonnull String context,
-                                                        @Nonnull Duration since) {
-        return tokenAt(context, Instant.now().minus(since));
-    }
+    CompletableFuture<TrackingToken> tokenSince(@Nonnull String context,
+                                                @Nonnull Duration since);
 
     /**
      * The entries contained in the {@link MessageStream} returned by {@link #open(String, StreamingCondition)}.
@@ -129,8 +126,4 @@
     record TrackedEntry<E>(TrackingToken token, E event) {
 
     }
-=======
-    CompletableFuture<TrackingToken> tokenSince(@Nonnull String context,
-                                                @Nonnull Duration since);
->>>>>>> 851bf7d3
 }