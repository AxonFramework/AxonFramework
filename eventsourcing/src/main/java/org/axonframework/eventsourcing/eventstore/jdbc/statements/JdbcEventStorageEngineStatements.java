--- conflicted
+++ resolved
@@ -83,34 +83,21 @@
      * <b>NOTE:</b> each "?" is a domain event field from {@link EventSchema#domainEventFields()} and should
      * <b>always</b> be present for the PreparedStatement to work.
      *
-<<<<<<< HEAD
-     * @param connection The connection to the database.
-     * @param schema     The EventSchema to be used.
-     * @param dataType   The serialized type of the payload and metadata.
-     * @param events     The events to be added.
-     * @param serializer The serializer for the payload and metadata.
-=======
      * @param connection      The connection to the database.
      * @param schema          The EventSchema to be used.
      * @param dataType        The serialized type of the payload and metadata.
      * @param events          The events to be added.
      * @param serializer      The serializer for the payload and metadata.
->>>>>>> f67a037a
      * @param timestampWriter Writer responsible for writing timestamp in the correct format for the given database.
      * @return The newly created {@link PreparedStatement}.
      * @throws SQLException when an exception occurs while creating the prepared statement.
      */
-<<<<<<< HEAD
-    public static PreparedStatement appendEvents(Connection connection, EventSchema schema, Class<?> dataType,
-                                                 List<? extends EventMessage<?>> events, Serializer serializer, TimestampWriter timestampWriter)
-=======
     public static PreparedStatement appendEvents(Connection connection,
                                                  EventSchema schema,
                                                  Class<?> dataType,
                                                  List<? extends EventMessage<?>> events,
                                                  Serializer serializer,
                                                  TimestampWriter timestampWriter)
->>>>>>> f67a037a
             throws SQLException {
         final String sql = "INSERT INTO " + schema.domainEventTable() + " (" + schema.domainEventFields()
                 + ") VALUES (?,?,?,?,?,?,?,?,?)";
@@ -199,34 +186,21 @@
      * <b>NOTE:</b> each "?" is a domain event field from {@link EventSchema#domainEventFields()} and should
      * <b>always</b> be present for the PreparedStatement to work.
      *
-<<<<<<< HEAD
-     * @param connection The connection to the database.
-     * @param schema     The EventSchema to be used.
-     * @param dataType   The serialized type of the payload and metadata.
-     * @param snapshot   The snapshot to be appended.
-     * @param serializer The serializer for the payload and metadata.
-=======
      * @param connection      The connection to the database.
      * @param schema          The EventSchema to be used.
      * @param dataType        The serialized type of the payload and metadata.
      * @param snapshot        The snapshot to be appended.
      * @param serializer      The serializer for the payload and metadata.
->>>>>>> f67a037a
      * @param timestampWriter Writer responsible for writing timestamp in the correct format for the given database.
      * @return The newly created {@link PreparedStatement}.
      * @throws SQLException when an exception occurs while creating the prepared statement.
      */
-<<<<<<< HEAD
-    public static PreparedStatement appendSnapshot(Connection connection, EventSchema schema, Class<?> dataType,
-                                                   DomainEventMessage<?> snapshot, Serializer serializer, TimestampWriter timestampWriter)
-=======
     public static PreparedStatement appendSnapshot(Connection connection,
                                                    EventSchema schema,
                                                    Class<?> dataType,
                                                    DomainEventMessage<?> snapshot,
                                                    Serializer serializer,
                                                    TimestampWriter timestampWriter)
->>>>>>> f67a037a
             throws SQLException {
         final String sql = "INSERT INTO "
                 + schema.snapshotTable() + " (" + schema.domainEventFields() + ") VALUES (?,?,?,?,?,?,?,?,?)";
