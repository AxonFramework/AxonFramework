--- conflicted
+++ resolved
@@ -17,12 +17,8 @@
 package org.axonframework.eventsourcing.eventstore.inmemory;
 
 import jakarta.annotation.Nonnull;
-<<<<<<< HEAD
-import org.axonframework.common.Context;
-=======
 import org.axonframework.messaging.Context;
 import org.axonframework.messaging.SimpleContext;
->>>>>>> bd5f7de6
 import org.axonframework.common.infra.ComponentDescriptor;
 import org.axonframework.eventhandling.EventMessage;
 import org.axonframework.eventhandling.GlobalSequenceTrackingToken;
@@ -171,7 +167,7 @@
                       .filter(entry -> match(entry.getValue(), criteria)),
                 entry -> entry.getValue().event(),
                 entry -> {
-                    Context context = Context.empty();
+                    Context context = new SimpleContext();
                     context = TrackingToken.addToContext(context, new GlobalSequenceTrackingToken(entry.getKey()));
                     Set<Tag> tags = entry.getValue().tags();
                     return tags.isEmpty() ? context : Tag.addToContext(context, tags);
