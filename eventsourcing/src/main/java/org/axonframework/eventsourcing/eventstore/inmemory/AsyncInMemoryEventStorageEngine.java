/*
 * Copyright (c) 2010-2024. Axon Framework
 *
 * Licensed under the Apache License, Version 2.0 (the "License");
 * you may not use this file except in compliance with the License.
 * You may obtain a copy of the License at
 *
 *    http://www.apache.org/licenses/LICENSE-2.0
 *
 * Unless required by applicable law or agreed to in writing, software
 * distributed under the License is distributed on an "AS IS" BASIS,
 * WITHOUT WARRANTIES OR CONDITIONS OF ANY KIND, either express or implied.
 * See the License for the specific language governing permissions and
 * limitations under the License.
 */

package org.axonframework.eventsourcing.eventstore.inmemory;

import jakarta.annotation.Nonnull;
import org.axonframework.common.Context;
import org.axonframework.common.infra.ComponentDescriptor;
import org.axonframework.eventhandling.EventMessage;
import org.axonframework.eventhandling.GlobalSequenceTrackingToken;
import org.axonframework.eventhandling.TrackingToken;
import org.axonframework.eventsourcing.eventstore.AppendCondition;
import org.axonframework.eventsourcing.eventstore.AsyncEventStorageEngine;
import org.axonframework.eventsourcing.eventstore.EventCriteria;
import org.axonframework.eventsourcing.eventstore.GenericTaggedEventMessage;
import org.axonframework.eventsourcing.eventstore.SourcingCondition;
import org.axonframework.eventsourcing.eventstore.StreamingCondition;
import org.axonframework.eventsourcing.eventstore.Tag;
import org.axonframework.eventsourcing.eventstore.TaggedEventMessage;
import org.axonframework.messaging.MessageStream;
import org.axonframework.messaging.SimpleEntry;
import org.slf4j.Logger;
import org.slf4j.LoggerFactory;

import java.lang.invoke.MethodHandles;
import java.time.Instant;
import java.util.Comparator;
import java.util.List;
import java.util.Map;
import java.util.NavigableMap;
import java.util.Optional;
import java.util.Set;
import java.util.concurrent.CompletableFuture;
import java.util.concurrent.ConcurrentSkipListMap;
import java.util.concurrent.CopyOnWriteArraySet;
import java.util.concurrent.atomic.AtomicBoolean;
import java.util.concurrent.atomic.AtomicLong;
import java.util.concurrent.atomic.AtomicReference;
import java.util.concurrent.locks.ReentrantLock;

import static org.axonframework.eventsourcing.eventstore.AppendConditionAssertionException.consistencyMarkerSurpassed;
import static org.axonframework.eventsourcing.eventstore.AppendConditionAssertionException.tooManyIndices;

/**
 * Thread-safe {@link AsyncEventStorageEngine} implementation storing events in memory.
 *
 * @author Allard Buijze
 * @author Rene de Waele
 * @author Milan Savić
 * @author Steven van Beelen
 * @since 3.0.0
 */ // TODO Rename to InMemoryEventStorageEngine once fully integrated
public class AsyncInMemoryEventStorageEngine implements AsyncEventStorageEngine {

    private static final Logger logger = LoggerFactory.getLogger(MethodHandles.lookup().lookupClass());

<<<<<<< HEAD
    private final NavigableMap<Long, EventMessage<?>> eventStorage = new ConcurrentSkipListMap<>();
    private final ReentrantLock appendLock = new ReentrantLock();

    private final Set<MapBackedMessageStream> openStreams = new CopyOnWriteArraySet<>();
=======
    private final NavigableMap<Long, TaggedEventMessage<EventMessage<?>>> events = new ConcurrentSkipListMap<>();
>>>>>>> 48bcec91

    private final long offset;

    /**
     * Initializes an in-memory {@link AsyncEventStorageEngine}.
     * <p>
     * The engine will be empty, and there is no offset for the first token.
     */
    public AsyncInMemoryEventStorageEngine() {
        this(0L);
    }

    /**
     * Initializes an in-memory {@link AsyncEventStorageEngine} using given {@code offset} to initialize the tokens.
     *
     * @param offset The value to use for the token of the first event appended.
     */
    public AsyncInMemoryEventStorageEngine(long offset) {
        this.offset = offset;
    }

    private static boolean match(EventMessage<?> event, EventCriteria criteria) {
        // TODO #3085 Remove usage of getPayloadType in favor of QualifiedName solution
        return matchingType(event.getPayloadType().getName(), criteria.types())
                && matchingIndices(event, criteria);
    }

    private static boolean matchingType(String eventName, Set<String> types) {
        return types.isEmpty() || types.contains(eventName);
    }

    private static boolean matchingIndices(EventMessage<?> event, EventCriteria criteria) {
        if (criteria.indices().isEmpty()) {
            // No criteria are present, so we match successfully.
            return true;
        }
        if (event instanceof IndexedEventMessage<?> indexedEvent) {
            return criteria.matchingIndices(indexedEvent.indices());
        }
        return false;
    }

    @Override
<<<<<<< HEAD
    public CompletableFuture<AppendTransaction> appendEvents(@Nonnull AppendCondition condition,
                                                             @Nonnull List<IndexedEventMessage<?>> events) {
        int indexCount = condition.criteria().indices().size();
        if (indexCount > 1) {
            return CompletableFuture.failedFuture(tooManyIndices(indexCount, 1));
=======
    public CompletableFuture<Long> appendEvents(@Nonnull AppendCondition condition,
                                                @Nonnull List<? extends EventMessage<?>> events) {
        int tagCount = condition.criteria().tags().size();
        if (tagCount > 1) {
            return CompletableFuture.failedFuture(tooManyIndices(tagCount, 1));
>>>>>>> 48bcec91
        }
        if (containsConflicts(condition)) {
            // early failure, since we know conflicts already exist at insert-time
            return CompletableFuture.failedFuture(consistencyMarkerSurpassed(condition.consistencyMarker()));
        }

        return CompletableFuture.completedFuture(new AppendTransaction() {

<<<<<<< HEAD
            private final AtomicBoolean finished = new AtomicBoolean(false);

            @Override
            public CompletableFuture<Long> commit() {
                if (finished.getAndSet(true)) {
                    return CompletableFuture.failedFuture(new RuntimeException("Already committed or rolled back"));
                }
                appendLock.lock();
                try {
                    if (containsConflicts(condition)) {
                        return CompletableFuture.failedFuture(consistencyMarkerSurpassed(condition.consistencyMarker()));
                    }
                    Optional<Long> newHead = events.stream()
                                                   .map(event -> {
                                                       long next = nextIndex();
                                                       eventStorage.put(next, event);

                                                       if (logger.isDebugEnabled()) {
                                                           logger.debug(
                                                                   "Appended event [{}] with position [{}] and timestamp [{}].",
                                                                   event.getIdentifier(),
                                                                   next,
                                                                   event.getTimestamp());
                                                       }
                                                       return next;
                                                   })
                                                   .reduce(Long::max);

                    openStreams.forEach(m -> m.callback.get().run());
                    return CompletableFuture.completedFuture(newHead.orElse(0L));
                } finally {
                    appendLock.unlock();
                }
            }

            @Override
            public void rollback() {
                finished.set(true);
=======
        synchronized (this.events) {
            long head = this.events.isEmpty() ? -1 : this.events.lastKey();
            List<TaggedEventMessage<EventMessage<?>>> eventsToAppend;

            if (tagCount != 0) {
                if (this.events.tailMap(condition.consistencyMarker() + 1)
                               .values()
                               .stream()
                               .anyMatch(indexedEvent -> condition.criteria()
                                                                  .matchingTags(indexedEvent.tags()))) {
                    return CompletableFuture.failedFuture(consistencyMarkerSurpassed(condition.consistencyMarker()));
                }
                //noinspection unchecked
                eventsToAppend = events.stream()
                                       .map(event -> new GenericTaggedEventMessage<>(
                                               event, condition.criteria().tags()
                                       ))
                                       .map(taggedEvent -> (TaggedEventMessage<EventMessage<?>>) taggedEvent)
                                       .toList();
            } else {
                //noinspection unchecked
                eventsToAppend = events.stream()
                                       .map(event -> new GenericTaggedEventMessage<>(event, Set.of()))
                                       .map(taggedEvent -> (TaggedEventMessage<EventMessage<?>>) taggedEvent)
                                       .toList();
            }

            for (TaggedEventMessage<EventMessage<?>> taggedEvent : eventsToAppend) {
                head++;
                this.events.put(head, taggedEvent);

                if (logger.isDebugEnabled()) {
                    logger.debug("Appended event [{}] with position [{}] and timestamp [{}].",
                                 taggedEvent.event().getIdentifier(), head, taggedEvent.event().getTimestamp());
                }
>>>>>>> 48bcec91
            }
        });
    }

    private long nextIndex() {
        return eventStorage.isEmpty() ? 0 : eventStorage.lastKey() + 1;
    }

    private boolean containsConflicts(AppendCondition condition) {
        if (condition.consistencyMarker() == Long.MAX_VALUE) {
            return false;
        }
        return this.eventStorage.tailMap(condition.consistencyMarker() + 1)
                                .values()
                                .stream()
                                .filter(event -> event instanceof IndexedEventMessage<?>)
                                .map(event -> (IndexedEventMessage<?>) event)
                                .anyMatch(indexedEvent -> condition.criteria()
                                                                   .matchingIndices(indexedEvent.indices()));
    }

    @Override
    public MessageStream<EventMessage<?>> source(@Nonnull SourcingCondition condition) {
        if (logger.isDebugEnabled()) {
            logger.debug("Start sourcing events with condition [{}].", condition);
        }

        return eventsToMessageStream(condition.start(),
                                     Math.min(condition.end(), eventStorage.lastKey()),
                                     condition.criteria());
    }

    @Override
    public MessageStream<EventMessage<?>> stream(@Nonnull StreamingCondition condition) {
        if (logger.isDebugEnabled()) {
            logger.debug("Start streaming events with condition [{}].", condition);
        }


        return eventsToMessageStream(condition.position().position().orElse(-1L), Long.MAX_VALUE, condition.criteria());
    }

    private MessageStream<EventMessage<?>> eventsToMessageStream(long start, long end, EventCriteria criteria) {
<<<<<<< HEAD
        MapBackedMessageStream mapBackedMessageStream = new MapBackedMessageStream(start, end, criteria);
        openStreams.add(mapBackedMessageStream);
        return mapBackedMessageStream;
=======
        return MessageStream.fromStream(
                events.subMap(start, end)
                      .entrySet()
                      .stream()
                      .filter(entry -> match(entry.getValue(), criteria)),
                entry -> entry.getValue().event(),
                entry -> {
                    Context context = Context.empty();
                    context = TrackingToken.addToContext(context, new GlobalSequenceTrackingToken(entry.getKey()));
                    Set<Tag> tags = entry.getValue().tags();
                    return tags.isEmpty() ? context : Tag.addToContext(context, tags);
                }
        );
    }

    private static boolean match(TaggedEventMessage<?> taggedEvent, EventCriteria criteria) {
        // TODO #3085 Remove usage of getPayloadType in favor of QualifiedName solution
        return matchingType(taggedEvent.event().getPayloadType().getName(), criteria.types())
                && criteria.matchingTags(taggedEvent.tags());
    }

    private static boolean matchingType(String eventName, Set<String> types) {
        return types.isEmpty() || types.contains(eventName);
>>>>>>> 48bcec91
    }

    @Override
    public CompletableFuture<TrackingToken> tailToken() {
        if (logger.isDebugEnabled()) {
            logger.debug("Operation tailToken() is invoked.");
        }

        return CompletableFuture.completedFuture(
                eventStorage.isEmpty()
                        ? new GlobalSequenceTrackingToken(offset - 1)
                        : new GlobalSequenceTrackingToken(eventStorage.firstKey() - 1)
        );
    }

    @Override
    public CompletableFuture<TrackingToken> headToken() {
        if (logger.isDebugEnabled()) {
            logger.debug("Operation headToken() is invoked.");
        }

        return CompletableFuture.completedFuture(
                eventStorage.isEmpty()
                        ? new GlobalSequenceTrackingToken(offset - 1)
                        : new GlobalSequenceTrackingToken(eventStorage.lastKey())
        );
    }

    @Override
    public CompletableFuture<TrackingToken> tokenAt(@Nonnull Instant at) {
        if (logger.isDebugEnabled()) {
            logger.debug("Operation tokenAt() is invoked with Instant [{}].", at);
        }

<<<<<<< HEAD
        return eventStorage.entrySet()
                           .stream()
                           .filter(positionToEventEntry -> {
                               EventMessage<?> event = positionToEventEntry.getValue();
                               Instant eventTimestamp = event.getTimestamp();
                               logger.debug("instant [{}]", eventTimestamp);
                               return eventTimestamp.equals(at) || eventTimestamp.isAfter(at);
                           })
                           .map(Map.Entry::getKey)
                           .min(Comparator.comparingLong(Long::longValue))
                           .map(position -> position - 1)
                           .map(GlobalSequenceTrackingToken::new)
                           .map(tt -> (TrackingToken) tt)
                           .map(CompletableFuture::completedFuture)
                           .orElseGet(this::headToken);
=======
        return events.entrySet()
                     .stream()
                     .filter(positionToEventEntry -> {
                         EventMessage<?> event = positionToEventEntry.getValue().event();
                         Instant eventTimestamp = event.getTimestamp();
                         logger.debug("instant [{}]", eventTimestamp);
                         return eventTimestamp.equals(at) || eventTimestamp.isAfter(at);
                     })
                     .map(Map.Entry::getKey)
                     .min(Comparator.comparingLong(Long::longValue))
                     .map(position -> position - 1)
                     .map(GlobalSequenceTrackingToken::new)
                     .map(tt -> (TrackingToken) tt)
                     .map(CompletableFuture::completedFuture)
                     .orElseGet(this::headToken);
>>>>>>> 48bcec91
    }

    @Override
    public void describeTo(@Nonnull ComponentDescriptor descriptor) {
        descriptor.describeProperty("offset", offset);
    }

    private class MapBackedMessageStream implements MessageStream<EventMessage<?>> {

        private final AtomicLong position;
        private final AtomicReference<Runnable> callback;
        private final long end;
        private final EventCriteria criteria;

        public MapBackedMessageStream(long start, long end, EventCriteria criteria) {
            this.end = end;
            this.criteria = criteria;
            position = new AtomicLong(start + 1);
            callback = new AtomicReference<>(() -> {
            });
        }

        @Override
        public Optional<Entry<EventMessage<?>>> next() {
            long currentPosition = position.get();
            while (currentPosition <= end
                    && eventStorage.containsKey(currentPosition)
                    && position.compareAndSet(currentPosition,
                                              currentPosition + 1)) {
                EventMessage<?> nextMessage = eventStorage.get(currentPosition);
                if (match(nextMessage, criteria)) {
                    return Optional.of(new SimpleEntry<>(nextMessage,
                                                         TrackingToken.addToContext(Context.empty(),
                                                                                    new GlobalSequenceTrackingToken(
                                                                                            currentPosition))));
                }
                currentPosition = position.get();
            }
            return Optional.empty();
        }

        @Override
        public void onAvailable(@Nonnull Runnable callback) {
            this.callback.set(callback);
            if (eventStorage.containsKey(position.get())) {
                callback.run();
            }
        }

        @Override
        public Optional<Throwable> error() {
            return Optional.empty();
        }

        @Override
        public boolean isCompleted() {
            long currentPosition = position.get();
            return currentPosition > end;
        }

        @Override
        public boolean hasNextAvailable() {
            long currentPosition = position.get();
            return currentPosition <= end && eventStorage.containsKey(currentPosition);
        }

        @Override
        public void close() {
            position.set(end + 1);
        }
    }
}<|MERGE_RESOLUTION|>--- conflicted
+++ resolved
@@ -67,14 +67,10 @@
 
     private static final Logger logger = LoggerFactory.getLogger(MethodHandles.lookup().lookupClass());
 
-<<<<<<< HEAD
-    private final NavigableMap<Long, EventMessage<?>> eventStorage = new ConcurrentSkipListMap<>();
+    private final NavigableMap<Long, TaggedEventMessage<EventMessage<?>>> eventStorage = new ConcurrentSkipListMap<>();
     private final ReentrantLock appendLock = new ReentrantLock();
 
     private final Set<MapBackedMessageStream> openStreams = new CopyOnWriteArraySet<>();
-=======
-    private final NavigableMap<Long, TaggedEventMessage<EventMessage<?>>> events = new ConcurrentSkipListMap<>();
->>>>>>> 48bcec91
 
     private final long offset;
 
@@ -96,41 +92,12 @@
         this.offset = offset;
     }
 
-    private static boolean match(EventMessage<?> event, EventCriteria criteria) {
-        // TODO #3085 Remove usage of getPayloadType in favor of QualifiedName solution
-        return matchingType(event.getPayloadType().getName(), criteria.types())
-                && matchingIndices(event, criteria);
-    }
-
-    private static boolean matchingType(String eventName, Set<String> types) {
-        return types.isEmpty() || types.contains(eventName);
-    }
-
-    private static boolean matchingIndices(EventMessage<?> event, EventCriteria criteria) {
-        if (criteria.indices().isEmpty()) {
-            // No criteria are present, so we match successfully.
-            return true;
-        }
-        if (event instanceof IndexedEventMessage<?> indexedEvent) {
-            return criteria.matchingIndices(indexedEvent.indices());
-        }
-        return false;
-    }
-
-    @Override
-<<<<<<< HEAD
+    @Override
     public CompletableFuture<AppendTransaction> appendEvents(@Nonnull AppendCondition condition,
                                                              @Nonnull List<IndexedEventMessage<?>> events) {
-        int indexCount = condition.criteria().indices().size();
-        if (indexCount > 1) {
-            return CompletableFuture.failedFuture(tooManyIndices(indexCount, 1));
-=======
-    public CompletableFuture<Long> appendEvents(@Nonnull AppendCondition condition,
-                                                @Nonnull List<? extends EventMessage<?>> events) {
         int tagCount = condition.criteria().tags().size();
         if (tagCount > 1) {
             return CompletableFuture.failedFuture(tooManyIndices(tagCount, 1));
->>>>>>> 48bcec91
         }
         if (containsConflicts(condition)) {
             // early failure, since we know conflicts already exist at insert-time
@@ -139,7 +106,6 @@
 
         return CompletableFuture.completedFuture(new AppendTransaction() {
 
-<<<<<<< HEAD
             private final AtomicBoolean finished = new AtomicBoolean(false);
 
             @Override
@@ -178,43 +144,6 @@
             @Override
             public void rollback() {
                 finished.set(true);
-=======
-        synchronized (this.events) {
-            long head = this.events.isEmpty() ? -1 : this.events.lastKey();
-            List<TaggedEventMessage<EventMessage<?>>> eventsToAppend;
-
-            if (tagCount != 0) {
-                if (this.events.tailMap(condition.consistencyMarker() + 1)
-                               .values()
-                               .stream()
-                               .anyMatch(indexedEvent -> condition.criteria()
-                                                                  .matchingTags(indexedEvent.tags()))) {
-                    return CompletableFuture.failedFuture(consistencyMarkerSurpassed(condition.consistencyMarker()));
-                }
-                //noinspection unchecked
-                eventsToAppend = events.stream()
-                                       .map(event -> new GenericTaggedEventMessage<>(
-                                               event, condition.criteria().tags()
-                                       ))
-                                       .map(taggedEvent -> (TaggedEventMessage<EventMessage<?>>) taggedEvent)
-                                       .toList();
-            } else {
-                //noinspection unchecked
-                eventsToAppend = events.stream()
-                                       .map(event -> new GenericTaggedEventMessage<>(event, Set.of()))
-                                       .map(taggedEvent -> (TaggedEventMessage<EventMessage<?>>) taggedEvent)
-                                       .toList();
-            }
-
-            for (TaggedEventMessage<EventMessage<?>> taggedEvent : eventsToAppend) {
-                head++;
-                this.events.put(head, taggedEvent);
-
-                if (logger.isDebugEnabled()) {
-                    logger.debug("Appended event [{}] with position [{}] and timestamp [{}].",
-                                 taggedEvent.event().getIdentifier(), head, taggedEvent.event().getTimestamp());
-                }
->>>>>>> 48bcec91
             }
         });
     }
@@ -253,29 +182,13 @@
             logger.debug("Start streaming events with condition [{}].", condition);
         }
 
-
         return eventsToMessageStream(condition.position().position().orElse(-1L), Long.MAX_VALUE, condition.criteria());
     }
 
     private MessageStream<EventMessage<?>> eventsToMessageStream(long start, long end, EventCriteria criteria) {
-<<<<<<< HEAD
         MapBackedMessageStream mapBackedMessageStream = new MapBackedMessageStream(start, end, criteria);
         openStreams.add(mapBackedMessageStream);
         return mapBackedMessageStream;
-=======
-        return MessageStream.fromStream(
-                events.subMap(start, end)
-                      .entrySet()
-                      .stream()
-                      .filter(entry -> match(entry.getValue(), criteria)),
-                entry -> entry.getValue().event(),
-                entry -> {
-                    Context context = Context.empty();
-                    context = TrackingToken.addToContext(context, new GlobalSequenceTrackingToken(entry.getKey()));
-                    Set<Tag> tags = entry.getValue().tags();
-                    return tags.isEmpty() ? context : Tag.addToContext(context, tags);
-                }
-        );
     }
 
     private static boolean match(TaggedEventMessage<?> taggedEvent, EventCriteria criteria) {
@@ -286,7 +199,6 @@
 
     private static boolean matchingType(String eventName, Set<String> types) {
         return types.isEmpty() || types.contains(eventName);
->>>>>>> 48bcec91
     }
 
     @Override
@@ -321,7 +233,6 @@
             logger.debug("Operation tokenAt() is invoked with Instant [{}].", at);
         }
 
-<<<<<<< HEAD
         return eventStorage.entrySet()
                            .stream()
                            .filter(positionToEventEntry -> {
@@ -337,23 +248,6 @@
                            .map(tt -> (TrackingToken) tt)
                            .map(CompletableFuture::completedFuture)
                            .orElseGet(this::headToken);
-=======
-        return events.entrySet()
-                     .stream()
-                     .filter(positionToEventEntry -> {
-                         EventMessage<?> event = positionToEventEntry.getValue().event();
-                         Instant eventTimestamp = event.getTimestamp();
-                         logger.debug("instant [{}]", eventTimestamp);
-                         return eventTimestamp.equals(at) || eventTimestamp.isAfter(at);
-                     })
-                     .map(Map.Entry::getKey)
-                     .min(Comparator.comparingLong(Long::longValue))
-                     .map(position -> position - 1)
-                     .map(GlobalSequenceTrackingToken::new)
-                     .map(tt -> (TrackingToken) tt)
-                     .map(CompletableFuture::completedFuture)
-                     .orElseGet(this::headToken);
->>>>>>> 48bcec91
     }
 
     @Override
