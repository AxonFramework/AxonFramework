--- conflicted
+++ resolved
@@ -90,37 +90,17 @@
         MessageStream<EventMessage<?>> source = eventStorageEngine.source(condition);
         if (appendCondition.consistencyMarker() == ConsistencyMarker.ORIGIN) {
             AtomicReference<ConsistencyMarker> markerReference = new AtomicReference<>(appendCondition.consistencyMarker());
-<<<<<<< HEAD
-            AtomicBoolean loadedEvent = new AtomicBoolean(false);
-=======
             AtomicBoolean receivedEvent = new AtomicBoolean(false);
->>>>>>> 0a42e033
             return source.onNext(e -> {
                 ConsistencyMarker marker;
                 if ((marker = e.getResource(ConsistencyMarker.RESOURCE_KEY)) != null) {
                     markerReference.set(marker);
                 }
-<<<<<<< HEAD
-                loadedEvent.set(true);
-=======
                 receivedEvent.set(true);
->>>>>>> 0a42e033
             }).whenComplete(() -> {
                 // when reading is complete, we choose the lowest, non-ORIGIN appendPosition as our next appendPosition
                 // when reading multiple times, the lowest consistency marker that we received from those streams
                 // (usually the first), is the safest one to use
-<<<<<<< HEAD
-                processingContext.updateResource(appendPositionKey,
-                                                 current -> {
-                                                     if (!loadedEvent.get()) {
-                                                         return current;
-                                                     }
-                                                     return current == null
-                                                             || current == ConsistencyMarker.ORIGIN
-                                                             ? markerReference.get()
-                                                             : current.lowerBound(markerReference.get());
-                                                 });
-=======
                 processingContext.updateResource(
                         appendPositionKey,
                         current -> {
@@ -137,7 +117,6 @@
                             // We received a stream of events, while we already sourced before. The lowest of the two is the safest to use.
                             return current.lowerBound(markerReference.get());
                         });
->>>>>>> 0a42e033
             });
         } else {
             return source;
