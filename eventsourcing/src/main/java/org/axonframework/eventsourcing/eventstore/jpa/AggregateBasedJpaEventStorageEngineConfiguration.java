--- conflicted
+++ resolved
@@ -19,13 +19,9 @@
 import jakarta.annotation.Nonnull;
 import jakarta.annotation.Nullable;
 import org.axonframework.common.jdbc.PersistenceExceptionResolver;
-<<<<<<< HEAD
+import org.axonframework.eventsourcing.eventstore.EventCoordinator;
+import org.axonframework.eventsourcing.eventstore.SourcingCondition;
 import org.axonframework.messaging.eventhandling.processing.streaming.token.GapAwareTrackingToken;
-=======
-import org.axonframework.messaging.eventhandling.processors.streaming.token.GapAwareTrackingToken;
-import org.axonframework.eventsourcing.eventstore.EventCoordinator;
->>>>>>> 4ec6705e
-import org.axonframework.eventsourcing.eventstore.SourcingCondition;
 
 import java.util.List;
 import java.util.function.Predicate;
@@ -46,7 +42,8 @@
  *                                     {@link
  *                                     org.axonframework.eventsourcing.eventstore.EventStorageEngine#source(SourcingCondition)
  *                                     sourcing} events. Defaults to the first empty batch.
- * @param eventCoordinator             The {@link EventCoordinator} to use. Defaults to {@link EventCoordinator#SIMPLE}.
+ * @param eventCoordinator             The {@link EventCoordinator} to use. Defaults to
+ *                                     {@link EventCoordinator#SIMPLE}.
  * @param batchSize                    The batch size used to retrieve events from the storage layer. Defaults to
  *                                     {@code 100}.
  * @param gapCleaningThreshold         The threshold of the number of gaps in a {@link GapAwareTrackingToken} before an
@@ -164,7 +161,8 @@
      * @param eventCoordinator The {@link EventCoordinator} to use, cannot be {@code null}.
      * @return A new configuration instance, for fluent interfacing.
      */
-    public AggregateBasedJpaEventStorageEngineConfiguration eventCoordinator(@Nonnull EventCoordinator eventCoordinator) {
+    public AggregateBasedJpaEventStorageEngineConfiguration eventCoordinator(
+            @Nonnull EventCoordinator eventCoordinator) {
         return new AggregateBasedJpaEventStorageEngineConfiguration(this.persistenceExceptionResolver,
                                                                     this.finalBatchPredicate,
                                                                     eventCoordinator,
