--- conflicted
+++ resolved
@@ -77,7 +77,6 @@
     }
 
     @Override
-<<<<<<< HEAD
     public CompletableFuture<Void> publish(@Nonnull String context,
                                            EventMessage<?>... events) {
         throw new UnsupportedOperationException(
@@ -89,11 +88,8 @@
     }
 
     @Override
-    public MessageStream<TrackedEventMessage<?>> open(String context, StreamingCondition condition) {
-=======
     public MessageStream<TrackedEventMessage<?>> open(@Nonnull String context,
                                                       @Nonnull StreamingCondition condition) {
->>>>>>> 82f3ded9
         validate(context);
         return eventStorageEngine.stream(condition);
     }
