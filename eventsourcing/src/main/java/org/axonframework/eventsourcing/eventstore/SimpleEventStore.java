--- conflicted
+++ resolved
@@ -19,10 +19,7 @@
 import jakarta.annotation.Nonnull;
 import org.axonframework.common.infra.ComponentDescriptor;
 import org.axonframework.eventhandling.EventMessage;
-<<<<<<< HEAD
-import org.axonframework.eventhandling.TrackedEventMessage;
-=======
->>>>>>> 3443518d
+import org.axonframework.eventhandling.EventMessage;
 import org.axonframework.eventhandling.TrackingToken;
 import org.axonframework.messaging.MessageStream;
 import org.axonframework.messaging.unitofwork.ProcessingContext;
@@ -81,7 +78,6 @@
     }
 
     @Override
-<<<<<<< HEAD
     public void publish(@Nonnull ProcessingContext processingContext,
                         @Nonnull String context,
                         @Nonnull List<EventMessage<?>> events) {
@@ -104,12 +100,8 @@
     }
 
     @Override
-    public MessageStream<TrackedEventMessage<?>> open(@Nonnull String context,
-                                                      @Nonnull StreamingCondition condition) {
-=======
     public MessageStream<EventMessage<?>> open(@Nonnull String context,
                                                @Nonnull StreamingCondition condition) {
->>>>>>> 3443518d
         validate(context);
         return eventStorageEngine.stream(condition);
     }
