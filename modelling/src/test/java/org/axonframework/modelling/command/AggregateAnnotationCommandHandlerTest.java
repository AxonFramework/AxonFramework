--- conflicted
+++ resolved
@@ -156,11 +156,8 @@
         Set<String> expected = new HashSet<>(Arrays.asList(
                 CreateCommand.class.getName(),
                 CreateOrUpdateCommand.class.getName(),
-<<<<<<< HEAD
                 CreateAlwaysCommand.class.getName(),
-=======
                 AlwaysCreateCommand.class.getName(),
->>>>>>> 3ab494c8
                 CreateFactoryMethodCommand.class.getName(),
                 UpdateCommandWithAnnotatedMethod.class.getName(),
                 FailingCreateCommand.class.getName(),
@@ -753,20 +750,19 @@
             return "Create or update works fine";
         }
 
-<<<<<<< HEAD
+
+        @CommandHandler
+        @CreationPolicy(AggregateCreationPolicy.ALWAYS)
+        public String handleAlwaysCreate(AlwaysCreateCommand alwaysCreateCommand) {
+            this.setIdentifier(alwaysCreateCommand.id);
+            return "Always create works fine";
+        }
+
         @CommandHandler
         @CreationPolicy(AggregateCreationPolicy.ALWAYS)
         public String handleCreateAlways(CreateAlwaysCommand createAlwaysCommand) {
             this.setIdentifier(createAlwaysCommand.id);
             return "Create always works fine";
-=======
-
-        @CommandHandler
-        @CreationPolicy(AggregateCreationPolicy.ALWAYS)
-        public String handleAlwaysCreate(AlwaysCreateCommand alwaysCreateCommand) {
-            this.setIdentifier(alwaysCreateCommand.id);
-            return "Always create works fine";
->>>>>>> 3ab494c8
         }
 
         @Override
@@ -1003,15 +999,6 @@
     }
 
     @SuppressWarnings("unused")
-<<<<<<< HEAD
-    private static class CreateAlwaysCommand {
-
-        @TargetAggregateIdentifier
-        private final String id;
-
-        private CreateAlwaysCommand(String id) {
-            this.id = id;
-=======
     private static class AlwaysCreateCommand {
 
         @TargetAggregateIdentifier
@@ -1025,7 +1012,21 @@
 
         public String getParameter() {
             return parameter;
->>>>>>> 3ab494c8
+        }
+
+        public String getId() {
+            return id;
+        }
+    }
+
+    @SuppressWarnings("unused")
+    private static class CreateAlwaysCommand {
+
+        @TargetAggregateIdentifier
+        private final String id;
+
+        private CreateAlwaysCommand(String id) {
+            this.id = id;
         }
 
         public String getId() {
