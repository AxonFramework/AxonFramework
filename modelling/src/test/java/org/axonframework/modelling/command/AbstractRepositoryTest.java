--- conflicted
+++ resolved
@@ -21,30 +21,17 @@
 import org.axonframework.messaging.Message;
 import org.axonframework.messaging.unitofwork.CurrentUnitOfWork;
 import org.axonframework.messaging.unitofwork.DefaultUnitOfWork;
-<<<<<<< HEAD
+import org.axonframework.messaging.unitofwork.UnitOfWork;
+import org.axonframework.modelling.command.inspection.AnnotatedAggregate;
+import org.axonframework.modelling.saga.SagaScopeDescriptor;
 import org.junit.jupiter.api.AfterEach;
 import org.junit.jupiter.api.BeforeEach;
 import org.junit.jupiter.api.Test;
-=======
-import org.axonframework.messaging.unitofwork.UnitOfWork;
-import org.axonframework.modelling.command.inspection.AnnotatedAggregate;
-import org.axonframework.modelling.saga.SagaScopeDescriptor;
-import org.junit.After;
-import org.junit.Before;
-import org.junit.Test;
->>>>>>> 3b8eac5a
 
 import java.time.Instant;
 import java.util.concurrent.Callable;
 
-<<<<<<< HEAD
-import static org.junit.jupiter.api.Assertions.assertFalse;
-import static org.junit.jupiter.api.Assertions.assertThrows;
-import static org.junit.jupiter.api.Assertions.assertTrue;
-import static org.junit.jupiter.api.Assertions.assertEquals;
-=======
-import static org.junit.Assert.*;
->>>>>>> 3b8eac5a
+import static org.junit.jupiter.api.Assertions.*;
 import static org.mockito.Mockito.*;
 
 /**
@@ -147,13 +134,8 @@
 
     @SuppressWarnings("unchecked")
     @Test
-<<<<<<< HEAD
     void testSendWorksAsExpected() throws Exception {
-        DeadlineMessage<String> testMsg = GenericDeadlineMessage.asDeadlineMessage("deadline-name", "payload");
-=======
-    public void testSendWorksAsExpected() throws Exception {
         DeadlineMessage<String> testMsg = GenericDeadlineMessage.asDeadlineMessage("deadline-name", "payload", Instant.now());
->>>>>>> 3b8eac5a
         AggregateScopeDescriptor testDescriptor =
                 new AggregateScopeDescriptor(JpaAggregate.class.getSimpleName(), AGGREGATE_ID);
 
@@ -175,13 +157,8 @@
 
     @SuppressWarnings("unchecked")
     @Test
-<<<<<<< HEAD
     void testSendFailsSilentlyOnAggregateNotFoundException() throws Exception {
-        DeadlineMessage<String> testMsg = GenericDeadlineMessage.asDeadlineMessage("deadline-name", "payload");
-=======
-    public void testSendFailsSilentlyOnAggregateNotFoundException() throws Exception {
         DeadlineMessage<String> testMsg = GenericDeadlineMessage.asDeadlineMessage("deadline-name", "payload", Instant.now());
->>>>>>> 3b8eac5a
         AggregateScopeDescriptor testDescriptor =
                 new AggregateScopeDescriptor(JpaAggregate.class.getSimpleName(), "some-other-aggregate-id");
 
