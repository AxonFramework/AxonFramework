/*
 * Copyright (c) 2010-2025. Axon Framework
 *
 * Licensed under the Apache License, Version 2.0 (the "License");
 * you may not use this file except in compliance with the License.
 * You may obtain a copy of the License at
 *
 *    http://www.apache.org/licenses/LICENSE-2.0
 *
 * Unless required by applicable law or agreed to in writing, software
 * distributed under the License is distributed on an "AS IS" BASIS,
 * WITHOUT WARRANTIES OR CONDITIONS OF ANY KIND, either express or implied.
 * See the License for the specific language governing permissions and
 * limitations under the License.
 */

package org.axonframework.modelling.entity;

import org.axonframework.commandhandling.CommandHandler;
import org.axonframework.commandhandling.CommandMessage;
import org.axonframework.commandhandling.CommandResultMessage;
import org.axonframework.commandhandling.GenericCommandMessage;
import org.axonframework.commandhandling.GenericCommandResultMessage;
import org.axonframework.common.infra.MockComponentDescriptor;
import org.axonframework.eventhandling.EventMessage;
import org.axonframework.eventhandling.GenericEventMessage;
import org.axonframework.messaging.MessageStream;
import org.axonframework.messaging.MessageType;
import org.axonframework.messaging.QualifiedName;
import org.axonframework.messaging.unitofwork.StubProcessingContext;
import org.axonframework.messaging.unitofwork.ProcessingContext;
import org.axonframework.modelling.EntityEvolver;
import org.junit.jupiter.api.*;
import org.mockito.*;

import java.util.Map;
import java.util.Set;

import static org.junit.jupiter.api.Assertions.*;
import static org.mockito.ArgumentMatchers.*;
import static org.mockito.Mockito.*;

class PolymorphicEntityModelTest {

    public static final QualifiedName SUPER_TYPE_INSTANCE_COMMAND = new QualifiedName("SuperTypeInstanceCommand");
    public static final QualifiedName CONCRETE_ONE_INSTANCE_COMMAND = new QualifiedName("ConcreteOneInstanceCommand");
    public static final QualifiedName CONCRETE_TWO_INSTANCE_COMMAND = new QualifiedName("ConcreteTwoInstanceCommand");

    public static final QualifiedName SUPER_TYPE_CREATIONAL_COMMAND = new QualifiedName("SuperTypeCreationalCommand");
    public static final QualifiedName CONCRETE_ONE_CREATIONAL_COMMAND = new QualifiedName("ConcreteOneCreationalCommand");
    public static final QualifiedName CONCRETE_TWO_CREATIONAL_COMMAND = new QualifiedName("ConcreteTwoCreationalCommand");

    public static final QualifiedName SUPER_TYPE_EVENT = new QualifiedName("SuperTypeEvent");
    public static final QualifiedName CONCRETE_ONE_EVENT = new QualifiedName("ConcreteOneEvent");
    public static final QualifiedName CONCRETE_TWO_EVENT = new QualifiedName("ConcreteTwoEvent");

    private final EntityModel<ConcreteTestEntityOne> concreteTestEntityOneEntityModel = Mockito.mock(EntityModel.class);
    private final EntityModel<ConcreteTestEntityTwo> concreteTestEntityTwoEntityModel = Mockito.mock(EntityModel.class);
    private final EntityCommandHandler<AbstractTestEntity> entityInstanceCommandHandler = Mockito.mock(
            EntityCommandHandler.class);
    private final CommandHandler entityCreationalCommandHandler = Mockito.mock(CommandHandler.class);
    private final EntityEvolver<AbstractTestEntity> entityEvolver = Mockito.mock(EntityEvolver.class);

    private EntityModel<AbstractTestEntity> polymorphicModel;

    @BeforeEach
    public void setup() {
        when(concreteTestEntityOneEntityModel.entityType()).thenReturn(ConcreteTestEntityOne.class);
        when(concreteTestEntityTwoEntityModel.entityType()).thenReturn(ConcreteTestEntityTwo.class);

        // Set entity model responses
        when(concreteTestEntityOneEntityModel.handleInstance(any(), any(), any())).thenReturn(
                MessageStream.just(new GenericCommandResultMessage<>(new MessageType("ConcreteOneResult"),
                                                                     "concrete-one")));
        when(concreteTestEntityOneEntityModel.handleCreate(any(), any())).thenReturn(
                MessageStream.just(new GenericCommandResultMessage<>(new MessageType("ConcreteOneResult"),
                                                                     "concrete-one-create")));
        when(concreteTestEntityTwoEntityModel.handleInstance(any(), any(), any())).thenReturn(
                MessageStream.just(new GenericCommandResultMessage<>(new MessageType("ConcreteTwoResult"),
                                                                     "concrete-two")));
        when(concreteTestEntityTwoEntityModel.handleCreate(any(), any())).thenReturn(
                MessageStream.just(new GenericCommandResultMessage<>(new MessageType("ConcreteTwoResult"),
                                                                     "concrete-two-create")));

        // Set supported commands properly
        when(concreteTestEntityOneEntityModel.supportedCreationalCommands()).thenReturn(Set.of(
                CONCRETE_ONE_CREATIONAL_COMMAND));
        when(concreteTestEntityOneEntityModel.supportedInstanceCommands()).thenReturn(Set.of(CONCRETE_ONE_INSTANCE_COMMAND));
        when(concreteTestEntityOneEntityModel.supportedCommands()).thenReturn(Set.of(
                CONCRETE_ONE_CREATIONAL_COMMAND,
                CONCRETE_ONE_INSTANCE_COMMAND
        ));
        when(concreteTestEntityTwoEntityModel.supportedCreationalCommands()).thenReturn(Set.of(
                CONCRETE_TWO_CREATIONAL_COMMAND));
        when(concreteTestEntityTwoEntityModel.supportedInstanceCommands()).thenReturn(Set.of(CONCRETE_TWO_INSTANCE_COMMAND));
        when(concreteTestEntityTwoEntityModel.supportedCommands()).thenReturn(Set.of(
                CONCRETE_TWO_CREATIONAL_COMMAND,
                CONCRETE_TWO_INSTANCE_COMMAND
        ));

        when(entityInstanceCommandHandler.handle(any(), any(), any())).thenReturn(
                MessageStream.just(new GenericCommandResultMessage<>(new MessageType("SuperTypeResult"),
                                                                     "super-type")));
        when(entityCreationalCommandHandler.handle(any(), any())).thenReturn(
                MessageStream.just(new GenericCommandResultMessage<>(new MessageType("SuperTypeResult"),
                                                                     "super-type-create")));

        when(entityEvolver.evolve(any(), any(), any())).thenAnswer(answ -> answ.getArgument(0));


        this.polymorphicModel = PolymorphicEntityModel
                .forSuperType(AbstractTestEntity.class)
                .addConcreteType(concreteTestEntityOneEntityModel)
                .addConcreteType(concreteTestEntityTwoEntityModel)
                .entityEvolver(entityEvolver)
                .instanceCommandHandler(SUPER_TYPE_INSTANCE_COMMAND, entityInstanceCommandHandler)
                .creationalCommandHandler(SUPER_TYPE_CREATIONAL_COMMAND, entityCreationalCommandHandler)
                .build();
    }

    @Test
    void canHandleInstanceCommandForConcreteTypeOne() {
        CommandMessage<?> commandMessage = new GenericCommandMessage<>(new MessageType(CONCRETE_ONE_INSTANCE_COMMAND),
                                                                       "concrete-one-instance");

        ProcessingContext context = StubProcessingContext.forMessage(commandMessage);
        ConcreteTestEntityOne entity = new ConcreteTestEntityOne();
        MessageStream<CommandResultMessage<?>> result = polymorphicModel.handleInstance(commandMessage,
                                                                                        entity,
                                                                                        context);

        assertEquals("concrete-one", result.first().asCompletableFuture().join().message().getPayload());
        verify(concreteTestEntityOneEntityModel, times(1)).handleInstance(eq(commandMessage), any(), eq(context));
        verify(concreteTestEntityOneEntityModel, times(0)).handleCreate(eq(commandMessage), eq(context));
        verify(concreteTestEntityTwoEntityModel, times(0)).handleInstance(eq(commandMessage), any(), eq(context));
        verify(concreteTestEntityTwoEntityModel, times(0)).handleCreate(eq(commandMessage), eq(context));
        verify(entityInstanceCommandHandler, times(0)).handle(eq(commandMessage), any(), eq(context));
        verify(entityCreationalCommandHandler, times(0)).handle(eq(commandMessage), eq(context));
<<<<<<< HEAD
    }

    @Test
    void canHandleCreationalCommandForConcreteTypeOne() {
        CommandMessage<?> commandMessage = new GenericCommandMessage<>(new MessageType(CONCRETE_ONE_CREATIONAL_COMMAND),
                                                                       "concrete-one-creational");

        ProcessingContext context = new StubProcessingContext();
        MessageStream<CommandResultMessage<?>> result = polymorphicModel.handleCreate(commandMessage, context);

        assertEquals("concrete-one-create", result.first().asCompletableFuture().join().message().getPayload());
        verify(concreteTestEntityOneEntityModel, times(0)).handleInstance(eq(commandMessage), any(), eq(context));
        verify(concreteTestEntityOneEntityModel, times(1)).handleCreate(eq(commandMessage), eq(context));
        verify(concreteTestEntityTwoEntityModel, times(0)).handleInstance(eq(commandMessage), any(), eq(context));
        verify(concreteTestEntityTwoEntityModel, times(0)).handleCreate(eq(commandMessage), eq(context));
        verify(entityInstanceCommandHandler, times(0)).handle(eq(commandMessage), any(), eq(context));
        verify(entityCreationalCommandHandler, times(0)).handle(eq(commandMessage), eq(context));
=======
>>>>>>> 4d278fdd
    }

    @Test
<<<<<<< HEAD
    void canHandleInstanceCommandForConcreteTypeTwo() {
        CommandMessage<?> commandMessage = new GenericCommandMessage<>(new MessageType(CONCRETE_TWO_INSTANCE_COMMAND),
                                                                       "concrete-two-instance");
=======
    void canHandleCreationalCommandForConcreteTypeOne() {
        CommandMessage<?> commandMessage = new GenericCommandMessage<>(new MessageType(CONCRETE_ONE_CREATIONAL_COMMAND),
                                                                       "concrete-one-creational");
>>>>>>> 4d278fdd

        ProcessingContext context = new StubProcessingContext();
        MessageStream<CommandResultMessage<?>> result = polymorphicModel.handleCreate(commandMessage, context);

        assertEquals("concrete-one-create", result.first().asCompletableFuture().join().message().getPayload());
        verify(concreteTestEntityOneEntityModel, times(0)).handleInstance(eq(commandMessage), any(), eq(context));
        verify(concreteTestEntityOneEntityModel, times(1)).handleCreate(eq(commandMessage), eq(context));
        verify(concreteTestEntityTwoEntityModel, times(0)).handleInstance(eq(commandMessage), any(), eq(context));
        verify(concreteTestEntityTwoEntityModel, times(0)).handleCreate(eq(commandMessage), eq(context));
        verify(entityInstanceCommandHandler, times(0)).handle(eq(commandMessage), any(), eq(context));
        verify(entityCreationalCommandHandler, times(0)).handle(eq(commandMessage), eq(context));
    }


    @Test
    void canHandleInstanceCommandForConcreteTypeTwo() {
        CommandMessage<?> commandMessage = new GenericCommandMessage<>(new MessageType(CONCRETE_TWO_INSTANCE_COMMAND),
                                                                       "concrete-two-instance");

        ProcessingContext context = StubProcessingContext.forMessage(commandMessage);
        ConcreteTestEntityTwo entity = new ConcreteTestEntityTwo();
        MessageStream<CommandResultMessage<?>> result = polymorphicModel.handleInstance(commandMessage,
                                                                                        entity,
                                                                                        context);

        assertEquals("concrete-two", result.first().asCompletableFuture().join().message().getPayload());
        verify(concreteTestEntityOneEntityModel, times(0)).handleInstance(eq(commandMessage), any(), eq(context));
        verify(concreteTestEntityOneEntityModel, times(0)).handleCreate(eq(commandMessage), eq(context));
        verify(concreteTestEntityTwoEntityModel, times(1)).handleInstance(eq(commandMessage), any(), eq(context));
        verify(concreteTestEntityTwoEntityModel, times(0)).handleCreate(eq(commandMessage), eq(context));
        verify(entityInstanceCommandHandler, times(0)).handle(eq(commandMessage), any(), eq(context));
        verify(entityCreationalCommandHandler, times(0)).handle(eq(commandMessage), eq(context));
<<<<<<< HEAD
    }

    @Test
    void canHandleCreationalCommandForConcreteTypeTwo() {
        CommandMessage<?> commandMessage = new GenericCommandMessage<>(new MessageType(CONCRETE_TWO_CREATIONAL_COMMAND),
                                                                       "concrete-two-creational");

        ProcessingContext context = new StubProcessingContext();
        MessageStream<CommandResultMessage<?>> result = polymorphicModel.handleCreate(commandMessage, context);

        assertEquals("concrete-two-create", result.first().asCompletableFuture().join().message().getPayload());
        verify(concreteTestEntityOneEntityModel, times(0)).handleInstance(eq(commandMessage), any(), eq(context));
        verify(concreteTestEntityOneEntityModel, times(0)).handleCreate(eq(commandMessage), eq(context));
        verify(concreteTestEntityTwoEntityModel, times(0)).handleInstance(eq(commandMessage), any(), eq(context));
        verify(concreteTestEntityTwoEntityModel, times(1)).handleCreate(eq(commandMessage), eq(context));
        verify(entityInstanceCommandHandler, times(0)).handle(eq(commandMessage), any(), eq(context));
        verify(entityCreationalCommandHandler, times(0)).handle(eq(commandMessage), eq(context));
    }

    @Test
    void canHandleInstanceSuperCommandForConcreteTypeOne() {
        CommandMessage<?> commandMessage = new GenericCommandMessage<>(new MessageType(SUPER_TYPE_INSTANCE_COMMAND),
                                                                       "concrete-one");
=======
    }

    @Test
    void canHandleCreationalCommandForConcreteTypeTwo() {
        CommandMessage<?> commandMessage = new GenericCommandMessage<>(new MessageType(CONCRETE_TWO_CREATIONAL_COMMAND),
                                                                       "concrete-two-creational");
>>>>>>> 4d278fdd

        ProcessingContext context = new StubProcessingContext();
        MessageStream<CommandResultMessage<?>> result = polymorphicModel.handleCreate(commandMessage, context);

        assertEquals("concrete-two-create", result.first().asCompletableFuture().join().message().getPayload());
        verify(concreteTestEntityOneEntityModel, times(0)).handleInstance(eq(commandMessage), any(), eq(context));
        verify(concreteTestEntityOneEntityModel, times(0)).handleCreate(eq(commandMessage), eq(context));
        verify(concreteTestEntityTwoEntityModel, times(0)).handleInstance(eq(commandMessage), any(), eq(context));
        verify(concreteTestEntityTwoEntityModel, times(1)).handleCreate(eq(commandMessage), eq(context));
        verify(entityInstanceCommandHandler, times(0)).handle(eq(commandMessage), any(), eq(context));
        verify(entityCreationalCommandHandler, times(0)).handle(eq(commandMessage), eq(context));
    }

    @Test
    void canHandleInstanceSuperCommandForConcreteTypeOne() {
        CommandMessage<?> commandMessage = new GenericCommandMessage<>(new MessageType(SUPER_TYPE_INSTANCE_COMMAND),
                                                                       "concrete-one");

        ProcessingContext context = StubProcessingContext.forMessage(commandMessage);
        ConcreteTestEntityOne entity = new ConcreteTestEntityOne();
        MessageStream<CommandResultMessage<?>> result = polymorphicModel.handleInstance(commandMessage,
                                                                                        entity,
                                                                                        context);

        assertEquals("super-type", result.first().asCompletableFuture().join().message().getPayload());
        verify(entityInstanceCommandHandler).handle(eq(commandMessage), same(entity), eq(context));
        verify(concreteTestEntityOneEntityModel, times(0)).handleInstance(eq(commandMessage), any(), eq(context));
        verify(concreteTestEntityOneEntityModel, times(0)).handleCreate(eq(commandMessage), eq(context));
        verify(concreteTestEntityTwoEntityModel, times(0)).handleInstance(eq(commandMessage), any(), eq(context));
        verify(concreteTestEntityTwoEntityModel, times(0)).handleCreate(eq(commandMessage), eq(context));
        verify(entityInstanceCommandHandler, times(1)).handle(eq(commandMessage), any(), eq(context));
        verify(entityCreationalCommandHandler, times(0)).handle(eq(commandMessage), eq(context));
<<<<<<< HEAD
    }

    @Test
    void canHandleCreationalSuperCommand() {
        CommandMessage<?> commandMessage = new GenericCommandMessage<>(new MessageType(SUPER_TYPE_CREATIONAL_COMMAND),
                                                                       "super-type");

        ProcessingContext context = new StubProcessingContext();
        MessageStream<CommandResultMessage<?>> result = polymorphicModel.handleCreate(commandMessage, context);

        assertEquals("super-type-create", result.first().asCompletableFuture().join().message().getPayload());
        verify(entityCreationalCommandHandler).handle(eq(commandMessage), eq(context));
        verify(concreteTestEntityOneEntityModel, times(0)).handleInstance(eq(commandMessage), any(), eq(context));
        verify(concreteTestEntityOneEntityModel, times(0)).handleCreate(eq(commandMessage), eq(context));
        verify(concreteTestEntityTwoEntityModel, times(0)).handleInstance(eq(commandMessage), any(), eq(context));
        verify(concreteTestEntityTwoEntityModel, times(0)).handleCreate(eq(commandMessage), eq(context));
        verify(entityInstanceCommandHandler, times(0)).handle(eq(commandMessage), any(), eq(context));
        verify(entityCreationalCommandHandler, times(1)).handle(eq(commandMessage), eq(context));
    }

    @Test
    void canHandleInstanceSuperCommandForConcreteTypeTwo() {
        CommandMessage<?> commandMessage = new GenericCommandMessage<>(new MessageType(SUPER_TYPE_INSTANCE_COMMAND),
                                                                       "concrete-two");
=======
    }

    @Test
    void canHandleCreationalSuperCommand() {
        CommandMessage<?> commandMessage = new GenericCommandMessage<>(new MessageType(SUPER_TYPE_CREATIONAL_COMMAND),
                                                                       "super-type");
>>>>>>> 4d278fdd

        ProcessingContext context = new StubProcessingContext();
        MessageStream<CommandResultMessage<?>> result = polymorphicModel.handleCreate(commandMessage, context);

        assertEquals("super-type-create", result.first().asCompletableFuture().join().message().getPayload());
        verify(entityCreationalCommandHandler).handle(eq(commandMessage), eq(context));
        verify(concreteTestEntityOneEntityModel, times(0)).handleInstance(eq(commandMessage), any(), eq(context));
        verify(concreteTestEntityOneEntityModel, times(0)).handleCreate(eq(commandMessage), eq(context));
        verify(concreteTestEntityTwoEntityModel, times(0)).handleInstance(eq(commandMessage), any(), eq(context));
        verify(concreteTestEntityTwoEntityModel, times(0)).handleCreate(eq(commandMessage), eq(context));
        verify(entityInstanceCommandHandler, times(0)).handle(eq(commandMessage), any(), eq(context));
        verify(entityCreationalCommandHandler, times(1)).handle(eq(commandMessage), eq(context));
    }

    @Test
    void canHandleInstanceSuperCommandForConcreteTypeTwo() {
        CommandMessage<?> commandMessage = new GenericCommandMessage<>(new MessageType(SUPER_TYPE_INSTANCE_COMMAND),
                                                                       "concrete-two");

        ProcessingContext context = StubProcessingContext.forMessage(commandMessage);
        ConcreteTestEntityTwo entity = new ConcreteTestEntityTwo();
        MessageStream<CommandResultMessage<?>> result = polymorphicModel.handleInstance(commandMessage,
                                                                                        entity,
                                                                                        context);

        assertEquals("super-type", result.first().asCompletableFuture().join().message().getPayload());
        verify(entityInstanceCommandHandler).handle(eq(commandMessage), same(entity), eq(context));
        verify(concreteTestEntityOneEntityModel, times(0)).handleInstance(eq(commandMessage), any(), eq(context));
        verify(concreteTestEntityTwoEntityModel, times(0)).handleInstance(eq(commandMessage), any(), eq(context));
    }

    @Test
    void callsSuperTypeAndConcreteOneEntityEvolverForConcreteTypeOne() {
        EventMessage<?> eventMessage = new GenericEventMessage<>(new MessageType(CONCRETE_ONE_EVENT), "event");
        ConcreteTestEntityOne entity = new ConcreteTestEntityOne();
        ProcessingContext context = StubProcessingContext.forMessage(eventMessage);

        polymorphicModel.evolve(entity, eventMessage, context);

        InOrder inOrder = inOrder(entityEvolver, concreteTestEntityTwoEntityModel, concreteTestEntityOneEntityModel);
        inOrder.verify(entityEvolver).evolve(eq(entity), eq(eventMessage), eq(context));
        inOrder.verify(concreteTestEntityOneEntityModel).evolve(eq(entity), eq(eventMessage), eq(context));
        inOrder.verify(concreteTestEntityTwoEntityModel, times(0)).evolve(any(), any(), any());
    }

    @Test
    void callsSuperTypeAndConcreteOneEntityEvolverForConcreteTypeTwo() {
        EventMessage<?> eventMessage = new GenericEventMessage<>(new MessageType(CONCRETE_TWO_EVENT), "event");
        ConcreteTestEntityTwo entity = new ConcreteTestEntityTwo();
        ProcessingContext context = StubProcessingContext.forMessage(eventMessage);

        polymorphicModel.evolve(entity, eventMessage, context);

        InOrder inOrder = inOrder(entityEvolver, concreteTestEntityOneEntityModel, concreteTestEntityTwoEntityModel);
        inOrder.verify(entityEvolver).evolve(eq(entity), eq(eventMessage), eq(context));
        inOrder.verify(concreteTestEntityTwoEntityModel).evolve(eq(entity), eq(eventMessage), eq(context));
        inOrder.verify(concreteTestEntityOneEntityModel, times(0)).evolve(any(), any(), any());
    }

    @Test
    void superTypeEvolverCanBeUsedToMorphTheConcreteType() {
        reset(entityEvolver, concreteTestEntityOneEntityModel, concreteTestEntityTwoEntityModel);
        when(entityEvolver.evolve(argThat(c -> c instanceof ConcreteTestEntityOne), any(), any())).thenReturn(new ConcreteTestEntityTwo());
        when(concreteTestEntityOneEntityModel.evolve(any(), any(), any())).thenAnswer(invocation -> invocation.getArgument(0));
        when(concreteTestEntityTwoEntityModel.evolve(any(), any(), any())).thenAnswer(invocation -> invocation.getArgument(0));
        EventMessage<?> eventMessage = new GenericEventMessage<>(new MessageType(SUPER_TYPE_EVENT), "event");
        ConcreteTestEntityOne entity = new ConcreteTestEntityOne();
        ProcessingContext context = StubProcessingContext.forMessage(eventMessage);
        AbstractTestEntity result = polymorphicModel.evolve(entity, eventMessage, context);
        assertInstanceOf(ConcreteTestEntityTwo.class, result);
    }


    @Test
    void concreteTypeEvolverCanBeUsedToMorphTheConcreteType() {
        reset(entityEvolver, concreteTestEntityOneEntityModel, concreteTestEntityTwoEntityModel);
        when(entityEvolver.evolve(any(), any(), any())).thenAnswer(invocation -> invocation.getArgument(0));
        when(concreteTestEntityOneEntityModel.evolve(any(), any(), any())).thenAnswer(invocation -> new ConcreteTestEntityTwo());
        when(concreteTestEntityTwoEntityModel.evolve(any(), any(), any())).thenAnswer(invocation -> invocation.getArgument(0));
        EventMessage<?> eventMessage = new GenericEventMessage<>(new MessageType(SUPER_TYPE_EVENT), "event");
        ConcreteTestEntityOne entity = new ConcreteTestEntityOne();
        ProcessingContext context = StubProcessingContext.forMessage(eventMessage);
        AbstractTestEntity result = polymorphicModel.evolve(entity, eventMessage, context);
        assertInstanceOf(ConcreteTestEntityTwo.class, result);
    }

    @Test
    void returnsSuperTypeAsEntityType() {
        assertEquals(AbstractTestEntity.class, polymorphicModel.entityType());
    }

    @Test
    void returnsAllSupportedCommands() {
        Set<QualifiedName> expectedCommands = Set.of(
                SUPER_TYPE_CREATIONAL_COMMAND,
                SUPER_TYPE_INSTANCE_COMMAND,
                CONCRETE_TWO_CREATIONAL_COMMAND,
                CONCRETE_ONE_CREATIONAL_COMMAND,
                CONCRETE_TWO_INSTANCE_COMMAND,
                CONCRETE_ONE_INSTANCE_COMMAND
        );
        assertEquals(expectedCommands, polymorphicModel.supportedCommands());
    }

    @Test
    void correctlyDescribesComponent() {
        MockComponentDescriptor descriptor = new MockComponentDescriptor();
        polymorphicModel.describeTo(descriptor);

        assertEquals(AbstractTestEntity.class, descriptor.getProperty("entityType"));
        EntityModel<AbstractTestEntity> superTypeModel = descriptor.getProperty("superTypeModel");
        superTypeModel.describeTo(descriptor);

        assertEquals(entityEvolver, descriptor.getProperty("entityEvolver"));
        assertEquals(Map.of(
                SUPER_TYPE_INSTANCE_COMMAND, entityInstanceCommandHandler
        ), descriptor.getProperty("commandHandlers"));

        assertEquals(Map.of(
                ConcreteTestEntityOne.class, concreteTestEntityOneEntityModel,
                ConcreteTestEntityTwo.class, concreteTestEntityTwoEntityModel
        ), descriptor.getProperty("polymorphicModels"));
    }

    @Nested
    @DisplayName("Builder verifications")
    public class BuilderVerifications {

        @Test
        void cannotAddConcreteTypeWithSameEntityType() {
            PolymorphicEntityModelBuilder<AbstractTestEntity> builder = PolymorphicEntityModel
                    .forSuperType(AbstractTestEntity.class)
                    .addConcreteType(concreteTestEntityOneEntityModel)
                    .addConcreteType(concreteTestEntityTwoEntityModel);

            assertThrows(IllegalArgumentException.class, () -> {
                builder.addConcreteType(concreteTestEntityOneEntityModel);
            });
        }

        @Test
        void cannotAddConcreteTypeWithConflictingCreationalCommandHandlerOfOther() {
            when(concreteTestEntityOneEntityModel.supportedCreationalCommands()).thenReturn(Set.of(
                    CONCRETE_ONE_CREATIONAL_COMMAND, CONCRETE_TWO_CREATIONAL_COMMAND));
            when(concreteTestEntityTwoEntityModel.supportedCreationalCommands()).thenReturn(Set.of(
                    CONCRETE_TWO_CREATIONAL_COMMAND));
            PolymorphicEntityModelBuilder<AbstractTestEntity> builder = PolymorphicEntityModel
                    .forSuperType(AbstractTestEntity.class)
                    .addConcreteType(concreteTestEntityOneEntityModel);

            assertThrows(IllegalArgumentException.class, () -> {
                builder.addConcreteType(concreteTestEntityTwoEntityModel);
            });
        }

        @Test
        void canNotAddNullChildEntityModel() {
            PolymorphicEntityModelBuilder<AbstractTestEntity> builder = PolymorphicEntityModel.forSuperType(
                    AbstractTestEntity.class);

            assertThrows(NullPointerException.class, () -> {
                //noinspection DataFlowIssue
                builder.addConcreteType(null);
            });
        }
    }

    public static class AbstractTestEntity {

    }

    public static class ConcreteTestEntityOne extends AbstractTestEntity {

    }

    public static class ConcreteTestEntityTwo extends AbstractTestEntity {

    }
}<|MERGE_RESOLUTION|>--- conflicted
+++ resolved
@@ -136,38 +136,12 @@
         verify(concreteTestEntityTwoEntityModel, times(0)).handleCreate(eq(commandMessage), eq(context));
         verify(entityInstanceCommandHandler, times(0)).handle(eq(commandMessage), any(), eq(context));
         verify(entityCreationalCommandHandler, times(0)).handle(eq(commandMessage), eq(context));
-<<<<<<< HEAD
     }
 
     @Test
     void canHandleCreationalCommandForConcreteTypeOne() {
         CommandMessage<?> commandMessage = new GenericCommandMessage<>(new MessageType(CONCRETE_ONE_CREATIONAL_COMMAND),
                                                                        "concrete-one-creational");
-
-        ProcessingContext context = new StubProcessingContext();
-        MessageStream<CommandResultMessage<?>> result = polymorphicModel.handleCreate(commandMessage, context);
-
-        assertEquals("concrete-one-create", result.first().asCompletableFuture().join().message().getPayload());
-        verify(concreteTestEntityOneEntityModel, times(0)).handleInstance(eq(commandMessage), any(), eq(context));
-        verify(concreteTestEntityOneEntityModel, times(1)).handleCreate(eq(commandMessage), eq(context));
-        verify(concreteTestEntityTwoEntityModel, times(0)).handleInstance(eq(commandMessage), any(), eq(context));
-        verify(concreteTestEntityTwoEntityModel, times(0)).handleCreate(eq(commandMessage), eq(context));
-        verify(entityInstanceCommandHandler, times(0)).handle(eq(commandMessage), any(), eq(context));
-        verify(entityCreationalCommandHandler, times(0)).handle(eq(commandMessage), eq(context));
-=======
->>>>>>> 4d278fdd
-    }
-
-    @Test
-<<<<<<< HEAD
-    void canHandleInstanceCommandForConcreteTypeTwo() {
-        CommandMessage<?> commandMessage = new GenericCommandMessage<>(new MessageType(CONCRETE_TWO_INSTANCE_COMMAND),
-                                                                       "concrete-two-instance");
-=======
-    void canHandleCreationalCommandForConcreteTypeOne() {
-        CommandMessage<?> commandMessage = new GenericCommandMessage<>(new MessageType(CONCRETE_ONE_CREATIONAL_COMMAND),
-                                                                       "concrete-one-creational");
->>>>>>> 4d278fdd
 
         ProcessingContext context = new StubProcessingContext();
         MessageStream<CommandResultMessage<?>> result = polymorphicModel.handleCreate(commandMessage, context);
@@ -200,7 +174,6 @@
         verify(concreteTestEntityTwoEntityModel, times(0)).handleCreate(eq(commandMessage), eq(context));
         verify(entityInstanceCommandHandler, times(0)).handle(eq(commandMessage), any(), eq(context));
         verify(entityCreationalCommandHandler, times(0)).handle(eq(commandMessage), eq(context));
-<<<<<<< HEAD
     }
 
     @Test
@@ -224,31 +197,6 @@
     void canHandleInstanceSuperCommandForConcreteTypeOne() {
         CommandMessage<?> commandMessage = new GenericCommandMessage<>(new MessageType(SUPER_TYPE_INSTANCE_COMMAND),
                                                                        "concrete-one");
-=======
-    }
-
-    @Test
-    void canHandleCreationalCommandForConcreteTypeTwo() {
-        CommandMessage<?> commandMessage = new GenericCommandMessage<>(new MessageType(CONCRETE_TWO_CREATIONAL_COMMAND),
-                                                                       "concrete-two-creational");
->>>>>>> 4d278fdd
-
-        ProcessingContext context = new StubProcessingContext();
-        MessageStream<CommandResultMessage<?>> result = polymorphicModel.handleCreate(commandMessage, context);
-
-        assertEquals("concrete-two-create", result.first().asCompletableFuture().join().message().getPayload());
-        verify(concreteTestEntityOneEntityModel, times(0)).handleInstance(eq(commandMessage), any(), eq(context));
-        verify(concreteTestEntityOneEntityModel, times(0)).handleCreate(eq(commandMessage), eq(context));
-        verify(concreteTestEntityTwoEntityModel, times(0)).handleInstance(eq(commandMessage), any(), eq(context));
-        verify(concreteTestEntityTwoEntityModel, times(1)).handleCreate(eq(commandMessage), eq(context));
-        verify(entityInstanceCommandHandler, times(0)).handle(eq(commandMessage), any(), eq(context));
-        verify(entityCreationalCommandHandler, times(0)).handle(eq(commandMessage), eq(context));
-    }
-
-    @Test
-    void canHandleInstanceSuperCommandForConcreteTypeOne() {
-        CommandMessage<?> commandMessage = new GenericCommandMessage<>(new MessageType(SUPER_TYPE_INSTANCE_COMMAND),
-                                                                       "concrete-one");
 
         ProcessingContext context = StubProcessingContext.forMessage(commandMessage);
         ConcreteTestEntityOne entity = new ConcreteTestEntityOne();
@@ -264,39 +212,12 @@
         verify(concreteTestEntityTwoEntityModel, times(0)).handleCreate(eq(commandMessage), eq(context));
         verify(entityInstanceCommandHandler, times(1)).handle(eq(commandMessage), any(), eq(context));
         verify(entityCreationalCommandHandler, times(0)).handle(eq(commandMessage), eq(context));
-<<<<<<< HEAD
     }
 
     @Test
     void canHandleCreationalSuperCommand() {
         CommandMessage<?> commandMessage = new GenericCommandMessage<>(new MessageType(SUPER_TYPE_CREATIONAL_COMMAND),
                                                                        "super-type");
-
-        ProcessingContext context = new StubProcessingContext();
-        MessageStream<CommandResultMessage<?>> result = polymorphicModel.handleCreate(commandMessage, context);
-
-        assertEquals("super-type-create", result.first().asCompletableFuture().join().message().getPayload());
-        verify(entityCreationalCommandHandler).handle(eq(commandMessage), eq(context));
-        verify(concreteTestEntityOneEntityModel, times(0)).handleInstance(eq(commandMessage), any(), eq(context));
-        verify(concreteTestEntityOneEntityModel, times(0)).handleCreate(eq(commandMessage), eq(context));
-        verify(concreteTestEntityTwoEntityModel, times(0)).handleInstance(eq(commandMessage), any(), eq(context));
-        verify(concreteTestEntityTwoEntityModel, times(0)).handleCreate(eq(commandMessage), eq(context));
-        verify(entityInstanceCommandHandler, times(0)).handle(eq(commandMessage), any(), eq(context));
-        verify(entityCreationalCommandHandler, times(1)).handle(eq(commandMessage), eq(context));
-    }
-
-    @Test
-    void canHandleInstanceSuperCommandForConcreteTypeTwo() {
-        CommandMessage<?> commandMessage = new GenericCommandMessage<>(new MessageType(SUPER_TYPE_INSTANCE_COMMAND),
-                                                                       "concrete-two");
-=======
-    }
-
-    @Test
-    void canHandleCreationalSuperCommand() {
-        CommandMessage<?> commandMessage = new GenericCommandMessage<>(new MessageType(SUPER_TYPE_CREATIONAL_COMMAND),
-                                                                       "super-type");
->>>>>>> 4d278fdd
 
         ProcessingContext context = new StubProcessingContext();
         MessageStream<CommandResultMessage<?>> result = polymorphicModel.handleCreate(commandMessage, context);
