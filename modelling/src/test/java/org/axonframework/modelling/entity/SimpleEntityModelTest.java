--- conflicted
+++ resolved
@@ -155,7 +155,7 @@
             MessageStreamTestUtils.assertCompletedExceptionally(
                     entityModel.handleInstance(command, entity, context),
                     ChildAmbiguityException.class,
-                    "Multiple child entities found for command of type [SharedChildCommand#0.0.1]. State of parent entity ["
+                    "Multiple matching child entity members found for command of type"
             );
         }
 
@@ -174,16 +174,6 @@
             verify(parentCreationalCommandHandler, times(0)).handle(command, context);
         }
 
-<<<<<<< HEAD
-        when(childModelMockOne.canHandle(any(), any(), any())).thenReturn(true);
-        when(childModelMockTwo.canHandle(any(), any(), any())).thenReturn(true);
-        MessageStreamTestUtils.assertCompletedExceptionally(
-                entityModel.handle(command, entity, context),
-                ChildAmbiguityException.class,
-                "Multiple matching child entity members found for command of type"
-        );
-    }
-=======
         @Test
         void commandDefinedInBothChildrenWillCallChildTwoIfOnlyChildTwoCanHandleInstance() {
             GenericCommandMessage<String> command = new GenericCommandMessage<>(
@@ -198,7 +188,6 @@
             verify(parentInstanceCommandHandler, times(0)).handle(command, entity, context);
             verify(parentCreationalCommandHandler, times(0)).handle(command, context);
         }
->>>>>>> 23111d64
 
         @Test
         void instanceCommandHandlerBeingCalledWithCreateResultsInFailedMessageStream() {
