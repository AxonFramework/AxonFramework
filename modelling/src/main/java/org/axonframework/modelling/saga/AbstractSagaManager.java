--- conflicted
+++ resolved
@@ -178,11 +178,7 @@
     private boolean doInvokeSaga(EventMessage<?> event, Saga<T> saga) throws Exception {
         if (saga.canHandle(event)) {
             Span span = spanFactory.createInvokeSagaSpan(event, sagaType, saga).start();
-<<<<<<< HEAD
-            try(SpanScope unused = span.makeCurrent()) {
-=======
             try (SpanScope unused = span.makeCurrent()) {
->>>>>>> d9b712f1
                 saga.handleSync(event);
             } catch (Exception e) {
                 span.recordException(e);
