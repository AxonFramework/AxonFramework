--- conflicted
+++ resolved
@@ -36,15 +36,9 @@
 public class ChildAmbiguityException extends RuntimeException {
 
     /**
-<<<<<<< HEAD
-     * Initializes the {@link ChildAmbiguityException} with the given {@code message}.
-     *
-     * @param message the message describing the cause of this exception
-=======
      * Initializes the {@code ChildAmbiguityException} with the given {@code message}.
      *
      * @param message The message describing the cause of this exception.
->>>>>>> 8bd1db15
      */
     public ChildAmbiguityException(@Nonnull String message) {
         super(message);
