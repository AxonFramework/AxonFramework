--- conflicted
+++ resolved
@@ -115,32 +115,19 @@
     @Override
     @Nonnull
     public Set<QualifiedName> supportedCreationalCommands() {
-<<<<<<< HEAD
-        return supportedCreationalCommandNames;
-=======
         return Collections.unmodifiableSet(supportedCreationalCommandNames);
->>>>>>> 4d278fdd
     }
 
     @Override
     @Nonnull
     public Set<QualifiedName> supportedInstanceCommands() {
-<<<<<<< HEAD
-        return supportedInstanceCommandNames;
-=======
         return Collections.unmodifiableSet(supportedInstanceCommandNames);
->>>>>>> 4d278fdd
-    }
-
-    @Override
-    @Nonnull
-<<<<<<< HEAD
-    public MessageStream.Single<CommandResultMessage<?>> handleCreate(CommandMessage<?> message,
-                                                                      ProcessingContext context) {
-=======
+    }
+
+    @Override
+    @Nonnull
     public MessageStream.Single<CommandResultMessage<?>> handleCreate(@Nonnull CommandMessage<?> message,
                                                                       @Nonnull ProcessingContext context) {
->>>>>>> 4d278fdd
         if (isInstanceCommand(message) && !isCreationalCommand(message)) {
             return MessageStream.failed(new EntityMissingForInstanceCommandHandler(message));
         }
@@ -303,17 +290,12 @@
             requireNonNull(qualifiedName, "The qualifiedName may not be null.");
             requireNonNull(messageHandler, "The messageHandler may not be null.");
             if (creationalCommandHandlers.containsKey(qualifiedName)) {
-<<<<<<< HEAD
-                throw new IllegalArgumentException(
-                        "Creational command handler with name " + qualifiedName + " already registered.");
-=======
                 throw new DuplicateCommandHandlerSubscriptionException(
                         "Duplicate subscription for command [%s] detected. Registration of handler [%s] conflicts with previously registered handler [%s].".formatted(
                                 qualifiedName,
                                 creationalCommandHandlers.get(qualifiedName),
                                 messageHandler)
                 );
->>>>>>> 4d278fdd
             }
             creationalCommandHandlers.put(qualifiedName, messageHandler);
             return this;
