--- conflicted
+++ resolved
@@ -204,15 +204,9 @@
             return matchingChildren.getFirst().handle(message, entity, context);
         }
         if (matchingChildren.size() > 1) {
-<<<<<<< HEAD
-            return MessageStream.failed(new ChildAmbiguityException(entityType, message, matchingChildren));
-        }
-        return MessageStream.failed(new ChildMissingException(entityType, message, childrenWithCommandHandler));
-=======
             return MessageStream.failed(new ChildAmbiguityException(message, entity));
         }
         return MessageStream.failed(new ChildEntityMissingException(message, entity));
->>>>>>> 4c42ea74
     }
 
     @Override
