--- conflicted
+++ resolved
@@ -54,27 +54,7 @@
     }
 
     @Override
-<<<<<<< HEAD
-    public MessageStream.Single<CommandResultMessage<?>> handle(@Nonnull CommandMessage<?> message,
-                                                                @Nonnull P parentEntity,
-                                                                @Nonnull ProcessingContext context) {
-        List<C> matchingChildEntities = getChildEntities(parentEntity)
-                .stream()
-                .filter(child -> commandTargetMatcher.matches(child, message))
-                .toList();
-        if (matchingChildEntities.isEmpty()) {
-            return MessageStream.failed(new ChildEntityMissingException(message, parentEntity));
-        }
-        if (matchingChildEntities.size() > 1) {
-            return MessageStream.failed(new ChildAmbiguityException(message, parentEntity));
-        }
-        return childEntityModel.handleInstance(message, matchingChildEntities.getFirst(), context);
-    }
-
-    private List<C> getChildEntities(P entity) {
-=======
     protected List<C> getChildEntities(P entity) {
->>>>>>> b8b90335
         List<C> childEntities = childEntityFieldDefinition
                 .getChildValue(entity);
         if (childEntities == null) {
