--- conflicted
+++ resolved
@@ -28,36 +28,30 @@
  * Note: This class was known as {code org.axonframework.modelling.command.ForwardMatchingInstances} before version
  * 5.0.0.
  *
+ * @param <E> The type of the child entity this matcher matches against.
  * @author Steven van Beelen
  * @author Mitchell Herrijgers
  * @since 3.1
- * @param <E> The type of the child entity this matcher matches against.
  */
 public class RoutingKeyEventTargetMatcher<E> implements EventTargetMatcher<E> {
 
     private final AnnotatedEntityModelRoutingKeyMatcher<E> routingKeyEntityMatcher;
 
-<<<<<<< HEAD
-    public RoutingKeyEventTargetMatcher(AnnotatedEntityMessagingMetamodel<E> metamodel,
-                                        String entityRoutingProperty,
-                                        String messageRoutingProperty) {
-=======
     /**
      * Constructs a {@code RoutingKeyEventTargetMatcher} that matches the routing key of the given {@code entity}
      * against the routing key of an event message. The routing key of the entity is determined by the
      * {@code entityRoutingProperty} and the routing key of the event message is determined by the
      * {@code messageRoutingProperty}.
      *
-     * @param entity                 The {@link AnnotatedEntityModel} of the entity to match against.
+     * @param metamodel              The {@link AnnotatedEntityMessagingMetamodel} of the entity to match against.
      * @param entityRoutingProperty  The routing key property of the entity, which is used to match against the
      *                               message.
      * @param messageRoutingProperty The routing key property of the message, which is used to match against the
      *                               entity.
      */
-    public RoutingKeyEventTargetMatcher(@Nonnull AnnotatedEntityModel<E> entity,
+    public RoutingKeyEventTargetMatcher(@Nonnull AnnotatedEntityMessagingMetamodel<E> metamodel,
                                         @Nonnull String entityRoutingProperty,
                                         @Nonnull String messageRoutingProperty) {
->>>>>>> 8af620ad
         this.routingKeyEntityMatcher = new AnnotatedEntityModelRoutingKeyMatcher<>(
                 metamodel,
                 entityRoutingProperty, messageRoutingProperty
