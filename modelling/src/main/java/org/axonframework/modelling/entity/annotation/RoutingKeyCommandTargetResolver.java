--- conflicted
+++ resolved
@@ -40,34 +40,25 @@
 
     private final AnnotatedEntityModelRoutingKeyMatcher<E> routingKeyEntityMatcher;
 
-<<<<<<< HEAD
-    public RoutingKeyCommandTargetResolver(AnnotatedEntityMessagingMetamodel<E> metamodel,
-                                           String entityRoutingProperty,
-                                           String messageRoutingProperty) {
-        this.routingKeyEntityMatcher = new AnnotatedEntityModelRoutingKeyMatcher<>(
-                metamodel,
-                entityRoutingProperty, messageRoutingProperty
-=======
     /**
      * Constructs a {@code RoutingKeyCommandTargetResolver} that matches the routing key of the given {@code entity}
      * against the routing key of a command message. The routing key of the entity is determined by the
      * {@code entityRoutingProperty} and the routing key of the command message is determined by the
      * {@code messageRoutingProperty}.
      *
-     * @param entity                 The {@link AnnotatedEntityModel} of the entity to match against.
+     * @param metamodel              The {@link AnnotatedEntityMessagingMetamodel} of the entity to match against.
      * @param entityRoutingProperty  The routing key property of the entity, which is used to match against the
      *                               command.
      * @param messageRoutingProperty The routing key property of the command, which is used to match against the
      *                               entity.
      */
-    public RoutingKeyCommandTargetResolver(@Nonnull AnnotatedEntityModel<E> entity,
+    public RoutingKeyCommandTargetResolver(@Nonnull AnnotatedEntityMessagingMetamodel<E> metamodel,
                                            @Nonnull String entityRoutingProperty,
                                            @Nonnull String messageRoutingProperty) {
         this.routingKeyEntityMatcher = new AnnotatedEntityModelRoutingKeyMatcher<>(
-                entity,
+                metamodel,
                 entityRoutingProperty,
                 messageRoutingProperty
->>>>>>> 8af620ad
         );
     }
 
