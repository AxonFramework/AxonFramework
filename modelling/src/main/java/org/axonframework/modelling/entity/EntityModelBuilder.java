/*
 * Copyright (c) 2010-2025. Axon Framework
 *
 * Licensed under the Apache License, Version 2.0 (the "License");
 * you may not use this file except in compliance with the License.
 * You may obtain a copy of the License at
 *
 *    http://www.apache.org/licenses/LICENSE-2.0
 *
 * Unless required by applicable law or agreed to in writing, software
 * distributed under the License is distributed on an "AS IS" BASIS,
 * WITHOUT WARRANTIES OR CONDITIONS OF ANY KIND, either express or implied.
 * See the License for the specific language governing permissions and
 * limitations under the License.
 */

package org.axonframework.modelling.entity;

import jakarta.annotation.Nonnull;
import jakarta.annotation.Nullable;
import org.axonframework.commandhandling.CommandHandler;
import org.axonframework.commandhandling.CommandMessage;
import org.axonframework.messaging.QualifiedName;
import org.axonframework.messaging.unitofwork.ProcessingContext;
import org.axonframework.modelling.EntityEvolver;
import org.axonframework.modelling.entity.child.EntityChildModel;
import org.axonframework.modelling.repository.Repository;

/**
 * Builder for a {@link EntityModel} instance. This builder allows for the configuration of the entity model, including
 * the addition of command handlers and child entity models.
 * <p>
 * Entity models can handle two types of commands:
 * <ul>
 *     <li>Instance commands: Commands that are handled by an existing entity. These commands are registered by the
 *     {@link #instanceCommandHandler(QualifiedName, EntityCommandHandler)} method and will be invoked through {@link EntityModel#handleInstance(CommandMessage, Object, ProcessingContext)}.
 *     These are comparable with static methods on an entity.</li>
 *     <li>Creational commands: Commands that are handled by a new entity. These commands are registered by the
 *     {@link #creationalCommandHandler(QualifiedName, CommandHandler)} method and will be invoked through {@link EntityModel#handleCreate(CommandMessage, ProcessingContext)}.
 *     These are comparable with class instance methods on an entity.</li>
 * </ul>
 * <p>
 * You can also register the same {@link QualifiedName} for both instance and creational command handlers. In that case, the
 * instance command handler will be invoked when {@link EntityModel#handleInstance(CommandMessage, Object, ProcessingContext)} is invoked, and the creational command handler will be
 * invoked when {@link EntityModel#handleCreate(CommandMessage, ProcessingContext)} is invoked.
 * <p>
 * Upon a mismatch a {@link RuntimeException} will be thrown:
 * <ul>
 *     <li>If an instance command is invoked for a non-existing entity, an {@link EntityMissingForInstanceCommandHandler}
 *     will be thrown.</li>
 *     <li>If a creational command is invoked for an existing entity, an {@link EntityExistsForCreationalCommandHandler}
 *     will be thrown.</li>
 * </ul>
 *
 * @param <E> The type of the entity modeled by this interface.
 * @author Mitchell Herrijgers
 * @since 5.0.0
 */
public interface EntityModelBuilder<E> {

    /**
     * Adds an {@link EntityCommandHandler} to this model for the given {@link QualifiedName}. The command handler will
     * be invoked when a command with the given {@link QualifiedName} is received by the model.
     * <p>
<<<<<<< HEAD
     * The entity needs to exist for this command handler to be invoked. A non-null initial state is considered to be an
     * existing entity. As such, only register this command if the
     * {@link Repository#loadOrCreate(Object, ProcessingContext)} will always return a non-null entity for the given
     * {@code qualifiedName}.
=======
     * The entity should <b>not</b> exist for this command handler to be invoked. A non-null initial state is considered
     * to be an existing entity. As such, only register this command if the
     * {@link Repository#loadOrCreate(Object, ProcessingContext)} will always return a non-null entity for the given
>>>>>>> 0c690350
     * {@code qualifiedName} when the entity is not yet created.
     * <p>
     * You can register the same {@link QualifiedName} for both instance and creational command handlers. See the
     * {@link EntityModelBuilder} class documentation for more information on how this works.
     *
     * @param qualifiedName  The {@link QualifiedName} of the command this handler handles.
     * @param messageHandler The {@link EntityCommandHandler} to handle the command.
     * @return This builder for further configuration.
     */
    @Nonnull
    EntityModelBuilder<E> instanceCommandHandler(@Nonnull QualifiedName qualifiedName,
                                                 @Nonnull EntityCommandHandler<E> messageHandler);

    /**
     * Adds a {@link CommandHandler} to this model for the given {@link QualifiedName} that is in charge of creation of
     * the entity. The handler is expected to create the entity.
     * <p>
     * The entity needs to not exist for this command handler to be invoked. A null initial state is considered to be a
     * non-existing entity. As such, only register this command if the
     * {@link Repository#load(Object, ProcessingContext)} will always return a null entity for the given
     * {@code qualifiedName} when the entity is not yet created.
     * <p>
     * You can register the same {@link QualifiedName} for both instance and creational command handlers. See the
     * {@link EntityModelBuilder} class documentation for more information on how this works.
     * <p>
     * Note: If this model is added as a child to another entity model and has a creational command handler, it will
     * result in an exception as child entities cannot be created through a creational command handler.
     *
     * @param qualifiedName  The {@link QualifiedName} of the command this handler handles.
     * @param messageHandler The {@link CommandHandler} to handle the command.
     * @return This builder for further configuration.
     */
    @Nonnull
    EntityModelBuilder<E> creationalCommandHandler(@Nonnull QualifiedName qualifiedName,
                                                   @Nonnull CommandHandler messageHandler);

    /**
     * Adds a {@link EntityChildModel} to this model. The child model will be used to handle commands for the child
     * entity. You can build a tree of entities by adding child models to the parent model. Children command handlers
     * take precedence over the parent command handlers. Event handlers will be invoked on both the parent and child
     * models, but the child models will be invoked first.
     * <p>
     * There are various types of children that can be added to an entity model:
     * <ul>
     *     <li>Single instances: For a field with a single instance, use the {@link EntityChildModel#single(Class, EntityModel)}.</li>
     *     <li>List instances: For a {@link java.util.List list}, use the {@link EntityChildModel#list(Class, EntityModel)}.</li>
     * </ul>
     * <p>
     * When multiple children that can handle the same command are present, the children will be filtered based on
     * {@link EntityChildModel#canHandle(CommandMessage, Object, ProcessingContext)}, and thus only invoke the child
     * with a matching entity. If no child can handle the command, an exception will be thrown. If after
     * filtering, multiple children can handle the command, an exception will be thrown.
     *
     * @param child The {@link EntityChildModel} to add.
     * @return This builder for further configuration.
     */
    @Nonnull
    EntityModelBuilder<E> addChild(@Nonnull EntityChildModel<?, E> child);

    /**
     * Adds a {@link EntityEvolver} to this model. This evolver will be called upon applying an event to the entity. The
     * evolver is responsible for evolving the entity state based on the event. Note that providing an evolver is
     * optional. However, if no evolver is provided, the entity state can only be changed through command handlers.
     * <p>
     * Calling this method a second time will override the previously set evolver.
     *
     * @param entityEvolver The {@link EntityEvolver} to use.
     * @return This builder for further configuration.
     */
    @Nonnull
    EntityModelBuilder<E> entityEvolver(@Nullable EntityEvolver<E> entityEvolver);

    /**
     * Builds the {@link EntityModel} instance based on the configuration of this builder. This method should be called
     * after all configuration is done.
     *
     * @return The {@link EntityModel} instance based on the configuration of this builder.
     */
    @Nonnull
    EntityModel<E> build();
}<|MERGE_RESOLUTION|>--- conflicted
+++ resolved
@@ -62,16 +62,9 @@
      * Adds an {@link EntityCommandHandler} to this model for the given {@link QualifiedName}. The command handler will
      * be invoked when a command with the given {@link QualifiedName} is received by the model.
      * <p>
-<<<<<<< HEAD
-     * The entity needs to exist for this command handler to be invoked. A non-null initial state is considered to be an
-     * existing entity. As such, only register this command if the
-     * {@link Repository#loadOrCreate(Object, ProcessingContext)} will always return a non-null entity for the given
-     * {@code qualifiedName}.
-=======
      * The entity should <b>not</b> exist for this command handler to be invoked. A non-null initial state is considered
      * to be an existing entity. As such, only register this command if the
      * {@link Repository#loadOrCreate(Object, ProcessingContext)} will always return a non-null entity for the given
->>>>>>> 0c690350
      * {@code qualifiedName} when the entity is not yet created.
      * <p>
      * You can register the same {@link QualifiedName} for both instance and creational command handlers. See the
