--- conflicted
+++ resolved
@@ -20,10 +20,7 @@
 import org.axonframework.commandhandling.CommandMessage;
 import org.axonframework.commandhandling.CommandResultMessage;
 import org.axonframework.common.AxonConfigurationException;
-<<<<<<< HEAD
-=======
 import org.axonframework.common.BuilderUtils;
->>>>>>> 8bd1db15
 import org.axonframework.eventhandling.EventMessage;
 import org.axonframework.messaging.MessageStream;
 import org.axonframework.messaging.QualifiedName;
@@ -147,13 +144,6 @@
         /**
          * Sets the {@link CommandTargetResolver} to use for resolving the child entity to handle the command. This
          * should return one child entity, or {@code null} if no child entity should handle the command.
-<<<<<<< HEAD
-         * <p>
-         * Defaults to matching a singular child entity, or throwing a {@link ChildAmbiguityException} if more than one
-         * child candidate exists. As such, provide another implementation if there are multiple candidates, such as
-         * when the member is a {@link List} of child entities.
-=======
->>>>>>> 8bd1db15
          *
          * @param commandTargetResolver The {@link CommandTargetResolver} to use for resolving the child entity
          *                              to handle the command.
@@ -167,29 +157,14 @@
         }
 
         protected void validate() {
-<<<<<<< HEAD
-            if (commandTargetResolver == null) {
-                throw new AxonConfigurationException("The commandTargetResolver must be set before building the model.");
-            }
-            if (eventTargetMatcher == null) {
-                throw new AxonConfigurationException("The eventTargetMatcher must be set before building the model.");
-            }
-=======
             BuilderUtils.assertNonNull(commandTargetResolver, "The commandTargetResolver must be set before building the model.");
             BuilderUtils.assertNonNull(eventTargetMatcher, "The eventTargetMatcher must be set before building the model.");
->>>>>>> 8bd1db15
         }
 
         /**
          * Sets the {@link EventTargetMatcher} to determine whether a child entity should handle the given
          * {@link EventMessage}. This should return {@code true} if the child entity should handle the event, or
          * {@code false} if it should not.
-<<<<<<< HEAD
-         * <p>
-         * Defaults to matching any child entity, meaning all child entities represented by this model will be evolved
-         * for the message.
-=======
->>>>>>> 8bd1db15
          *
          * @param eventTargetMatcher The {@link EventTargetMatcher} to use for matching the child entities to the
          *                           event.
