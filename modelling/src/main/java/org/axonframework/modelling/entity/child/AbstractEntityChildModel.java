/*
 * Copyright (c) 2010-2025. Axon Framework
 *
 * Licensed under the Apache License, Version 2.0 (the "License");
 * you may not use this file except in compliance with the License.
 * You may obtain a copy of the License at
 *
 *    http://www.apache.org/licenses/LICENSE-2.0
 *
 * Unless required by applicable law or agreed to in writing, software
 * distributed under the License is distributed on an "AS IS" BASIS,
 * WITHOUT WARRANTIES OR CONDITIONS OF ANY KIND, either express or implied.
 * See the License for the specific language governing permissions and
 * limitations under the License.
 */

package org.axonframework.modelling.entity.child;

import jakarta.annotation.Nonnull;
import org.axonframework.commandhandling.CommandMessage;
import org.axonframework.commandhandling.CommandResultMessage;
import org.axonframework.common.AxonConfigurationException;
import org.axonframework.eventhandling.EventMessage;
import org.axonframework.messaging.MessageStream;
import org.axonframework.messaging.QualifiedName;
import org.axonframework.messaging.unitofwork.ProcessingContext;
import org.axonframework.modelling.entity.ChildEntityNotFoundException;
import org.axonframework.modelling.entity.EntityModel;

import java.util.List;
import java.util.Objects;
import java.util.Set;
import java.util.concurrent.atomic.AtomicBoolean;
import java.util.stream.Collectors;

import static java.util.Objects.requireNonNull;

/**
 * Abstract {@link EntityChildModel} that implements common functionality for most implementations. It defines how to
 * handle commands and events for a child entity. The implementor is responsible for defining how to resolve the child
 * entities from the parent ({@link #getChildEntities(Object)}) and how to apply the evolved child entities to the
 * parent ({@link #applyEvolvedChildEntities(Object, List)}).
 *
 * @param <C> The type of the child entity.
 * @param <P> The type of the parent entity.
 * @author Mitchell Herrijgers
 * @since 5.0.0
 */
public abstract class AbstractEntityChildModel<C, P> implements EntityChildModel<C, P> {

    protected final EntityModel<C> childEntityModel;
    protected final CommandTargetResolver<C> commandTargetResolver;
    protected final EventTargetMatcher<C> eventTargetMatcher;

    protected AbstractEntityChildModel(
            @Nonnull EntityModel<C> childEntityModel,
            @Nonnull CommandTargetResolver<C> commandTargetResolver,
            @Nonnull EventTargetMatcher<C> eventTargetMatcher
    ) {
        this.childEntityModel = requireNonNull(childEntityModel, "The childEntityModel may not be null.");
        this.commandTargetResolver =
                requireNonNull(commandTargetResolver, "The commandTargetResolver may not be null.");
        this.eventTargetMatcher =
                requireNonNull(eventTargetMatcher, "The eventTargetMatcher may not be null.");
    }

    @Nonnull
    @Override
    public Set<QualifiedName> supportedCommands() {
        return childEntityModel.supportedCommands();
    }

    @Override
    public boolean canHandle(@Nonnull CommandMessage<?> message,
                             @Nonnull P parentEntity,
                             @Nonnull ProcessingContext context) {
        if (!supportedCommands().contains(message.type().qualifiedName())) {
            return false;
        }
        List<C> childEntities = getChildEntities(parentEntity);
        if (childEntities.isEmpty()) {
            return false;
        }
        return commandTargetResolver.getTargetChildEntity(childEntities, message, context) != null;
    }

    @Nonnull
    @Override
    public MessageStream.Single<CommandResultMessage<?>> handle(@Nonnull CommandMessage<?> message,
                                                                @Nonnull P parentEntity,
                                                                @Nonnull ProcessingContext context) {
        List<C> childEntities = getChildEntities(parentEntity);
        C targetChildEntity = commandTargetResolver.getTargetChildEntity(childEntities, message, context);
        if (targetChildEntity == null) {
            return MessageStream.failed(new ChildEntityNotFoundException(message, parentEntity));
        }
<<<<<<< HEAD
        if (matchingChildEntities.size() > 1) {
            return MessageStream.failed(new ChildAmbiguityException(message, parentEntity));
        }
        return childEntityModel.handleInstance(message, matchingChildEntities.getFirst(), context);
=======
        return childEntityModel.handle(message, targetChildEntity, context);
>>>>>>> 57d2cf33
    }

    protected abstract List<C> getChildEntities(P entity);

    @Override
    public P evolve(@Nonnull P entity, @Nonnull EventMessage<?> event, @Nonnull ProcessingContext context) {
        final AtomicBoolean evolvedChildEntity = new AtomicBoolean(false);
        var evolvedEntities = getChildEntities(entity)
                .stream()
                .map(child -> {
                    if (eventTargetMatcher.matches(child, event, context)) {
                        evolvedChildEntity.set(true);
                        return childEntityModel.evolve(child, event, context);
                    }
                    return child;
                })
                .filter(Objects::nonNull)
                .collect(Collectors.toList());
        if (!evolvedChildEntity.get()) {
            return entity;
        }
        return applyEvolvedChildEntities(entity, evolvedEntities);
    }

    protected abstract P applyEvolvedChildEntities(P entity, List<C> evolvedChildEntities);

    @Nonnull
    @Override
    public Class<C> entityType() {
        return childEntityModel.entityType();
    }

    protected abstract static class Builder<C, P, R extends Builder<C, P, R>> {

        protected final EntityModel<C> childEntityModel;
        protected CommandTargetResolver<C> commandTargetResolver;
        protected EventTargetMatcher<C> eventTargetMatcher;

        @SuppressWarnings("unused") // Is used for generics
        protected Builder(@Nonnull Class<P> parentClass,
                          @Nonnull EntityModel<C> childEntityModel) {
            requireNonNull(parentClass, "The parentClass may not be null.");
            this.childEntityModel = requireNonNull(childEntityModel, "The childEntityModel may not be null.");
        }

        /**
         * Sets the {@link CommandTargetResolver} to use for resolving the child entity to handle the command. This
         * should return one child entity, or {@code null} if no child entity should handle the command.
         * <p>
         * Defaults to matching a singular child entity, or throwing a {@link ChildAmbiguityException} if more than one
         * child candidate exists. As such, provide another implementation if there are multiple candidates, such as
         * when the member is a {@link List} of child entities.
         *
         * @param commandTargetResolver The {@link CommandTargetResolver} to use for resolving the child entity
         *                              to handle the command.
         * @return This builder instance.
         */
        @SuppressWarnings("unchecked")
        public R commandTargetResolver(@Nonnull CommandTargetResolver<C> commandTargetResolver) {
            this.commandTargetResolver = requireNonNull(commandTargetResolver,
                                                        "The commandTargetResolver may not be null.");
            return (R) this;
        }

        protected void validate() {
            if (commandTargetResolver == null) {
                throw new AxonConfigurationException("The commandTargetResolver must be set before building the model.");
            }
            if (eventTargetMatcher == null) {
                throw new AxonConfigurationException("The eventTargetMatcher must be set before building the model.");
            }
        }

        /**
         * Sets the {@link EventTargetMatcher} to determine whether a child entity should handle the given
         * {@link EventMessage}. This should return {@code true} if the child entity should handle the event, or
         * {@code false} if it should not.
         * <p>
         * Defaults to matching any child entity, meaning all child entities represented by this model will be evolved
         * for the message.
         *
         * @param eventTargetMatcher The {@link EventTargetMatcher} to use for matching the child entities to the
         *                           event.
         * @return This builder instance.
         */
        @SuppressWarnings("unchecked")
        public R eventTargetMatcher(@Nonnull EventTargetMatcher<C> eventTargetMatcher) {
            this.eventTargetMatcher = requireNonNull(eventTargetMatcher, "The eventTargetMatcher may not be null.");
            return (R) this;
        }
    }
}<|MERGE_RESOLUTION|>--- conflicted
+++ resolved
@@ -94,14 +94,7 @@
         if (targetChildEntity == null) {
             return MessageStream.failed(new ChildEntityNotFoundException(message, parentEntity));
         }
-<<<<<<< HEAD
-        if (matchingChildEntities.size() > 1) {
-            return MessageStream.failed(new ChildAmbiguityException(message, parentEntity));
-        }
-        return childEntityModel.handleInstance(message, matchingChildEntities.getFirst(), context);
-=======
-        return childEntityModel.handle(message, targetChildEntity, context);
->>>>>>> 57d2cf33
+        return childEntityModel.handleInstance(message, targetChildEntity, context);
     }
 
     protected abstract List<C> getChildEntities(P entity);
