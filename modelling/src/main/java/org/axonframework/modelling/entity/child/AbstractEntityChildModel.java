/*
 * Copyright (c) 2010-2025. Axon Framework
 *
 * Licensed under the Apache License, Version 2.0 (the "License");
 * you may not use this file except in compliance with the License.
 * You may obtain a copy of the License at
 *
 *    http://www.apache.org/licenses/LICENSE-2.0
 *
 * Unless required by applicable law or agreed to in writing, software
 * distributed under the License is distributed on an "AS IS" BASIS,
 * WITHOUT WARRANTIES OR CONDITIONS OF ANY KIND, either express or implied.
 * See the License for the specific language governing permissions and
 * limitations under the License.
 */

package org.axonframework.modelling.entity.child;

import jakarta.annotation.Nonnull;
import org.axonframework.commandhandling.CommandMessage;
import org.axonframework.commandhandling.CommandResultMessage;
import org.axonframework.common.AxonConfigurationException;
import org.axonframework.common.BuilderUtils;
import org.axonframework.eventhandling.EventMessage;
import org.axonframework.messaging.MessageStream;
import org.axonframework.messaging.QualifiedName;
import org.axonframework.messaging.unitofwork.ProcessingContext;
import org.axonframework.modelling.entity.ChildEntityNotFoundException;
import org.axonframework.modelling.entity.EntityModel;

import java.util.List;
import java.util.Objects;
import java.util.Set;
import java.util.concurrent.atomic.AtomicBoolean;
import java.util.stream.Collectors;

import static java.util.Objects.requireNonNull;

/**
 * Abstract {@link EntityChildModel} that implements common functionality for most implementations. It defines how to
 * handle commands and events for a child entity. The implementor is responsible for defining how to resolve the child
 * entities from the parent ({@link #getChildEntities(Object)}) and how to apply the evolved child entities to the
 * parent ({@link #applyEvolvedChildEntities(Object, List)}).
 *
 * @param <C> The type of the child entity.
 * @param <P> The type of the parent entity.
 * @author Mitchell Herrijgers
 * @since 5.0.0
 */
public abstract class AbstractEntityChildModel<C, P> implements EntityChildModel<C, P> {

    protected final EntityModel<C> childEntityModel;
    protected final CommandTargetResolver<C> commandTargetResolver;
    protected final EventTargetMatcher<C> eventTargetMatcher;

    protected AbstractEntityChildModel(
            @Nonnull EntityModel<C> childEntityModel,
            @Nonnull CommandTargetResolver<C> commandTargetResolver,
            @Nonnull EventTargetMatcher<C> eventTargetMatcher
    ) {
        this.childEntityModel = requireNonNull(childEntityModel, "The childEntityModel may not be null.");
        this.commandTargetResolver =
                requireNonNull(commandTargetResolver, "The commandTargetResolver may not be null.");
        this.eventTargetMatcher =
                requireNonNull(eventTargetMatcher, "The eventTargetMatcher may not be null.");
    }

    @Nonnull
    @Override
    public Set<QualifiedName> supportedCommands() {
        return childEntityModel.supportedCommands();
    }

    @Override
    public boolean canHandle(@Nonnull CommandMessage<?> message,
                             @Nonnull P parentEntity,
                             @Nonnull ProcessingContext context) {
        if (!supportedCommands().contains(message.type().qualifiedName())) {
            return false;
        }
        List<C> childEntities = getChildEntities(parentEntity);
        if (childEntities.isEmpty()) {
            return false;
        }
        return commandTargetResolver.getTargetChildEntity(childEntities, message, context) != null;
    }

    @Nonnull
    @Override
    public MessageStream.Single<CommandResultMessage<?>> handle(@Nonnull CommandMessage<?> message,
                                                                @Nonnull P parentEntity,
                                                                @Nonnull ProcessingContext context) {
        List<C> childEntities = getChildEntities(parentEntity);
        C targetChildEntity = commandTargetResolver.getTargetChildEntity(childEntities, message, context);
        if (targetChildEntity == null) {
            return MessageStream.failed(new ChildEntityNotFoundException(message, parentEntity));
        }
<<<<<<< HEAD
        return childEntityModel.handle(message, targetChildEntity, context);
=======
        if (matchingChildEntities.size() > 1) {
            return MessageStream.failed(new ChildAmbiguityException(message, parentEntity));
        }
        return childEntityModel.handleInstance(message, matchingChildEntities.getFirst(), context);
>>>>>>> 23111d64
    }

    protected abstract List<C> getChildEntities(P entity);

    @Override
    public P evolve(@Nonnull P entity, @Nonnull EventMessage<?> event, @Nonnull ProcessingContext context) {
        final AtomicBoolean evolvedChildEntity = new AtomicBoolean(false);
        var evolvedEntities = getChildEntities(entity)
                .stream()
                .map(child -> {
                    if (eventTargetMatcher.matches(child, event, context)) {
                        evolvedChildEntity.set(true);
                        return childEntityModel.evolve(child, event, context);
                    }
                    return child;
                })
                .filter(Objects::nonNull)
                .collect(Collectors.toList());
        if (!evolvedChildEntity.get()) {
            return entity;
        }
        return applyEvolvedChildEntities(entity, evolvedEntities);
    }

    protected abstract P applyEvolvedChildEntities(P entity, List<C> evolvedChildEntities);

    @Nonnull
    @Override
    public Class<C> entityType() {
        return childEntityModel.entityType();
    }

    protected abstract static class Builder<C, P, R extends Builder<C, P, R>> {

        protected final EntityModel<C> childEntityModel;
        protected CommandTargetResolver<C> commandTargetResolver;
        protected EventTargetMatcher<C> eventTargetMatcher;

        @SuppressWarnings("unused") // Is used for generics
        protected Builder(@Nonnull Class<P> parentClass,
                          @Nonnull EntityModel<C> childEntityModel) {
            requireNonNull(parentClass, "The parentClass may not be null.");
            this.childEntityModel = requireNonNull(childEntityModel, "The childEntityModel may not be null.");
        }

        /**
         * Sets the {@link CommandTargetResolver} to use for resolving the child entity to handle the command. This
         * should return one child entity, or {@code null} if no child entity should handle the command.
         *
         * @param commandTargetResolver The {@link CommandTargetResolver} to use for resolving the child entity
         *                              to handle the command.
         * @return This builder instance.
         */
        @SuppressWarnings("unchecked")
        public R commandTargetResolver(@Nonnull CommandTargetResolver<C> commandTargetResolver) {
            this.commandTargetResolver = requireNonNull(commandTargetResolver,
                                                        "The commandTargetResolver may not be null.");
            return (R) this;
        }

        protected void validate() {
            BuilderUtils.assertNonNull(commandTargetResolver, "The commandTargetResolver must be set before building the model.");
            BuilderUtils.assertNonNull(eventTargetMatcher, "The eventTargetMatcher must be set before building the model.");
        }

        /**
         * Sets the {@link EventTargetMatcher} to determine whether a child entity should handle the given
         * {@link EventMessage}. This should return {@code true} if the child entity should handle the event, or
         * {@code false} if it should not.
         *
         * @param eventTargetMatcher The {@link EventTargetMatcher} to use for matching the child entities to the
         *                           event.
         * @return This builder instance.
         */
        @SuppressWarnings("unchecked")
        public R eventTargetMatcher(@Nonnull EventTargetMatcher<C> eventTargetMatcher) {
            this.eventTargetMatcher = requireNonNull(eventTargetMatcher, "The eventTargetMatcher may not be null.");
            return (R) this;
        }
    }
}<|MERGE_RESOLUTION|>--- conflicted
+++ resolved
@@ -95,14 +95,7 @@
         if (targetChildEntity == null) {
             return MessageStream.failed(new ChildEntityNotFoundException(message, parentEntity));
         }
-<<<<<<< HEAD
-        return childEntityModel.handle(message, targetChildEntity, context);
-=======
-        if (matchingChildEntities.size() > 1) {
-            return MessageStream.failed(new ChildAmbiguityException(message, parentEntity));
-        }
-        return childEntityModel.handleInstance(message, matchingChildEntities.getFirst(), context);
->>>>>>> 23111d64
+        return childEntityModel.handleInstance(message, targetChildEntity, context);
     }
 
     protected abstract List<C> getChildEntities(P entity);
