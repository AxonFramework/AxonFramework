/*
 * Copyright (c) 2010-2025. Axon Framework
 *
 * Licensed under the Apache License, Version 2.0 (the "License");
 * you may not use this file except in compliance with the License.
 * You may obtain a copy of the License at
 *
 *    http://www.apache.org/licenses/LICENSE-2.0
 *
 * Unless required by applicable law or agreed to in writing, software
 * distributed under the License is distributed on an "AS IS" BASIS,
 * WITHOUT WARRANTIES OR CONDITIONS OF ANY KIND, either express or implied.
 * See the License for the specific language governing permissions and
 * limitations under the License.
 */

package org.axonframework.modelling.entity.annotation;

import jakarta.annotation.Nonnull;
import org.axonframework.common.AxonConfigurationException;
import org.axonframework.common.infra.ComponentDescriptor;
import org.axonframework.common.infra.DescribableComponent;
import org.axonframework.messaging.Message;
import org.axonframework.messaging.MessageConverter;
import org.axonframework.messaging.unitofwork.ProcessingContext;
import org.axonframework.modelling.annotation.AnnotationBasedEntityIdResolver;
import org.axonframework.modelling.command.EntityIdResolver;
import org.axonframework.serialization.Converter;

import java.util.Objects;

/**
 * Implementation of the {@link EntityIdResolver} that converts the payload through the configured {@link Converter}
 * the, taking the expected representation of the message handler through the {@link AnnotatedEntityMetamodel}. It will
 * then use the delegate {@link EntityIdResolver} to resolve the id, defaulting to the
 * {@link AnnotationBasedEntityIdResolver}.
 *
 * @param <ID> The type of the identifier to resolve.
 * @author Mitchell Herrijgers
 * @since 5.0.0
 */
public class AnnotatedEntityIdResolver<ID> implements EntityIdResolver<ID>, DescribableComponent {

    private final AnnotatedEntityMetamodel<?> metamodel;
    private final MessageConverter converter;
    private final EntityIdResolver<ID> delegate;
    private final Class<ID> idType;

    /**
     * Constructs an {@code AnnotatedEntityMetamodelEntityIdResolver} for the provided
     * {@link AnnotatedEntityMetamodel}.
     *
     * @param metamodel The metamodel that dictates the expected representation of the message.
     * @param idType    The type of the id that will be resolved.
     * @param converter The {@link Converter to use}.
     * @param delegate  The {@link EntityIdResolver} to use on the message after conversion.
     */
    public AnnotatedEntityIdResolver(@Nonnull AnnotatedEntityMetamodel<?> metamodel,
                                     @Nonnull Class<ID> idType,
                                     @Nonnull MessageConverter converter,
                                     @Nonnull EntityIdResolver<ID> delegate) {
        this.idType = Objects.requireNonNull(idType, "The idType should not be null.");
        this.metamodel = Objects.requireNonNull(metamodel, "The metamodel should not be null,");
        this.converter = Objects.requireNonNull(converter, "The converter should not be null.");
        this.delegate = Objects.requireNonNull(delegate, "The delegate should not be null.");
    }

    @Nonnull
    @Override
    public ID resolve(@Nonnull Message message, @Nonnull ProcessingContext context) {
        Class<?> expectedRepresentation = metamodel.getExpectedRepresentation(message.type().qualifiedName());
        if (expectedRepresentation != null) {
<<<<<<< HEAD
            Message<?> convertedMessage = converter.convertMessage(message, expectedRepresentation);
=======
            Message convertedMessage = message.withConvertedPayload(expectedRepresentation, converter);
>>>>>>> 34eb409a
            return delegate.resolve(convertedMessage, context);
        }
        throw new AxonConfigurationException(
                "No expected representation found for message type [" + message.type().qualifiedName() + "]"
        );
    }

    @Override
    public void describeTo(@Nonnull ComponentDescriptor descriptor) {
        descriptor.describeWrapperOf(delegate);
        descriptor.describeProperty("converter", converter);
        descriptor.describeProperty("idType", idType);
        descriptor.describeProperty("metaModel", metamodel);
    }
}<|MERGE_RESOLUTION|>--- conflicted
+++ resolved
@@ -70,11 +70,7 @@
     public ID resolve(@Nonnull Message message, @Nonnull ProcessingContext context) {
         Class<?> expectedRepresentation = metamodel.getExpectedRepresentation(message.type().qualifiedName());
         if (expectedRepresentation != null) {
-<<<<<<< HEAD
-            Message<?> convertedMessage = converter.convertMessage(message, expectedRepresentation);
-=======
-            Message convertedMessage = message.withConvertedPayload(expectedRepresentation, converter);
->>>>>>> 34eb409a
+            Message convertedMessage = converter.convertMessage(message, expectedRepresentation);
             return delegate.resolve(convertedMessage, context);
         }
         throw new AxonConfigurationException(
