/*
 * Copyright (c) 2010-2025. Axon Framework
 *
 * Licensed under the Apache License, Version 2.0 (the "License");
 * you may not use this file except in compliance with the License.
 * You may obtain a copy of the License at
 *
 *    http://www.apache.org/licenses/LICENSE-2.0
 *
 * Unless required by applicable law or agreed to in writing, software
 * distributed under the License is distributed on an "AS IS" BASIS,
 * WITHOUT WARRANTIES OR CONDITIONS OF ANY KIND, either express or implied.
 * See the License for the specific language governing permissions and
 * limitations under the License.
 */

package org.axonframework.modelling.entity;

import jakarta.annotation.Nonnull;
import jakarta.annotation.Nullable;
import org.axonframework.commandhandling.CommandHandler;
import org.axonframework.commandhandling.CommandMessage;
import org.axonframework.commandhandling.CommandResultMessage;
import org.axonframework.commandhandling.NoHandlerForCommandException;
import org.axonframework.common.infra.ComponentDescriptor;
import org.axonframework.common.infra.DescribableComponent;
import org.axonframework.eventhandling.EventMessage;
import org.axonframework.messaging.MessageStream;
import org.axonframework.messaging.QualifiedName;
import org.axonframework.messaging.unitofwork.ProcessingContext;
import org.axonframework.modelling.EntityEvolver;
import org.axonframework.modelling.entity.child.EntityChildModel;

import java.util.ArrayList;
import java.util.Collection;
import java.util.Collections;
import java.util.HashMap;
import java.util.HashSet;
import java.util.List;
import java.util.Map;
import java.util.Objects;
import java.util.Set;

/**
 * Polymorphic {@link EntityModel} that represents an entity that can have multiple concrete types. For example,
 * {@code Employee} and {@code Customer} could be two concrete types of {@code Person}, sharing properties and a set of
 * commands and events.
 * <p>
 * This model delegates commands to the concrete type if the concrete type is registered for the command. If not, it
 * will attempt to handle the command with the super type. Concrete types thus take precedence over the super type for
 * commands.
 * <p>
 * Events are delegates to both the super type and the concrete type.
 *
 * @param <E> The type of polymorphic entity this model represents.
 * @author Mitchell Herrijgers
 * @since 5.0.0
 */
public class PolymorphicEntityModel<E> implements EntityModel<E>, DescribableComponent {

    private final EntityModel<E> superTypeModel;
    private final Map<Class<? extends E>, EntityModel<? extends E>> concreteModels;
    private final Set<QualifiedName> supportedCommandNames = new HashSet<>();
    private final Set<QualifiedName> supportedInstanceCommandNames = new HashSet<>();
    private final Set<QualifiedName> supportedCreationalCommandNames = new HashSet<>();

    private PolymorphicEntityModel(
            EntityModel<E> superTypeModel,
            List<EntityModel<? extends E>> concreteModels
    ) {
        this.superTypeModel = Objects.requireNonNull(superTypeModel, "The superTypeModel may not be null.");
        Objects.requireNonNull(concreteModels, "The concreteModels may not be null.");
        this.concreteModels = new HashMap<>();
        this.supportedCommandNames.addAll(superTypeModel.supportedCommands());
        this.supportedInstanceCommandNames.addAll(this.superTypeModel.supportedInstanceCommands());
        this.supportedCreationalCommandNames.addAll(superTypeModel.supportedCreationalCommands());
        for (EntityModel<? extends E> polymorphicModel : concreteModels) {
            this.concreteModels.put(polymorphicModel.entityType(), polymorphicModel);
            this.supportedCommandNames.addAll(polymorphicModel.supportedCommands());
            this.supportedInstanceCommandNames.addAll(polymorphicModel.supportedInstanceCommands());
            this.supportedCreationalCommandNames.addAll(polymorphicModel.supportedCreationalCommands());
        }
    }

    /**
     * Creates a new polymorphic {@link EntityModel} for the given super type. The model can then be used to add
     * concrete types to the model. Any method inherited from {@link EntityModelBuilder} is delegated to the super type
     * model.
     *
     * @param entityType The type of the entity to create a model for.
     * @param <E>        The type of the entity to create a model for.
     * @return A new {@link Builder} for the given entity type.
     */
    public static <E> PolymorphicEntityModelBuilder<E> forSuperType(Class<E> entityType) {
        return new Builder<>(entityType);
    }

    @Override
    public E evolve(@Nonnull E entity, @Nonnull EventMessage<?> event, @Nonnull ProcessingContext context) {
        var superTypeEvolvedEntity = superTypeModel.evolve(entity, event, context);
        return modelFor(entity).evolve(superTypeEvolvedEntity, event, context);
    }

    /**
     * Helper that “captures” the ? extends E for this particular entity instance.
     */
    @SuppressWarnings("unchecked")
    private <T extends E> EntityModel<T> modelFor(T entity) {
        // we know at runtime the model was stored under entity.getClass()
        return (EntityModel<T>) concreteModels.get(entity.getClass());
    }

    @Nonnull
    @Override
    public Set<QualifiedName> supportedCommands() {
<<<<<<< HEAD
        return supportedCommandNames;
=======
        return Collections.unmodifiableSet(supportedCommandNames);
>>>>>>> 4d278fdd
    }

    @Override
    @Nonnull
    public Set<QualifiedName> supportedCreationalCommands() {
<<<<<<< HEAD
        return supportedCreationalCommandNames;
=======
        return Collections.unmodifiableSet(supportedCreationalCommandNames);
>>>>>>> 4d278fdd
    }

    @Override
    @Nonnull
    public Set<QualifiedName> supportedInstanceCommands() {
<<<<<<< HEAD
        return supportedInstanceCommandNames;
    }

    @Nonnull
    @Override
    public MessageStream.Single<CommandResultMessage<?>> handleCreate(CommandMessage<?> message,
                                                                      ProcessingContext context) {
        if (isInstanceCommand(message) && !isCreationalCommand(message)) {
            return MessageStream.failed(new EntityMissingForInstanceCommandHandler(message));
        }
        for(EntityModel<? extends E> concreteModel : concreteModels.values()) {
            if (concreteModel.supportedCreationalCommands().contains(message.type().qualifiedName())) {
                return concreteModel.handleCreate(message, context);
            }
        }
        if(superTypeModel.supportedCreationalCommands().contains(message.type().qualifiedName())) {
            return superTypeModel.handleCreate(message, context);
        }
        return MessageStream.failed(new NoHandlerForCommandException(message, entityType()));
=======
        return Collections.unmodifiableSet(supportedInstanceCommandNames);
>>>>>>> 4d278fdd
    }

    @Nonnull
    @Override
<<<<<<< HEAD
=======
    public MessageStream.Single<CommandResultMessage<?>> handleCreate(@Nonnull CommandMessage<?> message,
                                                                      @Nonnull ProcessingContext context) {
        if (isInstanceCommand(message) && !isCreationalCommand(message)) {
            return MessageStream.failed(new EntityMissingForInstanceCommandHandler(message));
        }
        for(EntityModel<? extends E> concreteModel : concreteModels.values()) {
            if (concreteModel.supportedCreationalCommands().contains(message.type().qualifiedName())) {
                return concreteModel.handleCreate(message, context);
            }
        }
        if(superTypeModel.supportedCreationalCommands().contains(message.type().qualifiedName())) {
            return superTypeModel.handleCreate(message, context);
        }
        return MessageStream.failed(new NoHandlerForCommandException(message, entityType()));
    }

    @Nonnull
    @Override
>>>>>>> 4d278fdd
    public MessageStream.Single<CommandResultMessage<?>> handleInstance(@Nonnull CommandMessage<?> message,
                                                                        @Nonnull E entity,
                                                                        @Nonnull ProcessingContext context) {
        if (isCreationalCommand(message) && !isInstanceCommand(message)) {
            return MessageStream.failed(new EntityExistsForCreationalCommandHandler(message, entity));
        }
        EntityModel<E> concreteModel = modelFor(entity);
        if (concreteModel.supportedInstanceCommands().contains(message.type().qualifiedName())) {
            return concreteModel.handleInstance(message, entity, context);
        }
        if(superTypeModel.supportedInstanceCommands().contains(message.type().qualifiedName())) {
            return superTypeModel.handleInstance(message, entity, context);
        }

        return MessageStream.failed(new NoHandlerForCommandException(message, entityType()));
    }

    @Nonnull
    @Override
    public Class<E> entityType() {
        return superTypeModel.entityType();
    }

    private boolean isCreationalCommand(CommandMessage<?> message) {
        return supportedCreationalCommandNames.contains(message.type().qualifiedName());
    }

    private boolean isInstanceCommand(CommandMessage<?> message) {
        return supportedInstanceCommandNames.contains(message.type().qualifiedName());
    }

    @Override
    public void describeTo(@Nonnull ComponentDescriptor descriptor) {
        descriptor.describeProperty("entityType", entityType());
        descriptor.describeProperty("superTypeModel", superTypeModel);
        descriptor.describeProperty("polymorphicModels", concreteModels);
    }

    @Override
    public String toString() {
        return "PolymorphicEntityModel{entityType=" + entityType().getName() + '}';
    }

    /**
     * Builder for a {@link PolymorphicEntityModel}. This builder allows you to add concrete types to the model. Any
     * method inherited from {@link EntityModelBuilder} is delegated to the super type model.
     *
     * @param <E> The type of the entity this model represents.
     */
    private static class Builder<E> implements PolymorphicEntityModelBuilder<E> {

        private final EntityModelBuilder<E> superTypeBuilder;
        private final List<EntityModel<? extends E>> polymorphicModels = new ArrayList<>();

        private Builder(Class<E> entityType) {
            this.superTypeBuilder = SimpleEntityModel.forEntityClass(entityType);
        }

        @Nonnull
        @Override
        public Builder<E> instanceCommandHandler(@Nonnull QualifiedName qualifiedName,
                                                 @Nonnull EntityCommandHandler<E> messageHandler) {
            superTypeBuilder.instanceCommandHandler(qualifiedName, messageHandler);
            return this;
        }

        @Nonnull
        @Override
<<<<<<< HEAD
        public EntityModelBuilder<E> creationalCommandHandler(@Nonnull QualifiedName qualifiedName,
                                                              @Nonnull CommandHandler messageHandler) {
=======
        public Builder<E> creationalCommandHandler(@Nonnull QualifiedName qualifiedName,
                                                   @Nonnull CommandHandler messageHandler) {
>>>>>>> 4d278fdd
            superTypeBuilder.creationalCommandHandler(qualifiedName, messageHandler);
            return this;
        }

        @Nonnull
        @Override
        public Builder<E> addChild(@Nonnull EntityChildModel<?, E> child) {
            superTypeBuilder.addChild(child);
            return this;
        }


        @Nonnull
        @Override
        public Builder<E> entityEvolver(@Nullable EntityEvolver<E> entityEvolver) {
            superTypeBuilder.entityEvolver(entityEvolver);
            return this;
        }

        @Override
        @Nonnull
        public Builder<E> addConcreteType(@Nonnull EntityModel<? extends E> entityModel) {
            Objects.requireNonNull(entityModel, "The entityModel may not be null.");
            if (polymorphicModels.stream().anyMatch(p -> p.entityType().equals(entityModel.entityType()))) {
                throw new IllegalArgumentException("Concrete type [%s] already registered for this model.".formatted(
                        entityModel.entityType().getName()));
            }
            // Check if any existing polymorphic model clashes with the creational commands of the new model.
            for (EntityModel<? extends E> existingModel : polymorphicModels) {
                if (existingModel.supportedCreationalCommands().stream()
                        .anyMatch(entityModel.supportedCreationalCommands()::contains)) {
                    throw new IllegalArgumentException(
                            "Concrete type [%s] has creational commands that clash with existing concrete type [%s]."
                                    .formatted(entityModel.entityType().getName(), existingModel.entityType().getName()));
                }
            }
            polymorphicModels.add(entityModel);
            return this;
        }

        @Override
        @Nonnull
        public EntityModel<E> build() {
            EntityModel<E> superTypeModel = superTypeBuilder.build();
            return new PolymorphicEntityModel<>(superTypeModel, polymorphicModels);
        }
    }
}<|MERGE_RESOLUTION|>--- conflicted
+++ resolved
@@ -113,34 +113,25 @@
     @Nonnull
     @Override
     public Set<QualifiedName> supportedCommands() {
-<<<<<<< HEAD
-        return supportedCommandNames;
-=======
         return Collections.unmodifiableSet(supportedCommandNames);
->>>>>>> 4d278fdd
     }
 
     @Override
     @Nonnull
     public Set<QualifiedName> supportedCreationalCommands() {
-<<<<<<< HEAD
-        return supportedCreationalCommandNames;
-=======
         return Collections.unmodifiableSet(supportedCreationalCommandNames);
->>>>>>> 4d278fdd
     }
 
     @Override
     @Nonnull
     public Set<QualifiedName> supportedInstanceCommands() {
-<<<<<<< HEAD
-        return supportedInstanceCommandNames;
-    }
-
-    @Nonnull
-    @Override
-    public MessageStream.Single<CommandResultMessage<?>> handleCreate(CommandMessage<?> message,
-                                                                      ProcessingContext context) {
+        return Collections.unmodifiableSet(supportedInstanceCommandNames);
+    }
+
+    @Nonnull
+    @Override
+    public MessageStream.Single<CommandResultMessage<?>> handleCreate(@Nonnull CommandMessage<?> message,
+                                                                      @Nonnull ProcessingContext context) {
         if (isInstanceCommand(message) && !isCreationalCommand(message)) {
             return MessageStream.failed(new EntityMissingForInstanceCommandHandler(message));
         }
@@ -153,34 +144,10 @@
             return superTypeModel.handleCreate(message, context);
         }
         return MessageStream.failed(new NoHandlerForCommandException(message, entityType()));
-=======
-        return Collections.unmodifiableSet(supportedInstanceCommandNames);
->>>>>>> 4d278fdd
-    }
-
-    @Nonnull
-    @Override
-<<<<<<< HEAD
-=======
-    public MessageStream.Single<CommandResultMessage<?>> handleCreate(@Nonnull CommandMessage<?> message,
-                                                                      @Nonnull ProcessingContext context) {
-        if (isInstanceCommand(message) && !isCreationalCommand(message)) {
-            return MessageStream.failed(new EntityMissingForInstanceCommandHandler(message));
-        }
-        for(EntityModel<? extends E> concreteModel : concreteModels.values()) {
-            if (concreteModel.supportedCreationalCommands().contains(message.type().qualifiedName())) {
-                return concreteModel.handleCreate(message, context);
-            }
-        }
-        if(superTypeModel.supportedCreationalCommands().contains(message.type().qualifiedName())) {
-            return superTypeModel.handleCreate(message, context);
-        }
-        return MessageStream.failed(new NoHandlerForCommandException(message, entityType()));
-    }
-
-    @Nonnull
-    @Override
->>>>>>> 4d278fdd
+    }
+
+    @Nonnull
+    @Override
     public MessageStream.Single<CommandResultMessage<?>> handleInstance(@Nonnull CommandMessage<?> message,
                                                                         @Nonnull E entity,
                                                                         @Nonnull ProcessingContext context) {
@@ -249,13 +216,8 @@
 
         @Nonnull
         @Override
-<<<<<<< HEAD
-        public EntityModelBuilder<E> creationalCommandHandler(@Nonnull QualifiedName qualifiedName,
-                                                              @Nonnull CommandHandler messageHandler) {
-=======
         public Builder<E> creationalCommandHandler(@Nonnull QualifiedName qualifiedName,
                                                    @Nonnull CommandHandler messageHandler) {
->>>>>>> 4d278fdd
             superTypeBuilder.creationalCommandHandler(qualifiedName, messageHandler);
             return this;
         }
