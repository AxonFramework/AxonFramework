/*
 * Copyright (c) 2010-2025. Axon Framework
 *
 * Licensed under the Apache License, Version 2.0 (the "License");
 * you may not use this file except in compliance with the License.
 * You may obtain a copy of the License at
 *
 *    http://www.apache.org/licenses/LICENSE-2.0
 *
 * Unless required by applicable law or agreed to in writing, software
 * distributed under the License is distributed on an "AS IS" BASIS,
 * WITHOUT WARRANTIES OR CONDITIONS OF ANY KIND, either express or implied.
 * See the License for the specific language governing permissions and
 * limitations under the License.
 */

package org.axonframework.modelling.entity;

import jakarta.annotation.Nonnull;
import org.axonframework.commandhandling.CommandMessage;
import org.axonframework.commandhandling.CommandResultMessage;
import org.axonframework.common.infra.DescribableComponent;
import org.axonframework.messaging.MessageStream;
import org.axonframework.messaging.QualifiedName;
import org.axonframework.messaging.unitofwork.ProcessingContext;
import org.axonframework.modelling.EntityEvolver;

import java.util.HashSet;
import java.util.Set;

/**
 * The model of an entity, containing the information needed to handle commands and events for a specific entity type
 * {@code E}. An {@link EntityModel} can be created through the builder by using the {@link #forEntityType(Class)}
 * method. The model can then be used to handle commands and events for an entity instance through the
 * {@link #handleInstance} and {@link #evolve} methods.
 *
 * @param <E> The type of the entity modeled by this interface.
 * @author Mitchell Herrijgers
 * @since 5.0.0
 */
public interface EntityModel<E> extends EntityEvolver<E>, DescribableComponent {

    /**
     * Returns the {@link Class} of the entity this model describes.
     *
     * @return The {@link Class} of the entity this model describes.
     */
    @Nonnull
    Class<E> entityType();

    /**
     * Handles the given {@link CommandMessage} as the creation of a new entity. It is up to the registered command
     * handler to create the entity.
     * <p>
     * This method is used to handle commands for new entities. If you want to handle commands for existing entities,
     * use the {@link #handleInstance} method instead. If the command handler is only known as a creational command
     * handler and this method is called, it will result in a failed message stream.
     *
     * @param message The {@link CommandMessage} to handle.
     * @param context The {@link ProcessingContext} for the command.
     * @return A stream with a message containing the result of the command handling, which may be a
     * {@link CommandResultMessage} or an error message.
     */
    MessageStream.Single<CommandResultMessage<?>> handleCreate(
            CommandMessage<?> message, ProcessingContext context
    );

    /**
     * Handles the given {@link CommandMessage} for the given {@code entity}. If any of its children can handle the
     * command, it will be delegated to them. Otherwise, the command will be handled by this model. If the command is
     * not handled by this model or any of its children, an {@link MessageStream#failed(Throwable)} will be returned.
     * <p>
     * This method is used to handle commands for existing entities. If you want to handle commands for new entities,
     * use the {@link #handleCreate} method instead. If the command handler is only known as a creational command
     * handler and this method is called, it will result in a failed message stream.
     *
     * @param message The {@link CommandMessage} to handle.
     * @param entity  The entity instance to handle the command for.
     * @param context The {@link ProcessingContext} for the command.
     * @return A stream with a message containing the result of the command handling, which may be a
     * {@link CommandResultMessage} or an error message.
     */
<<<<<<< HEAD
    MessageStream.Single<CommandResultMessage<?>> handleInstance(
            CommandMessage<?> message, E entity, ProcessingContext context
=======
    @Nonnull
    MessageStream.Single<CommandResultMessage<?>> handle(
            @Nonnull CommandMessage<?> message, @Nonnull E entity, @Nonnull ProcessingContext context
>>>>>>> b8b90335
    );

    /**
     * Returns the set of all {@link QualifiedName QualifiedNames} that this model supports for creating entities. These
     * are the commands types that can be used to create an entity of this type through the {@link #handleCreate}
     * method.
     *
     * @return A set of {@link QualifiedName} instances representing the supported command names.
     */
    Set<QualifiedName> supportedCreationalCommands();

    /**
     * Returns the set of all {@link QualifiedName QualifiedNames} that this model supports for instance commands. These
     * are the command types that can be used on entity instances of this type through the {@link #handleInstance}
     * method.
     *
     * @return A set of {@link QualifiedName} instances representing the supported command names.
     */
    Set<QualifiedName> supportedInstanceCommands();

    /**
     * Returns the set of all {@link QualifiedName QualifiedNames} that this model supports for command handlers, both
     * creational and instance commands. This is the union of the {@link #supportedCreationalCommands()} and
     * {@link #supportedInstanceCommands()} methods. Implementations may override this method to provide a more
     * efficient implementation.
     *
     * @return A set of {@link QualifiedName} instances representing the supported command names.
     */
<<<<<<< HEAD
    default Set<QualifiedName> supportedCommands() {
        Set<QualifiedName> commands = new HashSet<>();
        commands.addAll(supportedCreationalCommands());
        commands.addAll(supportedInstanceCommands());
        return commands;
    }
=======
    @Nonnull
    Set<QualifiedName> supportedCommands();
>>>>>>> b8b90335

    /**
     * Starts a new {@link EntityModelBuilder} for the given entity type. The builder can be used to add command
     * handlers and child entities to the model.
     *
     * @param entityType The type of the entity to create a model for.
     * @param <E>        The type of the entity to create a model for.
     * @return A new {@link EntityModelBuilder} for the given entity type.
     */
    @Nonnull
    static <E> EntityModelBuilder<E> forEntityType(Class<E> entityType) {
        return SimpleEntityModel.forEntityClass(entityType);
    }
}<|MERGE_RESOLUTION|>--- conflicted
+++ resolved
@@ -25,7 +25,6 @@
 import org.axonframework.messaging.unitofwork.ProcessingContext;
 import org.axonframework.modelling.EntityEvolver;
 
-import java.util.HashSet;
 import java.util.Set;
 
 /**
@@ -61,6 +60,7 @@
      * @return A stream with a message containing the result of the command handling, which may be a
      * {@link CommandResultMessage} or an error message.
      */
+    @Nonnull
     MessageStream.Single<CommandResultMessage<?>> handleCreate(
             CommandMessage<?> message, ProcessingContext context
     );
@@ -80,14 +80,9 @@
      * @return A stream with a message containing the result of the command handling, which may be a
      * {@link CommandResultMessage} or an error message.
      */
-<<<<<<< HEAD
+    @Nonnull
     MessageStream.Single<CommandResultMessage<?>> handleInstance(
-            CommandMessage<?> message, E entity, ProcessingContext context
-=======
-    @Nonnull
-    MessageStream.Single<CommandResultMessage<?>> handle(
             @Nonnull CommandMessage<?> message, @Nonnull E entity, @Nonnull ProcessingContext context
->>>>>>> b8b90335
     );
 
     /**
@@ -97,6 +92,7 @@
      *
      * @return A set of {@link QualifiedName} instances representing the supported command names.
      */
+    @Nonnull
     Set<QualifiedName> supportedCreationalCommands();
 
     /**
@@ -106,27 +102,18 @@
      *
      * @return A set of {@link QualifiedName} instances representing the supported command names.
      */
+    @Nonnull
     Set<QualifiedName> supportedInstanceCommands();
 
     /**
      * Returns the set of all {@link QualifiedName QualifiedNames} that this model supports for command handlers, both
      * creational and instance commands. This is the union of the {@link #supportedCreationalCommands()} and
-     * {@link #supportedInstanceCommands()} methods. Implementations may override this method to provide a more
-     * efficient implementation.
+     * {@link #supportedInstanceCommands()} methods.
      *
      * @return A set of {@link QualifiedName} instances representing the supported command names.
      */
-<<<<<<< HEAD
-    default Set<QualifiedName> supportedCommands() {
-        Set<QualifiedName> commands = new HashSet<>();
-        commands.addAll(supportedCreationalCommands());
-        commands.addAll(supportedInstanceCommands());
-        return commands;
-    }
-=======
     @Nonnull
     Set<QualifiedName> supportedCommands();
->>>>>>> b8b90335
 
     /**
      * Starts a new {@link EntityModelBuilder} for the given entity type. The builder can be used to add command
