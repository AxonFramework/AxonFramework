--- conflicted
+++ resolved
@@ -30,14 +30,9 @@
 /**
  * The model of an entity, containing the information needed to handle commands and events for a specific entity type
  * {@code E}. An {@link EntityModel} can be created through the builder by using the {@link #forEntityType(Class)}
-<<<<<<< HEAD
- * method. The model can then be used to handle commands and events for an entity instance through the
- * {@link #handleInstance} and {@link #evolve} methods.
-=======
  * method. The model can then be used to handle commands and events for an entity. If the entity already exists,
  * the {@link #handleInstance} method should be used to handle commands for the entity. If the entity is new,
  * the {@link #handleCreate} method should be used to handle commands for creating the entity.
->>>>>>> 4d278fdd
  *
  * @param <E> The type of the entity modeled by this interface.
  * @author Mitchell Herrijgers
@@ -58,11 +53,7 @@
      * handler to create the entity.
      * <p>
      * This method is used to handle commands for new entities. If you want to handle commands for existing entities,
-<<<<<<< HEAD
-     * use the {@link #handleInstance} method instead. If the command handler is only known as a creational command
-=======
      * use the {@link #handleInstance} method instead. If the command handler is only known as an instance command
->>>>>>> 4d278fdd
      * handler and this method is called, it will result in a failed message stream.
      *
      * @param message The {@link CommandMessage} to handle.
@@ -72,11 +63,7 @@
      */
     @Nonnull
     MessageStream.Single<CommandResultMessage<?>> handleCreate(
-<<<<<<< HEAD
-            CommandMessage<?> message, ProcessingContext context
-=======
             @Nonnull CommandMessage<?> message, @Nonnull ProcessingContext context
->>>>>>> 4d278fdd
     );
 
     /**
