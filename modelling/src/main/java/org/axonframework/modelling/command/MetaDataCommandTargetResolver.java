--- conflicted
+++ resolved
@@ -53,11 +53,6 @@
                     "The MetaData for the command does not contain an identifier under key [" + identifierKey + "]"
             );
         }
-<<<<<<< HEAD
-        String version = versionKey == null ? "" : command.getMetaData().get(versionKey);
-        return new VersionedAggregateIdentifier(identifier, Long.parseLong(version));
-=======
         return identifier;
->>>>>>> 9c636522
     }
 }