--- conflicted
+++ resolved
@@ -220,7 +220,6 @@
                        .findFirst()
                        .orElseThrow(() -> new NoHandlerForCommandException(commandMessage))
                        .handleSync(commandMessage);
-<<<<<<< HEAD
     }
 
     @Override
@@ -232,8 +231,6 @@
                        .orElseThrow(() -> new NoHandlerForCommandException(message))
                        .handle(message, processingContext)
                        .thenApply(GenericCommandResultMessage::asCommandResultMessage);
-=======
->>>>>>> d9b712f1
     }
 
     @Override
