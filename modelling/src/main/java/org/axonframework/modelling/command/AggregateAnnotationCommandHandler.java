--- conflicted
+++ resolved
@@ -224,13 +224,8 @@
                        .filter(ch -> ch.canHandle(message, context))
                        .findFirst()
                        .orElseThrow(() -> new NoHandlerForCommandException(message))
-<<<<<<< HEAD
                        .handle(message, context)
-                       .mapMessage(m -> asCommandResultMessage(m, messageTypeResolver::resolve))
-=======
-                       .handle(message, processingContext)
                        .mapMessage(m -> asCommandResultMessage(m, messageTypeResolver::resolveOrThrow))
->>>>>>> d6c0f281
                        .first()
                        .cast();
     }
