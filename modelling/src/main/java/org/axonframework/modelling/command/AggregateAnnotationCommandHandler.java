--- conflicted
+++ resolved
@@ -63,13 +63,8 @@
     // TODO replace these MessageHandlers for MessageHandlingMembers, as the latter dictate the use of annotations
     private final List<MessageHandler<CommandMessage<?>, CommandResultMessage<?>>> handlers;
     private final Set<String> supportedCommandNames;
-<<<<<<< HEAD
     private final Map<String, Set<MessageHandler<CommandMessage<?>, CommandResultMessage<?>>>> supportedCommandsByName;
-    private final CreationPolicyAggregateFactory<T> creationPolicyAggregateFactory;
-=======
-    private final Map<String, Set<MessageHandler<CommandMessage<?>>>> supportedCommandsByName;
     private final Map<Class<? extends T>, CreationPolicyAggregateFactory<T>> factoryPerType;
->>>>>>> 75e64c0b
 
     /**
      * Instantiate a Builder to be able to create a {@link AggregateAnnotationCommandHandler}.
