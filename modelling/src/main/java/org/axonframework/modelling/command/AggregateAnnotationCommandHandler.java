/*
 * Copyright (c) 2010-2025. Axon Framework
 *
 * Licensed under the Apache License, Version 2.0 (the "License");
 * you may not use this file except in compliance with the License.
 * You may obtain a copy of the License at
 *
 *    http://www.apache.org/licenses/LICENSE-2.0
 *
 * Unless required by applicable law or agreed to in writing, software
 * distributed under the License is distributed on an "AS IS" BASIS,
 * WITHOUT WARRANTIES OR CONDITIONS OF ANY KIND, either express or implied.
 * See the License for the specific language governing permissions and
 * limitations under the License.
 */

package org.axonframework.modelling.command;

import org.axonframework.commandhandling.CommandBus;
import org.axonframework.commandhandling.CommandHandler;
import org.axonframework.commandhandling.CommandHandlingComponent;
import org.axonframework.commandhandling.CommandMessage;
import org.axonframework.commandhandling.CommandResultMessage;
import org.axonframework.commandhandling.GenericCommandResultMessage;
import org.axonframework.commandhandling.NoHandlerForCommandException;
import org.axonframework.commandhandling.annotation.AnnotatedCommandHandlingComponent;
import org.axonframework.commandhandling.annotation.CommandMessageHandlingMember;
import org.axonframework.common.AxonConfigurationException;
import org.axonframework.common.ObjectUtils;
import org.axonframework.common.ReflectionUtils;
import org.axonframework.messaging.ClassBasedMessageTypeResolver;
import org.axonframework.messaging.Message;
import org.axonframework.messaging.MessageHandler;
import org.axonframework.messaging.MessageStream;
import org.axonframework.messaging.MessageType;
import org.axonframework.messaging.MessageTypeResolver;
import org.axonframework.messaging.QualifiedName;
import org.axonframework.messaging.annotation.ClasspathParameterResolverFactory;
import org.axonframework.messaging.annotation.HandlerDefinition;
import org.axonframework.messaging.annotation.MessageHandlingMember;
import org.axonframework.messaging.annotation.ParameterResolverFactory;
import org.axonframework.messaging.unitofwork.ProcessingContext;
import org.axonframework.modelling.command.inspection.AggregateModel;
import org.axonframework.modelling.command.inspection.AnnotatedAggregateMetaModelFactory;
import org.axonframework.modelling.command.inspection.CreationPolicyMember;

import java.lang.reflect.Executable;
import java.lang.reflect.Method;
import java.util.ArrayList;
import java.util.HashMap;
import java.util.HashSet;
import java.util.List;
import java.util.Map;
import java.util.Optional;
import java.util.Set;
import java.util.concurrent.atomic.AtomicReference;
import java.util.function.Function;
import java.util.stream.Collectors;
import javax.annotation.Nonnull;
import javax.annotation.Nullable;

import static org.axonframework.common.BuilderUtils.assertNonNull;
import static org.axonframework.common.BuilderUtils.assertThat;
import static org.axonframework.modelling.command.AggregateCreationPolicy.NEVER;

/**
 * Command handler that registers a set of {@link CommandHandler} based on annotations of an aggregate. Those
 * annotations may appear on methods, in which case a specific aggregate instance needs to be targeted by the command,
 * or on the constructor. The latter will create a new Aggregate instance, which is then stored in the repository.
 * <p>
 * Despite being an {@link CommandHandlingComponent} it does not actually handle the commands. During registration to
 * the {@link CommandBus} it registers the {@link CommandHandlingComponent}s directly instead of itself so duplicate
 * command handlers can be detected and handled correctly.
 *
 * @param <T> the type of aggregate this handler handles commands for
 * @author Allard Buijze
 * @since 1.2
 */
public class AggregateAnnotationCommandHandler<T> implements CommandHandlingComponent {

    private final Repository<T> repository;
    private final CommandTargetResolver commandTargetResolver;
    // TODO replace these MessageHandlers for MessageHandlingMembers, as the latter dictate the use of annotations
    private final List<MessageHandler<CommandMessage<?>, CommandResultMessage<?>>> handlers;
    private final Set<QualifiedName> supportedCommands;
    private final Map<String, Set<MessageHandler<CommandMessage<?>, CommandResultMessage<?>>>> supportedCommandsByName;
    private final Map<Class<? extends T>, CreationPolicyAggregateFactory<T>> factoryPerType;
    private final MessageTypeResolver messageTypeResolver;

    /**
     * Instantiate a Builder to be able to create a {@code AggregateAnnotationCommandHandler}.
     * <p>
     * The {@link CommandTargetResolver} is defaulted to a {@link AnnotationCommandTargetResolver}. The
     * {@link Repository} is a <b>hard requirement</b> and as such should be provided. Next to that, this Builder's goal
     * is to provide an {@link AggregateModel} (describing the structure of a given aggregate). To instantiate this
     * AggregateModel, either an {@link AggregateModel} can be provided directly or an {@code aggregateType} of type
     * {@link Class} can be used. The latter will internally resolve to an AggregateModel. Thus, either the
     * AggregateModel <b>or</b> the {@code aggregateType} should be provided.
     *
     * @param <T> the type of aggregate this {@code AggregateAnnotationCommandHandler} handles commands for
     * @return a Builder to be able to create a {@code AggregateAnnotationCommandHandler}
     */
    public static <T> Builder<T> builder() {
        return new Builder<>();
    }

    /**
     * Instantiate a {@code AggregateAnnotationCommandHandler} based on the fields contained in the {@link Builder}.
     * <p>
     * Will assert that the {@link Repository} and {@link CommandTargetResolver} are not {@code null}, and will throw an
     * {@link AxonConfigurationException} if either of them is {@code null}. Next to that, the provided Builder's goal
     * is to create an {@link AggregateModel} (describing the structure of a given aggregate). To instantiate this
     * AggregateModel, either an {@link AggregateModel} can be provided directly or an {@code aggregateType} of type
     * {@link Class} can be used. The latter will internally resolve to an AggregateModel. Thus, either the
     * AggregateModel <b>or</b> the {@code aggregateType} should be provided. An AxonConfigurationException is thrown if
     * this criteria is not met.
     *
     * @param builder the {@link Builder} used to instantiate a {@code AggregateAnnotationCommandHandler} instance
     */
    protected AggregateAnnotationCommandHandler(Builder<T> builder) {
        builder.validate();
        this.repository = builder.repository;
        this.commandTargetResolver = builder.commandTargetResolver;
        this.supportedCommands = new HashSet<>();
        this.supportedCommandsByName = new HashMap<>();
        this.messageTypeResolver = builder.messageTypeResolver;
        AggregateModel<T> aggregateModel = builder.buildAggregateModel();
        // Suppressing cast to Class<? extends T> as we are definitely dealing with implementations of T.
        //noinspection unchecked
        this.factoryPerType = initializeAggregateFactories(
                aggregateModel.types()
                              .map(type -> (Class<? extends T>) type)
                              .collect(Collectors.toList()),
                builder.creationPolicyAggregateFactory
        );

        this.handlers = initializeHandlers(aggregateModel);
    }

    private Map<Class<? extends T>, CreationPolicyAggregateFactory<T>> initializeAggregateFactories(
            List<Class<? extends T>> aggregateTypes,
            CreationPolicyAggregateFactory<T> configuredAggregateFactory
    ) {
        Map<Class<? extends T>, CreationPolicyAggregateFactory<T>> typeToFactory = new HashMap<>();
        for (Class<? extends T> aggregateType : aggregateTypes) {
            typeToFactory.put(aggregateType, configuredAggregateFactory != null
                    ? configuredAggregateFactory
                    : new NoArgumentConstructorCreationPolicyAggregateFactory<>(aggregateType)
            );
        }
        return typeToFactory;
    }

    /**
     * Initializes all the handlers. Handlers are deduplicated based on their signature. The signature includes the name
     * of the method and all parameter types. This is an effective override in the hierarchy.
     */
    private List<MessageHandler<CommandMessage<?>, CommandResultMessage<?>>> initializeHandlers(
            AggregateModel<T> aggregateModel
    ) {
        List<MessageHandler<CommandMessage<?>, CommandResultMessage<?>>> handlersFound = new ArrayList<>();

        aggregateModel.allCommandHandlers()
                      .values()
                      .stream()
                      .flatMap(List::stream)
                      .collect(Collectors.groupingBy(this::getHandlerSignature))
                      .forEach((signature, commandHandlers) -> initializeHandler(
                              aggregateModel, commandHandlers.getFirst(), handlersFound
                      ));

        return handlersFound;
    }

    private String getHandlerSignature(MessageHandlingMember<? super T> handler) {
        return handler.unwrap(Executable.class)
                      .map(ReflectionUtils::toDiscernibleSignature)
                      .orElseThrow(() -> new IllegalStateException(
                              "A handler is missing an Executable. Please provide an "
                                      + "Executable in your MessageHandlingMembers"
                      ));
    }

    private void initializeHandler(AggregateModel<T> aggregateModel,
                                   MessageHandlingMember<? super T> handler,
                                   List<MessageHandler<CommandMessage<?>, CommandResultMessage<?>>> handlersFound) {

        handler.unwrap(CommandMessageHandlingMember.class).ifPresent(cmh -> {
            Optional<AggregateCreationPolicy> policy = handler.unwrap(CreationPolicyMember.class)
                                                              .map(CreationPolicyMember::creationPolicy);

            MessageHandler<CommandMessage<?>, CommandResultMessage<?>> messageHandler;
            if (cmh.isFactoryHandler()) {
                assertThat(
                        policy,
                        p -> p.map(AggregateCreationPolicy.ALWAYS::equals).orElse(true),
                        aggregateModel.type() + ": Static methods/constructors can only use creationPolicy ALWAYS"
                );
                messageHandler = new AggregateConstructorCommandHandler(handler);
            } else {
<<<<<<< HEAD
                messageHandler = switch (policy.orElse(NEVER)) {
                    case ALWAYS -> new AlwaysCreateAggregateCommandHandler(
                            handler, factoryPerType.get(handler.declaringClass())
                    );
                    case CREATE_IF_MISSING -> new AggregateCreateOrUpdateCommandHandler(
                            handler, factoryPerType.get(handler.declaringClass())
                    );
                    case NEVER -> new AggregateCommandHandler(handler);
                };
=======
                switch (policy.orElse(NEVER)) {
                    case ALWAYS:
                        messageHandler = new AlwaysCreateAggregateCommandHandler(
                                handler, Optional.ofNullable(factoryPerType.get(handler.declaringClass()))
                                                 .orElse(factoryPerType.get(aggregateModel.entityClass()))
                        );
                        break;
                    case CREATE_IF_MISSING:
                        messageHandler = new AggregateCreateOrUpdateCommandHandler(
                                handler, Optional.ofNullable(factoryPerType.get(handler.declaringClass()))
                                                 .orElse(factoryPerType.get(aggregateModel.entityClass()))
                        );
                        break;
                    case NEVER:
                        messageHandler = new AggregateCommandHandler(handler);
                        break;
                }
>>>>>>> 62e6dd98
            }
            handlersFound.add(messageHandler);
            supportedCommandsByName.computeIfAbsent(cmh.commandName(), key -> new HashSet<>()).add(messageHandler);
            supportedCommands.add(new QualifiedName(cmh.commandName()));
        });
    }

    @Nonnull
    @Override
    public MessageStream.Single<CommandResultMessage<?>> handle(@Nonnull CommandMessage<?> message,
                                                                @Nonnull ProcessingContext processingContext) {
        return handlers.stream()
                       .filter(ch -> ch.canHandle(message))
                       .findFirst()
                       .orElseThrow(() -> new NoHandlerForCommandException(message))
                       .handle(message, processingContext)
                       .mapMessage(m -> asCommandResultMessage(m, messageTypeResolver::resolve))
                       .first()
                       .cast();
    }

    @SuppressWarnings("unchecked")
    private static <R> CommandResultMessage<R> asCommandResultMessage(
            @Nullable Object commandResult,
            @Nonnull Function<Object, MessageType> typeResolver
    ) {
        if (commandResult instanceof CommandResultMessage) {
            return (CommandResultMessage<R>) commandResult;
        } else if (commandResult instanceof Message) {
            Message<R> commandResultMessage = (Message<R>) commandResult;
            return new GenericCommandResultMessage<>(commandResultMessage);
        }
        MessageType type = typeResolver.apply(ObjectUtils.nullSafeTypeOf(commandResult));
        return new GenericCommandResultMessage<>(type, (R) commandResult);
    }

    public boolean canHandle(CommandMessage<?> message) {
        return handlers.stream()
                       .anyMatch(ch -> ch.canHandle(message));
    }

    /**
     * Resolves the value to return when the given {@code command} has created the given {@code aggregate}. This
     * implementation returns the identifier of the created aggregate.
     * <p>
     * This method may be overridden to change the return value of this Command Handler
     *
     * @param command          The command being executed
     * @param createdAggregate The aggregate that has been created as a result of the command
     * @return The value to report as result of the command
     */
    protected Object resolveReturnValue(@SuppressWarnings("unused") CommandMessage<?> command,
                                        Aggregate<T> createdAggregate) {
        return createdAggregate.identifier();
    }

    @Override
    public Set<QualifiedName> supportedCommands() {
        return Set.copyOf(supportedCommands);
    }

    /**
     * Builder class to instantiate a {@link AggregateAnnotationCommandHandler}.
     * <p>
     * The {@link CommandTargetResolver} is defaulted to an {@link AnnotationCommandTargetResolver} The
     * {@link Repository} is a <b>hard requirement</b> and as such should be provided. Next to that, this Builder's goal
     * is to provide an {@link AggregateModel} (describing the structure of a given aggregate). To instantiate this
     * AggregateModel, either an AggregateModel can be provided directly or an {@code aggregateType} of type
     * {@link Class} can be used. The latter will internally resolve to an AggregateModel. Thus, either the
     * AggregateModel
     * <b>or</b> the {@code aggregateType} should be provided.
     *
     * @param <T> the type of aggregate this {@link AggregateAnnotationCommandHandler} handles commands for
     */
    public static class Builder<T> {

        private Repository<T> repository;
        private CommandTargetResolver commandTargetResolver = AnnotationCommandTargetResolver.builder().build();
        private Class<T> aggregateType;
        private ParameterResolverFactory parameterResolverFactory;
        private HandlerDefinition handlerDefinition;
        private AggregateModel<T> aggregateModel;
        private CreationPolicyAggregateFactory<T> creationPolicyAggregateFactory;
        private MessageTypeResolver messageTypeResolver = new ClassBasedMessageTypeResolver();

        /**
         * Sets the {@link Repository} used to add and load Aggregate instances of generic type {@code T} upon handling
         * commands for it.
         *
         * @param repository a {@link Repository} used to add and load Aggregate instances of generic type {@code T}
         *                   upon handling commands for it
         * @return the current Builder instance, for fluent interfacing
         */
        public Builder<T> repository(Repository<T> repository) {
            assertNonNull(repository, "Repository may not be null");
            this.repository = repository;
            return this;
        }

        /**
         * Sets the {@link CommandTargetResolver} used to resolve the command handling target. Defaults to an
         * {@link AnnotationCommandTargetResolver}.
         *
         * @param commandTargetResolver a {@link CommandTargetResolver} used to resolve the command handling target
         * @return the current Builder instance, for fluent interfacing
         */
        public Builder<T> commandTargetResolver(CommandTargetResolver commandTargetResolver) {
            assertNonNull(commandTargetResolver, "CommandTargetResolver may not be null");
            this.commandTargetResolver = commandTargetResolver;
            return this;
        }

        /**
         * Sets the {@code aggregateType} as a {@code Class}, specifying the type of aggregate an {@link AggregateModel}
         * should be created for. Either this field or the {@link #aggregateModel(AggregateModel)} should be provided to
         * correctly instantiate an {@link AggregateAnnotationCommandHandler}.
         *
         * @param aggregateType the {@code aggregateType} specifying the type of aggregate an {@link AggregateModel}
         *                      should be instantiated for
         * @return the current Builder instance, for fluent interfacing
         */
        public Builder<T> aggregateType(Class<T> aggregateType) {
            assertNonNull(aggregateType, "The aggregateType may not be null");
            this.aggregateType = aggregateType;
            return this;
        }

        /**
         * Sets the {@link ParameterResolverFactory} used to resolve parameters for annotated handlers contained in the
         * Aggregate. Only used if the {@code aggregateType} approach is selected to create an {@link AggregateModel}.
         *
         * @param parameterResolverFactory a {@link ParameterResolverFactory} used to resolve parameters for annotated
         *                                 handlers contained in the Aggregate
         * @return the current Builder instance, for fluent interfacing
         */
        public Builder<T> parameterResolverFactory(ParameterResolverFactory parameterResolverFactory) {
            assertNonNull(parameterResolverFactory, "ParameterResolverFactory may not be null");
            this.parameterResolverFactory = parameterResolverFactory;
            return this;
        }

        /**
         * Sets the {@link HandlerDefinition} used to create concrete handlers for the given {@code aggregateType}. Only
         * used if the {@code aggregateType} approach is selected to create an {@link AggregateModel}.
         *
         * @param handlerDefinition a {@link HandlerDefinition} used to create concrete handlers for the given
         *                          {@code aggregateType}
         * @return the current Builder instance, for fluent interfacing
         */
        public Builder<T> handlerDefinition(HandlerDefinition handlerDefinition) {
            assertNonNull(handlerDefinition, "HandlerDefinition may not be null");
            this.handlerDefinition = handlerDefinition;
            return this;
        }

        /**
         * Sets the {@link AggregateModel} of generic type {@code T}, describing the structure of the aggregate the
         * {@link AnnotatedCommandHandlingComponent} will handle. Either this field or the {@link #aggregateType(Class)}
         * should be provided to correctly instantiate an {@link AggregateAnnotationCommandHandler}.
         *
         * @param aggregateModel the {@link AggregateModel} of generic type {@code T} of the aggregate this
         *                       {@link Repository} will store
         * @return the current Builder instance, for fluent interfacing
         */
        public Builder<T> aggregateModel(AggregateModel<T> aggregateModel) {
            assertNonNull(aggregateModel, "AggregateModel may not be null");
            this.aggregateModel = aggregateModel;
            return this;
        }

        /**
         * Sets the {@link CreationPolicyAggregateFactory<T>} for generic type {@code T}.
         * <p>
         * The aggregate factory must produce a new instance of the aggregate root based on the supplied identifier.
         * When dealing with a polymorphic aggregate, the given {@code creationPolicyAggregateFactory} will be used for
         * <b>every</b> {@link AggregateModel#types() type}.
         *
         * @param creationPolicyAggregateFactory The {@link CreationPolicyAggregateFactory} the constructs an aggregate
         *                                       instance based on an identifier.
         * @return The current Builder instance, for fluent interfacing.
         */
        public Builder<T> creationPolicyAggregateFactory(
                CreationPolicyAggregateFactory<T> creationPolicyAggregateFactory
        ) {
            this.creationPolicyAggregateFactory = creationPolicyAggregateFactory;
            return this;
        }

        /**
         * Sets the {@link MessageTypeResolver} used to resolve the {@link QualifiedName} when dispatching
         * {@link CommandMessage CommandMessages}. If not set, a {@link ClassBasedMessageTypeResolver} is used by
         * default.
         *
         * @param messageTypeResolver The {@link MessageTypeResolver} used to provide the {@link QualifiedName} for
         *                            {@link CommandMessage CommandMessages}.
         * @return The current Builder instance, for fluent interfacing.
         */
        public Builder<T> messageNameResolver(MessageTypeResolver messageTypeResolver) {
            assertNonNull(messageTypeResolver, "MessageNameResolver may not be null");
            this.messageTypeResolver = messageTypeResolver;
            return this;
        }

        /**
         * Instantiate the {@link AggregateModel} of generic type {@code T} describing the structure of the Aggregate
         * this {@link AggregateAnnotationCommandHandler} will handle commands for.
         *
         * @return a {@link AggregateModel} of generic type {@code T} describing the Aggregate this
         * {@link AggregateAnnotationCommandHandler} will handle commands for
         */
        private AggregateModel<T> buildAggregateModel() {
            if (aggregateModel == null) {
                return inspectAggregateModel();
            } else {
                return aggregateModel;
            }
        }

        private AggregateModel<T> inspectAggregateModel() {
            if (parameterResolverFactory == null) {
                parameterResolverFactory = ClasspathParameterResolverFactory.forClass(aggregateType);
            }

            return handlerDefinition == null
                    ? AnnotatedAggregateMetaModelFactory.inspectAggregate(aggregateType, parameterResolverFactory)
                    : AnnotatedAggregateMetaModelFactory.inspectAggregate(aggregateType,
                                                                          parameterResolverFactory,
                                                                          handlerDefinition);
        }

        /**
         * Initializes a {@link AggregateAnnotationCommandHandler} as specified through this Builder.
         *
         * @return a {@link AggregateAnnotationCommandHandler} as specified through this Builder
         */
        public AggregateAnnotationCommandHandler<T> build() {
            return new AggregateAnnotationCommandHandler<>(this);
        }

        /**
         * Validates whether the fields contained in this Builder are set accordingly.
         *
         * @throws AxonConfigurationException if one field is asserted to be incorrect according to the Builder's
         *                                    specifications
         */
        protected void validate() throws AxonConfigurationException {
            assertNonNull(repository, "The Repository is a hard requirement and should be provided");
            if (aggregateModel == null) {
                assertNonNull(
                        aggregateType,
                        "No AggregateModel is set, whilst either it or the aggregateType is a hard requirement"
                );
                return;
            }
            assertNonNull(
                    aggregateModel,
                    "No aggregateType is set, whilst either it or the AggregateModel is a hard requirement"
            );
        }
    }

    private class AggregateConstructorCommandHandler
            implements MessageHandler<CommandMessage<?>, CommandResultMessage<?>> {

        private final MessageHandlingMember<?> handler;

        public AggregateConstructorCommandHandler(MessageHandlingMember<?> handler) {
            this.handler = handler;
        }

        @SuppressWarnings("unchecked")
        @Override
        public Object handleSync(CommandMessage<?> command) throws Exception {
            Aggregate<T> aggregate = repository.newInstance(() -> (T) handler.handleSync(command, null));
            return resolveReturnValue(command, aggregate);
        }

        @Override
        public boolean canHandle(CommandMessage<?> message) {
            return handler.canHandle(message, null);
        }
    }

    private class AlwaysCreateAggregateCommandHandler
            implements MessageHandler<CommandMessage<?>, CommandResultMessage<?>> {

        private final MessageHandlingMember<? super T> handler;
        private final CreationPolicyAggregateFactory<T> factoryMethod;

        private AlwaysCreateAggregateCommandHandler(MessageHandlingMember<? super T> handler,
                                                    CreationPolicyAggregateFactory<T> factoryMethod) {
            this.handler = handler;
            this.factoryMethod = factoryMethod;
        }

        @Override
        public Object handleSync(CommandMessage<?> command) throws Exception {
            return handleNewInstanceCreation(command, factoryMethod, handler, resolveNullableAggregateId(command));
        }

        @Override
        public boolean canHandle(CommandMessage<?> message) {
            return handler.canHandle(message, null);
        }
    }

    private class AggregateCreateOrUpdateCommandHandler
            implements MessageHandler<CommandMessage<?>, CommandResultMessage<?>> {

        private final MessageHandlingMember<? super T> handler;
        private final CreationPolicyAggregateFactory<T> factoryMethod;

        public AggregateCreateOrUpdateCommandHandler(MessageHandlingMember<? super T> handler,
                                                     CreationPolicyAggregateFactory<T> factoryMethod) {
            this.handler = handler;
            this.factoryMethod = factoryMethod;
        }

        @Override
        public Object handleSync(CommandMessage<?> command) throws Exception {
            VersionedAggregateIdentifier versionedAggregateIdentifier = resolveNullableAggregateId(command);

            Object result;
            if (versionedAggregateIdentifier != null) {
                Aggregate<T> instance = repository.loadOrCreate(
                        versionedAggregateIdentifier.getIdentifier(),
                        () -> factoryMethod.create(versionedAggregateIdentifier.getIdentifierValue())
                );
                result = instance.handle(command);
            } else {
                result = handleNewInstanceCreation(
                        command, factoryMethod, handler, resolveNullableAggregateId(command)
                );
            }
            return result;
        }

        @Override
        public boolean canHandle(CommandMessage<?> message) {
            return handler.canHandle(message, null);
        }
    }

    private VersionedAggregateIdentifier resolveNullableAggregateId(CommandMessage<?> command) {
        try {
            return commandTargetResolver.resolveTarget(command);
        } catch (IdentifierMissingException e) {
            // Couldn't find identifier in given command, so defaulting to null.
            // Assuming it will be set in the command handler.
            return null;
        } catch (IllegalArgumentException e) {
            if (e.getMessage().contains("It does not identify the target aggregate.")) {
                // Couldn't find identifier in given command, so defaulting to null.
                // Assuming it will be set in the command handler.
                return null;
            }
            throw e;
        }
    }

    private Object handleNewInstanceCreation(CommandMessage<?> command,
                                             CreationPolicyAggregateFactory<T> factoryMethod,
                                             MessageHandlingMember<? super T> handler,
                                             VersionedAggregateIdentifier commandMessageVersionedId) throws Exception {
        AtomicReference<Object> response = new AtomicReference<>();
        AtomicReference<Exception> exceptionDuringInit = new AtomicReference<>();
        Object commandMessageAggregateId = Optional.ofNullable(commandMessageVersionedId)
                                                   .map(VersionedAggregateIdentifier::getIdentifierValue)
                                                   .orElse(null);

        Aggregate<T> aggregate = repository.newInstance(
                () -> factoryMethod.create(commandMessageAggregateId),
                a -> {
                    try {
                        response.set(a.handle(command));
                    } catch (Exception e) {
                        exceptionDuringInit.set(e);
                    }
                }
        );

        if (exceptionDuringInit.get() != null) {
            throw exceptionDuringInit.get();
        }

        return handlerHasVoidReturnType(handler) ? resolveReturnValue(command, aggregate) : response.get();
    }

    private static <T> boolean handlerHasVoidReturnType(MessageHandlingMember<? super T> handler) {
        return handler.unwrap(Method.class)
                      .map(Method::getReturnType)
                      .filter(void.class::equals)
                      .isPresent();
    }

    private class AggregateCommandHandler implements MessageHandler<CommandMessage<?>, CommandResultMessage<?>> {

        private final MessageHandlingMember<? super T> handler;

        public AggregateCommandHandler(MessageHandlingMember<? super T> handler) {
            this.handler = handler;
        }

        @Override
        public Object handleSync(CommandMessage<?> command) throws Exception {
            VersionedAggregateIdentifier iv = commandTargetResolver.resolveTarget(command);
            return repository.load(iv.getIdentifier(), iv.getVersion()).handle(command);
        }

        @Override
        public boolean canHandle(CommandMessage<?> message) {
            return handler.canHandle(message, null);
        }
    }
}<|MERGE_RESOLUTION|>--- conflicted
+++ resolved
@@ -198,35 +198,17 @@
                 );
                 messageHandler = new AggregateConstructorCommandHandler(handler);
             } else {
-<<<<<<< HEAD
                 messageHandler = switch (policy.orElse(NEVER)) {
                     case ALWAYS -> new AlwaysCreateAggregateCommandHandler(
-                            handler, factoryPerType.get(handler.declaringClass())
+                            handler, Optional.ofNullable(factoryPerType.get(handler.declaringClass()))
+                                             .orElse(factoryPerType.get(aggregateModel.entityClass()))
                     );
                     case CREATE_IF_MISSING -> new AggregateCreateOrUpdateCommandHandler(
-                            handler, factoryPerType.get(handler.declaringClass())
+                            handler, Optional.ofNullable(factoryPerType.get(handler.declaringClass()))
+                                             .orElse(factoryPerType.get(aggregateModel.entityClass()))
                     );
                     case NEVER -> new AggregateCommandHandler(handler);
                 };
-=======
-                switch (policy.orElse(NEVER)) {
-                    case ALWAYS:
-                        messageHandler = new AlwaysCreateAggregateCommandHandler(
-                                handler, Optional.ofNullable(factoryPerType.get(handler.declaringClass()))
-                                                 .orElse(factoryPerType.get(aggregateModel.entityClass()))
-                        );
-                        break;
-                    case CREATE_IF_MISSING:
-                        messageHandler = new AggregateCreateOrUpdateCommandHandler(
-                                handler, Optional.ofNullable(factoryPerType.get(handler.declaringClass()))
-                                                 .orElse(factoryPerType.get(aggregateModel.entityClass()))
-                        );
-                        break;
-                    case NEVER:
-                        messageHandler = new AggregateCommandHandler(handler);
-                        break;
-                }
->>>>>>> 62e6dd98
             }
             handlersFound.add(messageHandler);
             supportedCommandsByName.computeIfAbsent(cmh.commandName(), key -> new HashSet<>()).add(messageHandler);
