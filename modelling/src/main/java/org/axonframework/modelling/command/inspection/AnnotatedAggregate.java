--- conflicted
+++ resolved
@@ -431,7 +431,6 @@
         if (interceptors.isEmpty()) {
             result = findHandlerAndHandleCommand(potentialHandlers, commandMessage, context);
         } else {
-<<<<<<< HEAD
             result = findHandlerAndHandleCommand(potentialHandlers, commandMessage, context);
             // TODO: reintegrate as part of #3485
             /*
@@ -453,14 +452,6 @@
             ).proceed(commandMessage, context);
 
              */
-=======
-            //noinspection unchecked
-            result = new DefaultInterceptorChain<>(
-                    (LegacyUnitOfWork<CommandMessage>) CurrentUnitOfWork.get(),
-                    interceptors,
-                    (m, ctx) -> findHandlerAndHandleCommand(potentialHandlers, commandMessage, context)
-            ).proceedSync(context);
->>>>>>> 9384d039
         }
         return result;
     }
