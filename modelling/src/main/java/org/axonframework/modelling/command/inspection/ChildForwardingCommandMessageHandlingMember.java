/*
 * Copyright (c) 2010-2025. Axon Framework
 *
 * Licensed under the Apache License, Version 2.0 (the "License");
 * you may not use this file except in compliance with the License.
 * You may obtain a copy of the License at
 *
 *    http://www.apache.org/licenses/LICENSE-2.0
 *
 * Unless required by applicable law or agreed to in writing, software
 * distributed under the License is distributed on an "AS IS" BASIS,
 * WITHOUT WARRANTIES OR CONDITIONS OF ANY KIND, either express or implied.
 * See the License for the specific language governing permissions and
 * limitations under the License.
 */

package org.axonframework.modelling.command.inspection;

import org.axonframework.commandhandling.CommandMessage;
<<<<<<< HEAD
import org.axonframework.commandhandling.annotation.CommandMessageHandlingMember;
import org.axonframework.messaging.DefaultInterceptorChain;
=======
import org.axonframework.commandhandling.CommandMessageHandlingMember;
>>>>>>> e51ac793
import org.axonframework.messaging.Message;
import org.axonframework.messaging.annotation.ChainedMessageHandlerInterceptorMember;
import org.axonframework.messaging.annotation.MessageHandlerInterceptorMemberChain;
import org.axonframework.messaging.annotation.MessageHandlingMember;
<<<<<<< HEAD
import org.axonframework.messaging.unitofwork.CurrentUnitOfWork;
import org.axonframework.messaging.unitofwork.ProcessingContext;
import org.axonframework.messaging.unitofwork.LegacyUnitOfWork;
=======
import org.axonframework.messaging.annotation.NoMoreInterceptors;
>>>>>>> e51ac793
import org.axonframework.modelling.command.AggregateEntityNotFoundException;

import java.util.List;
import java.util.Optional;
import java.util.function.BiFunction;
import javax.annotation.Nonnull;
import javax.annotation.Nullable;

/**
 * Implementation of a {@link CommandMessageHandlingMember} that forwards commands to a child entity.
 *
 * @param <P> the parent entity type
 * @param <C> the child entity type
 * @author Allard Buijze
 * @since 3.0
 */
public class ChildForwardingCommandMessageHandlingMember<P, C> implements ForwardingCommandMessageHandlingMember<P> {

    private final List<MessageHandlingMember<? super C>> childHandlingInterceptors;
    private final MessageHandlingMember<? super C> childHandler;
    private final BiFunction<CommandMessage<?>, P, C> childEntityResolver;
    private final String commandName;
    private final boolean isFactoryHandler;

    /**
     * Initializes a {@link ChildForwardingCommandMessageHandlingMember} that routes commands to a compatible child
     * entity. Child entities are resolved using the given {@code childEntityResolver}. If an entity is found the
     * command will be handled using the given {@code childHandler}.
     *
     * @param childHandlerInterceptors interceptors for {@code childHandler}
     * @param childHandler             handler of the command once a suitable entity is found
     * @param childEntityResolver      resolver of child entities for a given command
     */
    public ChildForwardingCommandMessageHandlingMember(List<MessageHandlingMember<? super C>> childHandlerInterceptors,
                                                       MessageHandlingMember<? super C> childHandler,
                                                       BiFunction<CommandMessage<?>, P, C> childEntityResolver) {
        this.childHandlingInterceptors = childHandlerInterceptors;
        this.childHandler = childHandler;
        this.childEntityResolver = childEntityResolver;
        this.commandName =
                childHandler.unwrap(CommandMessageHandlingMember.class).map(CommandMessageHandlingMember::commandName)
                            .orElse(null);
        this.isFactoryHandler = childHandler.unwrap(CommandMessageHandlingMember.class)
                                            .map(CommandMessageHandlingMember::isFactoryHandler).orElse(false);
    }

    @Override
    public String commandName() {
        return commandName;
    }

    @Override
    public String routingKey() {
        return null;
    }

    @Override
    public boolean isFactoryHandler() {
        return isFactoryHandler;
    }

    @Override
    public Class<?> payloadType() {
        return childHandler.payloadType();
    }

    @Override
    public int priority() {
        return Integer.MIN_VALUE;
    }

    @Override
    public boolean canForward(CommandMessage<?> message, P target) {
        return childEntityResolver.apply(message, target) != null;
    }

    @Override
    public boolean canHandle(@Nonnull Message<?> message, ProcessingContext processingContext) {
        return childHandler.canHandle(message, processingContext);
    }

    @Override
    @SuppressWarnings("rawtypes")
    public boolean canHandleMessageType(@Nonnull Class<? extends Message> messageType) {
        return childHandler.canHandleMessageType(messageType);
    }

    @Override
    public Object handleSync(@Nonnull Message<?> message, @Nullable P target) throws Exception {
        C childEntity = childEntityResolver.apply((CommandMessage<?>) message, target);
        if (childEntity == null) {
            throw new AggregateEntityNotFoundException(
                    "Aggregate cannot handle command [" + message.type()
                            + "], as there is no entity instance within the aggregate to forward it to."
            );
        }
<<<<<<< HEAD
        List<AnnotatedCommandHandlerInterceptor<? super C>> interceptors =
                childHandlingInterceptors.stream()
                                         .filter(chi -> chi.canHandle(message, null))
                                         .sorted((chi1, chi2) -> Integer.compare(chi2.priority(), chi1.priority()))
                                         .map(chi -> new AnnotatedCommandHandlerInterceptor<>(chi, childEntity))
                                         .collect(Collectors.toList());

        Object result;
        if (interceptors.isEmpty()) {
            result = childHandler.handleSync(message, childEntity);
        } else {
            result = new DefaultInterceptorChain<>((LegacyUnitOfWork<CommandMessage<?>>) CurrentUnitOfWork.get(),
                                                   interceptors,
                                                   m -> childHandler.handleSync(message, childEntity)).proceedSync();
        }
        return result;
=======

        return interceptorChain(childEntity.getClass())
                .handle(message, childEntity, childHandler);
    }

    private MessageHandlerInterceptorMemberChain<C> interceptorChain(Class<?> childType) {
        return childHandlingInterceptors.isEmpty()
                ? NoMoreInterceptors.instance()
                : new ChainedMessageHandlerInterceptorMember<>(childType, childHandlingInterceptors.iterator());
>>>>>>> e51ac793
    }

    @SuppressWarnings("unchecked")
    @Override
    public <HT> Optional<HT> unwrap(Class<HT> handlerType) {
        if (handlerType.isInstance(this)) {
            return (Optional<HT>) Optional.of(this);
        }
        return childHandler.unwrap(handlerType);
    }

    @Override
    public <R> Optional<R> attribute(String attributeKey) {
        return childHandler.attribute(attributeKey);
    }
}<|MERGE_RESOLUTION|>--- conflicted
+++ resolved
@@ -17,23 +17,15 @@
 package org.axonframework.modelling.command.inspection;
 
 import org.axonframework.commandhandling.CommandMessage;
-<<<<<<< HEAD
 import org.axonframework.commandhandling.annotation.CommandMessageHandlingMember;
-import org.axonframework.messaging.DefaultInterceptorChain;
-=======
-import org.axonframework.commandhandling.CommandMessageHandlingMember;
->>>>>>> e51ac793
 import org.axonframework.messaging.Message;
 import org.axonframework.messaging.annotation.ChainedMessageHandlerInterceptorMember;
 import org.axonframework.messaging.annotation.MessageHandlerInterceptorMemberChain;
 import org.axonframework.messaging.annotation.MessageHandlingMember;
-<<<<<<< HEAD
 import org.axonframework.messaging.unitofwork.CurrentUnitOfWork;
 import org.axonframework.messaging.unitofwork.ProcessingContext;
 import org.axonframework.messaging.unitofwork.LegacyUnitOfWork;
-=======
 import org.axonframework.messaging.annotation.NoMoreInterceptors;
->>>>>>> e51ac793
 import org.axonframework.modelling.command.AggregateEntityNotFoundException;
 
 import java.util.List;
@@ -130,34 +122,15 @@
                             + "], as there is no entity instance within the aggregate to forward it to."
             );
         }
-<<<<<<< HEAD
-        List<AnnotatedCommandHandlerInterceptor<? super C>> interceptors =
-                childHandlingInterceptors.stream()
-                                         .filter(chi -> chi.canHandle(message, null))
-                                         .sorted((chi1, chi2) -> Integer.compare(chi2.priority(), chi1.priority()))
-                                         .map(chi -> new AnnotatedCommandHandlerInterceptor<>(chi, childEntity))
-                                         .collect(Collectors.toList());
-
-        Object result;
-        if (interceptors.isEmpty()) {
-            result = childHandler.handleSync(message, childEntity);
-        } else {
-            result = new DefaultInterceptorChain<>((LegacyUnitOfWork<CommandMessage<?>>) CurrentUnitOfWork.get(),
-                                                   interceptors,
-                                                   m -> childHandler.handleSync(message, childEntity)).proceedSync();
-        }
-        return result;
-=======
 
         return interceptorChain(childEntity.getClass())
-                .handle(message, childEntity, childHandler);
+                .handleSync(message, childEntity, childHandler);
     }
 
     private MessageHandlerInterceptorMemberChain<C> interceptorChain(Class<?> childType) {
         return childHandlingInterceptors.isEmpty()
                 ? NoMoreInterceptors.instance()
                 : new ChainedMessageHandlerInterceptorMember<>(childType, childHandlingInterceptors.iterator());
->>>>>>> e51ac793
     }
 
     @SuppressWarnings("unchecked")
