/*
 * Copyright (c) 2010-2023. Axon Framework
 *
 * Licensed under the Apache License, Version 2.0 (the "License");
 * you may not use this file except in compliance with the License.
 * You may obtain a copy of the License at
 *
 *    http://www.apache.org/licenses/LICENSE-2.0
 *
 * Unless required by applicable law or agreed to in writing, software
 * distributed under the License is distributed on an "AS IS" BASIS,
 * WITHOUT WARRANTIES OR CONDITIONS OF ANY KIND, either express or implied.
 * See the License for the specific language governing permissions and
 * limitations under the License.
 */

package org.axonframework.modelling.command.inspection;

import org.axonframework.commandhandling.CommandMessage;
import org.axonframework.commandhandling.CommandMessageHandlingMember;
import org.axonframework.messaging.DefaultInterceptorChain;
import org.axonframework.messaging.Message;
import org.axonframework.messaging.annotation.MessageHandlingMember;
import org.axonframework.messaging.unitofwork.CurrentUnitOfWork;
import org.axonframework.messaging.unitofwork.ProcessingContext;
import org.axonframework.messaging.unitofwork.UnitOfWork;
import org.axonframework.modelling.command.AggregateEntityNotFoundException;

import java.util.List;
import java.util.Optional;
import java.util.function.BiFunction;
import java.util.stream.Collectors;
import javax.annotation.Nonnull;
import javax.annotation.Nullable;

/**
 * Implementation of a {@link CommandMessageHandlingMember} that forwards commands to a child entity.
 *
 * @param <P> the parent entity type
 * @param <C> the child entity type
 * @author Allard Buijze
 * @since 3.0
 */
public class ChildForwardingCommandMessageHandlingMember<P, C> implements ForwardingCommandMessageHandlingMember<P> {

    private final List<MessageHandlingMember<? super C>> childHandlingInterceptors;
    private final MessageHandlingMember<? super C> childHandler;
    private final BiFunction<CommandMessage<?>, P, C> childEntityResolver;
    private final String commandName;
    private final boolean isFactoryHandler;

    /**
     * Initializes a {@link ChildForwardingCommandMessageHandlingMember} that routes commands to a compatible child
     * entity. Child entities are resolved using the given {@code childEntityResolver}. If an entity is found the
     * command will be handled using the given {@code childHandler}.
     *
     * @param childHandlerInterceptors interceptors for {@code childHandler}
     * @param childHandler             handler of the command once a suitable entity is found
     * @param childEntityResolver      resolver of child entities for a given command
     */
    public ChildForwardingCommandMessageHandlingMember(List<MessageHandlingMember<? super C>> childHandlerInterceptors,
                                                       MessageHandlingMember<? super C> childHandler,
                                                       BiFunction<CommandMessage<?>, P, C> childEntityResolver) {
        this.childHandlingInterceptors = childHandlerInterceptors;
        this.childHandler = childHandler;
        this.childEntityResolver = childEntityResolver;
        this.commandName =
                childHandler.unwrap(CommandMessageHandlingMember.class).map(CommandMessageHandlingMember::commandName)
                            .orElse(null);
        this.isFactoryHandler = childHandler.unwrap(CommandMessageHandlingMember.class)
                                            .map(CommandMessageHandlingMember::isFactoryHandler).orElse(false);
    }

    @Override
    public String commandName() {
        return commandName;
    }

    @Override
    public String routingKey() {
        return null;
    }

    @Override
    public boolean isFactoryHandler() {
        return isFactoryHandler;
    }

    @Override
    public Class<?> payloadType() {
        return childHandler.payloadType();
    }

    @Override
    public int priority() {
        return Integer.MIN_VALUE;
    }

    @Override
    public boolean canForward(CommandMessage<?> message, P target) {
        return childEntityResolver.apply(message, target) != null;
    }

    @Override
    public boolean canHandle(@Nonnull Message<?> message, ProcessingContext processingContext) {
        return childHandler.canHandle(message, processingContext);
    }

    @Override
    @SuppressWarnings("rawtypes")
    public boolean canHandleMessageType(@Nonnull Class<? extends Message> messageType) {
        return childHandler.canHandleMessageType(messageType);
    }

    @SuppressWarnings("unchecked")
    @Override
    public Object handleSync(@Nonnull Message<?> message, @Nullable P target) throws Exception {
        C childEntity = childEntityResolver.apply((CommandMessage<?>) message, target);
        if (childEntity == null) {
            throw new AggregateEntityNotFoundException(
                    "Aggregate cannot handle command [" + ((CommandMessage<?>) message).getCommandName()
                            + "], as there is no entity instance within the aggregate to forward it to."
            );
        }
        List<AnnotatedCommandHandlerInterceptor<? super C>> interceptors =
                childHandlingInterceptors.stream()
                                         .filter(chi -> chi.canHandle(message, null))
                                         .sorted((chi1, chi2) -> Integer.compare(chi2.priority(), chi1.priority()))
                                         .map(chi -> new AnnotatedCommandHandlerInterceptor<>(chi, childEntity))
                                         .collect(Collectors.toList());

        Object result;
        if (interceptors.isEmpty()) {
            result = childHandler.handleSync(message, childEntity);
        } else {
            result = new DefaultInterceptorChain<>((UnitOfWork<CommandMessage<?>>) CurrentUnitOfWork.get(),
                                                   interceptors,
<<<<<<< HEAD
                                                   m -> childHandler.handleSync(message, childEntity)).proceed();
=======
                                                   m -> childHandler.handleSync(message, childEntity)).proceedSync();
>>>>>>> d9b712f1
        }
        return result;
    }

    @SuppressWarnings("unchecked")
    @Override
    public <HT> Optional<HT> unwrap(Class<HT> handlerType) {
        if (handlerType.isInstance(this)) {
            return (Optional<HT>) Optional.of(this);
        }
        return childHandler.unwrap(handlerType);
    }

    @Override
    public <R> Optional<R> attribute(String attributeKey) {
        return childHandler.attribute(attributeKey);
    }
}<|MERGE_RESOLUTION|>--- conflicted
+++ resolved
@@ -135,11 +135,7 @@
         } else {
             result = new DefaultInterceptorChain<>((UnitOfWork<CommandMessage<?>>) CurrentUnitOfWork.get(),
                                                    interceptors,
-<<<<<<< HEAD
-                                                   m -> childHandler.handleSync(message, childEntity)).proceed();
-=======
                                                    m -> childHandler.handleSync(message, childEntity)).proceedSync();
->>>>>>> d9b712f1
         }
         return result;
     }
