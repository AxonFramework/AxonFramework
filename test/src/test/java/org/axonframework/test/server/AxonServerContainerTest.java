--- conflicted
+++ resolved
@@ -33,11 +33,7 @@
 
     @Test
     void constructionThroughStringImageNameStartsAsExpected() {
-<<<<<<< HEAD
         String testName = "axoniq/axonserver";
-=======
-        String testName = "axoniq/axonserver:latest";
->>>>>>> 8c953177
         try (
                 AxonServerContainer testSubject = new AxonServerContainer(testName)
         ) {
@@ -48,11 +44,7 @@
 
     @Test
     void constructionThroughDockerImageNameStartsAsExpected() {
-<<<<<<< HEAD
         DockerImageName testName = DockerImageName.parse("axoniq/axonserver");
-=======
-        DockerImageName testName = DockerImageName.parse("axoniq/axonserver:latest");
->>>>>>> 8c953177
         try (
                 AxonServerContainer testSubject = new AxonServerContainer(testName)
         ) {
@@ -75,11 +67,7 @@
         boolean testDevMode = true;
         try (
                 AxonServerContainer testSubject =
-<<<<<<< HEAD
                         new AxonServerContainer("axoniq/axonserver")
-=======
-                        new AxonServerContainer("axoniq/axonserver:latest")
->>>>>>> 8c953177
                                 .withAxonServerName(testName)
                                 .withAxonServerHostname(testHostName)
                                 .withAxonServerInternalHostname(testInternalHostName)
