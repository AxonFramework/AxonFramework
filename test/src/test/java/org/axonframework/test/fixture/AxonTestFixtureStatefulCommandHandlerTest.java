--- conflicted
+++ resolved
@@ -22,11 +22,7 @@
 import org.axonframework.eventhandling.GenericEventMessage;
 import org.axonframework.eventsourcing.AnnotationBasedEventSourcedComponent;
 import org.axonframework.eventsourcing.EventSourcingRepository;
-<<<<<<< HEAD
-import org.axonframework.eventsourcing.annotation.EventSourcedEntityFactory;
-=======
 import org.axonframework.eventsourcing.EventSourcedEntityFactory;
->>>>>>> 4d278fdd
 import org.axonframework.eventsourcing.eventstore.AnnotationBasedTagResolver;
 import org.axonframework.eventsourcing.eventstore.EventStore;
 import org.axonframework.eventsourcing.eventstore.SimpleEventStore;
@@ -251,11 +247,7 @@
                                                                  Student.class,
                                                                  c.getComponent(EventStore.class),
                                                                  EventSourcedEntityFactory.fromIdentifier(Student::new),
-<<<<<<< HEAD
-                                                                 id -> EventCriteria.havingTags("Student", id),
-=======
                                                                  (id, context) -> EventCriteria.havingTags("Student", id),
->>>>>>> 4d278fdd
                                                                  new AnnotationBasedEventSourcedComponent<>(Student.class)
                                                          );
                                                          return SimpleStateManager.builder("testfixture")
