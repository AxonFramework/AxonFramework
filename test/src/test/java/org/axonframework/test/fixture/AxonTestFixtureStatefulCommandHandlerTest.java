--- conflicted
+++ resolved
@@ -246,15 +246,8 @@
                             Student.class,
                             c.getComponent(AsyncEventStore.class),
                             (type, id) -> new Student(id),
-<<<<<<< HEAD
                             id -> EventCriteria.havingTags("Student", id),
-                            new AnnotationBasedEventStateApplier<>(Student.class)
-=======
-                            id -> EventCriteria.match()
-                                               .eventsOfAnyType()
-                                               .withTags("Student", id),
                             new AnnotationBasedEntityEvolver<>(Student.class)
->>>>>>> 7d6284aa
                     );
                     return SimpleStateManager.builder("testfixture")
                                              .register(repository)
