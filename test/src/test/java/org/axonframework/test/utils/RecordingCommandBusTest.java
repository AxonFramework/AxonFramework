--- conflicted
+++ resolved
@@ -75,11 +75,7 @@
 
     @Test
     void registerHandler() {
-<<<<<<< HEAD
-        MessageHandler<? super CommandMessage<?>, CommandResultMessage<?>> handler = command -> {
-=======
         MessageHandler<CommandMessage<?>, CommandResultMessage<?>> handler = command -> {
->>>>>>> f646a3ac
             fail("Did not expect handler to be invoked");
             return null;
         };
