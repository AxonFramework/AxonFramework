/*
 * Copyright (c) 2010-2024. Axon Framework
 *
 * Licensed under the Apache License, Version 2.0 (the "License");
 * you may not use this file except in compliance with the License.
 * You may obtain a copy of the License at
 *
 *    http://www.apache.org/licenses/LICENSE-2.0
 *
 * Unless required by applicable law or agreed to in writing, software
 * distributed under the License is distributed on an "AS IS" BASIS,
 * WITHOUT WARRANTIES OR CONDITIONS OF ANY KIND, either express or implied.
 * See the License for the specific language governing permissions and
 * limitations under the License.
 */

package org.axonframework.test.saga;

import org.axonframework.eventhandling.GenericEventMessage;
import org.axonframework.messaging.Message;
import org.axonframework.messaging.MessageStream;
import org.axonframework.messaging.annotation.*;
import org.axonframework.messaging.unitofwork.ProcessingContext;
import org.junit.jupiter.api.BeforeEach;
import org.junit.jupiter.api.Test;

import javax.annotation.Nonnull;
import java.lang.reflect.Executable;
import java.lang.reflect.Method;
import java.lang.reflect.Parameter;
import java.time.Duration;
import java.util.Collections;
import java.util.Optional;
import java.util.concurrent.atomic.AtomicBoolean;
import java.util.function.Function;

import static org.axonframework.test.matchers.Matchers.listWithAnyOf;
import static org.axonframework.test.matchers.Matchers.predicate;
import static org.junit.jupiter.api.Assertions.assertTrue;

/**
 * This test class is intended to test whether the registration of a
 * {@link org.axonframework.messaging.annotation.HandlerDefinition} and a
 * {@link org.axonframework.messaging.annotation.HandlerEnhancerDefinition} go according to plan.
 *
 * @author Steven van Beelen
 */
public class FixtureTest_RegisteringMethodEnhancements {

    private static final String TEST_AGGREGATE_IDENTIFIER = "aggregate-identifier";

    private FixtureConfiguration testSubject;

    @BeforeEach
    void setUp() {
        testSubject = new SagaTestFixture<>(StubSaga.class);
    }

    @Test
    void registerParameterResolverFactory() {
        testSubject.registerParameterResolverFactory(new TestParameterResolverFactory(new AtomicBoolean(false)))
                   .givenAggregate(TEST_AGGREGATE_IDENTIFIER)
                   .published(new TriggerSagaStartEvent(TEST_AGGREGATE_IDENTIFIER))
                   .whenPublishingA(new ParameterResolvedEvent(TEST_AGGREGATE_IDENTIFIER))
                   .expectDispatchedCommandsMatching(listWithAnyOf(predicate(commandMessage -> {
                       Object payload = commandMessage.getPayload();
                       assertTrue(payload instanceof ResolveParameterCommand);
                       AtomicBoolean assertion = ((ResolveParameterCommand) payload).getAssertion();
                       return assertion.get();
                   })));
    }


    @Test
    void testRegisterParameterResolverFactoryStillCallsMetadataValue() {
        testSubject.registerParameterResolverFactory(new TestParameterResolverFactory(new AtomicBoolean(false)))
                   .givenAggregate(TEST_AGGREGATE_IDENTIFIER)
                   .published(GenericEventMessage.asEventMessage(new TriggerSagaStartEvent(TEST_AGGREGATE_IDENTIFIER))
                                                 .withMetaData(
                                                         Collections.singletonMap("extraIdentifier",
                                                                                  "myExtraIdentifier")))
                   .whenPublishingA(new ParameterResolvedEvent(TEST_AGGREGATE_IDENTIFIER))
                   .expectAssociationWith("extraIdentifier", "myExtraIdentifier");
    }

    @Test
    void createHandlerMethodIsCalledForRegisteredCustomHandlerDefinition() {
        AtomicBoolean handlerDefinitionReached = new AtomicBoolean(false);

        testSubject.registerHandlerDefinition(new TestHandlerDefinition(handlerDefinitionReached))
                   .givenNoPriorActivity()
                   .whenPublishingA(new TriggerSagaStartEvent(TEST_AGGREGATE_IDENTIFIER))
                   .expectScheduledEventOfType(Duration.ofMinutes(10), TimerTriggeredEvent.class);

        assertTrue(handlerDefinitionReached.get());
    }

    @Test
    void wrapHandlerMethodIsCalledForRegisteredCustomHandlerEnhancerDefinition() {
        AtomicBoolean handlerEnhancerReached = new AtomicBoolean(false);

        testSubject.registerHandlerEnhancerDefinition(new TestHandlerEnhancerDefinition(handlerEnhancerReached))
                   .givenNoPriorActivity()
                   .whenPublishingA(new TriggerSagaStartEvent(TEST_AGGREGATE_IDENTIFIER))
                   .expectScheduledEventOfType(Duration.ofMinutes(10), TimerTriggeredEvent.class);

        assertTrue(handlerEnhancerReached.get());
    }

    private static class TestParameterResolverFactory
            implements ParameterResolverFactory, ParameterResolver<AtomicBoolean> {

        private final AtomicBoolean assertion;

        private TestParameterResolverFactory(AtomicBoolean assertion) {
            this.assertion = assertion;
        }

        @Override
        public ParameterResolver<AtomicBoolean> createInstance(Executable executable,
                                                               Parameter[] parameters,
                                                               int parameterIndex) {
            return AtomicBoolean.class.equals(parameters[parameterIndex].getType()) ? this : null;
        }

        @Override
        public AtomicBoolean resolveParameterValue(Message<?> message, ProcessingContext processingContext) {
            return assertion;
        }

        @Override
        public boolean matches(Message<?> message, ProcessingContext processingContext) {
            return message.getPayloadType().isAssignableFrom(ParameterResolvedEvent.class);
        }
    }

    private static class TestHandlerDefinition implements HandlerDefinition {

        private final AtomicBoolean assertion;

        public TestHandlerDefinition(AtomicBoolean assertion) {
            this.assertion = assertion;
        }

        @Override
        public <T> Optional<MessageHandlingMember<T>> createHandler(
                @Nonnull Class<T> declaringType,
                @Nonnull Method method,
                @Nonnull ParameterResolverFactory parameterResolverFactory,
<<<<<<< HEAD
                Function<Object, MessageStream<? extends Message<?>>> returnTypeConverter
=======
                @Nonnull Function<Object, MessageStream<? extends Message<?>>> returnTypeConverter
>>>>>>> 509ae237
        ) {
            assertion.set(true);
            // We do not care about a specific MessageHandlingMember,
            //  only that this method is called to ensure its part of the FixtureConfiguration.
            return Optional.empty();
        }
    }

    private static class TestHandlerEnhancerDefinition implements HandlerEnhancerDefinition {

        private final AtomicBoolean assertion;

        private TestHandlerEnhancerDefinition(AtomicBoolean assertion) {
            this.assertion = assertion;
        }

        @Override
        public @Nonnull
        <T> MessageHandlingMember<T> wrapHandler(@Nonnull MessageHandlingMember<T> original) {
            assertion.set(true);
            // We do not care about a specific MessageHandlingMember,
            //  only that this method is called to ensure its part of the FixtureConfiguration.
            return original;
        }
    }
}<|MERGE_RESOLUTION|>--- conflicted
+++ resolved
@@ -147,11 +147,7 @@
                 @Nonnull Class<T> declaringType,
                 @Nonnull Method method,
                 @Nonnull ParameterResolverFactory parameterResolverFactory,
-<<<<<<< HEAD
-                Function<Object, MessageStream<? extends Message<?>>> returnTypeConverter
-=======
                 @Nonnull Function<Object, MessageStream<? extends Message<?>>> returnTypeConverter
->>>>>>> 509ae237
         ) {
             assertion.set(true);
             // We do not care about a specific MessageHandlingMember,
