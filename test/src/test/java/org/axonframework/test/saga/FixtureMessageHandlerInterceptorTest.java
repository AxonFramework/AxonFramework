/*
 * Copyright (c) 2010-2025. Axon Framework
 *
 * Licensed under the Apache License, Version 2.0 (the "License");
 * you may not use this file except in compliance with the License.
 * You may obtain a copy of the License at
 *
 *    http://www.apache.org/licenses/LICENSE-2.0
 *
 * Unless required by applicable law or agreed to in writing, software
 * distributed under the License is distributed on an "AS IS" BASIS,
 * WITHOUT WARRANTIES OR CONDITIONS OF ANY KIND, either express or implied.
 * See the License for the specific language governing permissions and
 * limitations under the License.
 */

package org.axonframework.test.saga;

import org.axonframework.commandhandling.gateway.CommandGateway;
import org.axonframework.eventhandling.EventMessage;
import org.axonframework.messaging.MessageHandlerInterceptorChain;
import org.axonframework.messaging.MessageHandlerInterceptor;
import org.axonframework.messaging.MessageStream;
import org.axonframework.messaging.MetaData;
import org.axonframework.messaging.annotation.MetaDataValue;
import org.axonframework.messaging.unitofwork.ProcessingContext;
import org.axonframework.messaging.unitofwork.LegacyUnitOfWork;
import org.axonframework.modelling.saga.SagaEventHandler;
import org.axonframework.modelling.saga.StartSaga;
import jakarta.annotation.Nonnull;
import org.jetbrains.annotations.NotNull;
import org.junit.jupiter.api.*;

import java.util.Objects;

/**
 * Test class validating the registration of {@link MessageHandlerInterceptor} instances through the
 * {@link FixtureConfiguration}.
 *
 * @author Steven van Beelen
 */
class FixtureMessageHandlerInterceptorTest {

    private static final String META_DATA_KEY = "key";

    private FixtureConfiguration fixture;

    @BeforeEach
    void setUp() {
        fixture = new SagaTestFixture<>(TestSaga.class);
    }

    @Test
    void registeredEventHandlerInterceptorIsInvokedBeforeHandlingEvents() {
        String testId = "some-identifier";
        String testValue = "some-value";

        fixture.registerEventHandlerInterceptor(new CustomEventHandlerInterceptor(testValue))
               .givenNoPriorActivity()
               .whenPublishingA(new SagaStartEvent(testId))
               .expectDispatchedCommands(new StartProcessCommand(testId, testValue));
    }

    private static class CustomEventHandlerInterceptor implements MessageHandlerInterceptor<EventMessage> {

        private final String value;

        private CustomEventHandlerInterceptor(String value) {
            this.value = value;
        }

        @Nonnull
        @Override
<<<<<<< HEAD
        public @NotNull MessageStream<?> interceptOnHandle(@NotNull EventMessage<?> message,
                                                           @NotNull ProcessingContext context,
                                                           @NotNull MessageHandlerInterceptorChain<EventMessage<?>> interceptorChain) {
            return interceptorChain.proceed(message.withMetaData(MetaData.with(META_DATA_KEY, value)), context);
=======
        public Object handle(@Nonnull LegacyUnitOfWork<? extends EventMessage> unitOfWork,
                             @Nonnull ProcessingContext context,
                             @Nonnull InterceptorChain interceptorChain) throws Exception {
            unitOfWork.transformMessage(event -> event.withMetaData(MetaData.with(META_DATA_KEY, value)));
            return interceptorChain.proceedSync(context);
>>>>>>> 9384d039
        }
    }

    private static class SagaStartEvent {

        @SuppressWarnings({"FieldCanBeLocal", "unused"})
        private final String identifier;

        private SagaStartEvent(String identifier) {
            this.identifier = identifier;
        }

        public String getIdentifier() {
            return identifier;
        }
    }

    private static class StartProcessCommand {

        private final String identifier;
        private final String metaDataValue;

        private StartProcessCommand(String identifier, String metaDataValue) {
            this.identifier = identifier;
            this.metaDataValue = metaDataValue;
        }

        public String getIdentifier() {
            return identifier;
        }

        public String getMetaDataValue() {
            return metaDataValue;
        }

        @Override
        public boolean equals(Object o) {
            if (this == o) {
                return true;
            }
            if (o == null || getClass() != o.getClass()) {
                return false;
            }
            StartProcessCommand that = (StartProcessCommand) o;
            return Objects.equals(identifier, that.identifier)
                    && Objects.equals(metaDataValue, that.metaDataValue);
        }

        @Override
        public int hashCode() {
            return Objects.hash(identifier, metaDataValue);
        }

        @Override
        public String toString() {
            return "StartProcessCommand{" +
                    "identifier='" + identifier + '\'' +
                    ", metaDataValue='" + metaDataValue + '\'' +
                    '}';
        }
    }

    @SuppressWarnings("unused")
    public static class TestSaga {

        @StartSaga
        @SagaEventHandler(associationProperty = "identifier")
        public void on(SagaStartEvent event,
                       @MetaDataValue(META_DATA_KEY) String value,
                       CommandGateway commandGateway,
                       ProcessingContext context) {
            commandGateway.send(new StartProcessCommand(event.getIdentifier(), value), context);
        }
    }
}<|MERGE_RESOLUTION|>--- conflicted
+++ resolved
@@ -71,18 +71,10 @@
 
         @Nonnull
         @Override
-<<<<<<< HEAD
-        public @NotNull MessageStream<?> interceptOnHandle(@NotNull EventMessage<?> message,
+        public @NotNull MessageStream<?> interceptOnHandle(@NotNull EventMessage message,
                                                            @NotNull ProcessingContext context,
-                                                           @NotNull MessageHandlerInterceptorChain<EventMessage<?>> interceptorChain) {
+                                                           @NotNull MessageHandlerInterceptorChain<EventMessage> interceptorChain) {
             return interceptorChain.proceed(message.withMetaData(MetaData.with(META_DATA_KEY, value)), context);
-=======
-        public Object handle(@Nonnull LegacyUnitOfWork<? extends EventMessage> unitOfWork,
-                             @Nonnull ProcessingContext context,
-                             @Nonnull InterceptorChain interceptorChain) throws Exception {
-            unitOfWork.transformMessage(event -> event.withMetaData(MetaData.with(META_DATA_KEY, value)));
-            return interceptorChain.proceedSync(context);
->>>>>>> 9384d039
         }
     }
 
