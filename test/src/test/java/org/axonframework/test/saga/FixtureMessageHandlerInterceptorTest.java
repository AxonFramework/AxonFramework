/*
 * Copyright (c) 2010-2025. Axon Framework
 *
 * Licensed under the Apache License, Version 2.0 (the "License");
 * you may not use this file except in compliance with the License.
 * You may obtain a copy of the License at
 *
 *    http://www.apache.org/licenses/LICENSE-2.0
 *
 * Unless required by applicable law or agreed to in writing, software
 * distributed under the License is distributed on an "AS IS" BASIS,
 * WITHOUT WARRANTIES OR CONDITIONS OF ANY KIND, either express or implied.
 * See the License for the specific language governing permissions and
 * limitations under the License.
 */

package org.axonframework.test.saga;

import org.axonframework.commandhandling.gateway.CommandGateway;
import org.axonframework.eventhandling.EventMessage;
import org.axonframework.messaging.InterceptorChain;
import org.axonframework.messaging.MessageHandlerInterceptor;
import org.axonframework.messaging.MetaData;
import org.axonframework.messaging.annotation.MetaDataValue;
import org.axonframework.messaging.unitofwork.ProcessingContext;
import org.axonframework.messaging.unitofwork.LegacyUnitOfWork;
import org.axonframework.modelling.saga.SagaEventHandler;
import org.axonframework.modelling.saga.StartSaga;
<<<<<<< HEAD
=======
import jakarta.annotation.Nonnull;
>>>>>>> d6c0f281
import org.junit.jupiter.api.*;

import java.util.Objects;
import javax.annotation.Nonnull;

/**
 * Test class validating the registration of {@link MessageHandlerInterceptor} instances through the
 * {@link FixtureConfiguration}.
 *
 * @author Steven van Beelen
 */
class FixtureMessageHandlerInterceptorTest {

    private static final String META_DATA_KEY = "key";

    private FixtureConfiguration fixture;

    @BeforeEach
    void setUp() {
        fixture = new SagaTestFixture<>(TestSaga.class);
    }

    @Test
    void registeredEventHandlerInterceptorIsInvokedBeforeHandlingEvents() {
        String testId = "some-identifier";
        String testValue = "some-value";

        fixture.registerEventHandlerInterceptor(new CustomEventHandlerInterceptor(testValue))
               .givenNoPriorActivity()
               .whenPublishingA(new SagaStartEvent(testId))
               .expectDispatchedCommands(new StartProcessCommand(testId, testValue));
    }

    private static class CustomEventHandlerInterceptor implements MessageHandlerInterceptor<EventMessage<?>> {

        private final String value;

        private CustomEventHandlerInterceptor(String value) {
            this.value = value;
        }

        @Override
        public Object handle(@Nonnull LegacyUnitOfWork<? extends EventMessage<?>> unitOfWork,
<<<<<<< HEAD
                             @Nonnull ProcessingContext context,
=======
>>>>>>> d6c0f281
                             @Nonnull InterceptorChain interceptorChain) throws Exception {
            unitOfWork.transformMessage(event -> event.withMetaData(MetaData.with(META_DATA_KEY, value)));
            return interceptorChain.proceedSync(context);
        }
    }

    private static class SagaStartEvent {

        @SuppressWarnings({"FieldCanBeLocal", "unused"})
        private final String identifier;

        private SagaStartEvent(String identifier) {
            this.identifier = identifier;
        }

        public String getIdentifier() {
            return identifier;
        }
    }

    private static class StartProcessCommand {

        private final String identifier;
        private final String metaDataValue;

        private StartProcessCommand(String identifier, String metaDataValue) {
            this.identifier = identifier;
            this.metaDataValue = metaDataValue;
        }

        public String getIdentifier() {
            return identifier;
        }

        public String getMetaDataValue() {
            return metaDataValue;
        }

        @Override
        public boolean equals(Object o) {
            if (this == o) {
                return true;
            }
            if (o == null || getClass() != o.getClass()) {
                return false;
            }
            StartProcessCommand that = (StartProcessCommand) o;
            return Objects.equals(identifier, that.identifier)
                    && Objects.equals(metaDataValue, that.metaDataValue);
        }

        @Override
        public int hashCode() {
            return Objects.hash(identifier, metaDataValue);
        }

        @Override
        public String toString() {
            return "StartProcessCommand{" +
                    "identifier='" + identifier + '\'' +
                    ", metaDataValue='" + metaDataValue + '\'' +
                    '}';
        }
    }

    @SuppressWarnings("unused")
    public static class TestSaga {

        @StartSaga
        @SagaEventHandler(associationProperty = "identifier")
        public void on(SagaStartEvent event,
                       @MetaDataValue(META_DATA_KEY) String value,
                       CommandGateway commandGateway,
                       ProcessingContext context) {
            commandGateway.send(new StartProcessCommand(event.getIdentifier(), value), context);
        }
    }
}<|MERGE_RESOLUTION|>--- conflicted
+++ resolved
@@ -26,14 +26,10 @@
 import org.axonframework.messaging.unitofwork.LegacyUnitOfWork;
 import org.axonframework.modelling.saga.SagaEventHandler;
 import org.axonframework.modelling.saga.StartSaga;
-<<<<<<< HEAD
-=======
 import jakarta.annotation.Nonnull;
->>>>>>> d6c0f281
 import org.junit.jupiter.api.*;
 
 import java.util.Objects;
-import javax.annotation.Nonnull;
 
 /**
  * Test class validating the registration of {@link MessageHandlerInterceptor} instances through the
@@ -73,10 +69,7 @@
 
         @Override
         public Object handle(@Nonnull LegacyUnitOfWork<? extends EventMessage<?>> unitOfWork,
-<<<<<<< HEAD
                              @Nonnull ProcessingContext context,
-=======
->>>>>>> d6c0f281
                              @Nonnull InterceptorChain interceptorChain) throws Exception {
             unitOfWork.transformMessage(event -> event.withMetaData(MetaData.with(META_DATA_KEY, value)));
             return interceptorChain.proceedSync(context);
