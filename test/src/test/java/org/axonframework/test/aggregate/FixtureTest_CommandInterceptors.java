--- conflicted
+++ resolved
@@ -53,6 +53,7 @@
 import java.util.concurrent.atomic.AtomicBoolean;
 import java.util.concurrent.atomic.AtomicInteger;
 import java.util.function.BiFunction;
+
 import jakarta.annotation.Nonnull;
 
 import static org.axonframework.modelling.command.AggregateLifecycle.apply;
@@ -385,13 +386,8 @@
         /*
         TODO #3103 - Revised Interceptor Support
         @CommandHandlerInterceptor
-<<<<<<< HEAD
-        public void intercept(CommandMessage<?> command,
+        public void intercept(CommandMessage command,
                               MessageHandlerInterceptorChain interceptorChain,
-=======
-        public void intercept(CommandMessage command,
-                              InterceptorChain interceptorChain,
->>>>>>> 9384d039
                               ProcessingContext context
         ) throws Exception {
             intercepted.set(true);
@@ -470,27 +466,13 @@
     private static class TestCommandDispatchInterceptor implements MessageDispatchInterceptor<CommandMessage> {
 
         @Override
-<<<<<<< HEAD
-        public @NotNull MessageStream<?> interceptOnDispatch(@NotNull CommandMessage<?> message,
+        public @NotNull MessageStream<?> interceptOnDispatch(@NotNull CommandMessage message,
                                                              @Nullable ProcessingContext context,
-                                                             @NotNull MessageDispatchInterceptorChain<CommandMessage<?>> interceptorChain) {
+                                                             @NotNull MessageDispatchInterceptorChain<CommandMessage> interceptorChain) {
             Map<String, String> testMetaDataMap = new HashMap<>();
             testMetaDataMap.put(DISPATCH_META_DATA_KEY, DISPATCH_META_DATA_VALUE);
-            CommandMessage<?> newMessage = message.andMetaData(testMetaDataMap);
-            return interceptorChain.proceed(
-                 newMessage, context
-            );
-=======
-        public BiFunction<Integer, CommandMessage, CommandMessage> handle(
-                @Nonnull List<? extends CommandMessage> messages
-        ) {
-            return (index, message) -> {
-                Map<String, String> testMetaDataMap = new HashMap<>();
-                testMetaDataMap.put(DISPATCH_META_DATA_KEY, DISPATCH_META_DATA_VALUE);
-                message = message.andMetaData(testMetaDataMap);
-                return message;
-            };
->>>>>>> 9384d039
+            CommandMessage newMessage = message.andMetaData(testMetaDataMap);
+            return interceptorChain.proceed(newMessage, context);
         }
     }
 
@@ -499,13 +481,8 @@
         /*
          TODO #3103 - Revised Interceptor Support
         @Override
-<<<<<<< HEAD
-        public Object handle(@Nonnull LegacyUnitOfWork<? extends CommandMessage<?>> unitOfWork,
+        public Object handle(@Nonnull LegacyUnitOfWork<? extends CommandMessage> unitOfWork,
                              @Nonnull ProcessingContext context, @Nonnull MessageHandlerInterceptorChain interceptorChain) throws Exception {
-=======
-        public Object handle(@Nonnull LegacyUnitOfWork<? extends CommandMessage> unitOfWork,
-                             @Nonnull ProcessingContext context, @Nonnull InterceptorChain interceptorChain) throws Exception {
->>>>>>> 9384d039
             unitOfWork.registerCorrelationDataProvider(new SimpleCorrelationDataProvider(HANDLER_META_DATA_KEY));
             return interceptorChain.proceedSync(context);
         }
