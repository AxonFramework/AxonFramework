--- conflicted
+++ resolved
@@ -16,12 +16,8 @@
 
 package org.axonframework.test.aggregate;
 
-<<<<<<< HEAD
 import org.axonframework.commandhandling.annotation.CommandHandler;
-=======
-import org.axonframework.commandhandling.CommandHandler;
 import org.axonframework.eventsourcing.AggregateDeletedException;
->>>>>>> 62e6dd98
 import org.axonframework.eventsourcing.EventSourcingHandler;
 import org.axonframework.modelling.command.AggregateCreationPolicy;
 import org.axonframework.modelling.command.AggregateIdentifier;
@@ -217,8 +213,6 @@
                 .expectSuccessfulHandlerExecution();
     }
 
-<<<<<<< HEAD
-=======
     @Test
     void markedDeletedAggregateDoesNotAllowForCreateIfMissingButRethrowsAggregateDeletedException() {
         fixture.given(new CreatedEvent(AGGREGATE_ID), new MarkedDeleted(AGGREGATE_ID))
@@ -241,7 +235,6 @@
         }
     }
 
->>>>>>> 62e6dd98
     private static class CreateOrUpdateCommand {
 
         @TargetAggregateIdentifier
@@ -454,15 +447,12 @@
         }
 
         @CommandHandler
-<<<<<<< HEAD
-        @CreationPolicy(AggregateCreationPolicy.CREATE_IF_MISSING)
-=======
         public TestAggregate(CreateCommand command) {
             apply(new CreatedEvent(command.getId()));
         }
 
-        @Override
->>>>>>> 62e6dd98
+        @CommandHandler
+        @CreationPolicy(AggregateCreationPolicy.CREATE_IF_MISSING)
         public void handle(CreateOrUpdateCommand command) {
             if (command.shouldPublishEvent()) {
                 apply(new CreatedOrUpdatedEvent(command.getId()));
