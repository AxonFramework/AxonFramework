/*
 * Copyright (c) 2010-2025. Axon Framework
 *
 * Licensed under the Apache License, Version 2.0 (the "License");
 * you may not use this file except in compliance with the License.
 * You may obtain a copy of the License at
 *
 *    http://www.apache.org/licenses/LICENSE-2.0
 *
 * Unless required by applicable law or agreed to in writing, software
 * distributed under the License is distributed on an "AS IS" BASIS,
 * WITHOUT WARRANTIES OR CONDITIONS OF ANY KIND, either express or implied.
 * See the License for the specific language governing permissions and
 * limitations under the License.
 */

package org.axonframework.test.aggregate;

import org.axonframework.commandhandling.annotation.CommandHandler;
import org.axonframework.deadline.DeadlineManager;
import org.axonframework.deadline.DeadlineMessage;
import org.axonframework.deadline.GenericDeadlineMessage;
import org.axonframework.deadline.annotation.DeadlineHandler;
import org.axonframework.eventsourcing.EventSourcingHandler;
import org.axonframework.messaging.GenericMessage;
import org.axonframework.messaging.MessageType;
import org.axonframework.modelling.command.AggregateCreationPolicy;
import org.axonframework.modelling.command.AggregateIdentifier;
import org.axonframework.modelling.command.CreationPolicy;
import org.axonframework.modelling.command.TargetAggregateIdentifier;
import org.axonframework.test.AxonAssertionError;
import org.junit.jupiter.api.*;

import java.time.Duration;
import java.time.Instant;

import static org.axonframework.modelling.command.AggregateLifecycle.apply;
import static org.axonframework.test.matchers.Matchers.*;
import static org.junit.jupiter.api.Assertions.*;

/**
 * Test class intended to validate all methods in regards to scheduling and validating deadlines.
 *
 * @author Milan Savic
 */
class FixtureTest_Deadlines {

    private static final String AGGREGATE_ID = "id";
    private static final CreateMyAggregateCommand CREATE_COMMAND = new CreateMyAggregateCommand(AGGREGATE_ID);
    private static final int TRIGGER_DURATION_MINUTES = 10;
    private static final String DEADLINE_NAME = "deadlineName";
    private static final String DEADLINE_PAYLOAD = "deadlineDetails";
    private static final String NONE_OCCURRING_DEADLINE_PAYLOAD = "none-occurring-deadline";

    private AggregateTestFixture<MyAggregate> fixture;

    @BeforeEach
    void setUp() {
        fixture = new AggregateTestFixture<>(MyAggregate.class);
    }

    @Test
    @Disabled("TODO #3073 - Revisit Aggregate Test Fixture")
    void expectScheduledDeadline() {
        fixture.givenNoPriorActivity()
               .when(CREATE_COMMAND)
               .expectScheduledDeadline(Duration.ofMinutes(TRIGGER_DURATION_MINUTES), DEADLINE_PAYLOAD);
    }

    @Test
    @Disabled("TODO #3073 - Revisit Aggregate Test Fixture")
    void expectScheduledDeadlineOfType() {
        fixture.givenNoPriorActivity()
               .when(CREATE_COMMAND)
               .expectScheduledDeadlineOfType(Duration.ofMinutes(TRIGGER_DURATION_MINUTES), String.class);
    }

    @Test
    @Disabled("TODO #3073 - Revisit Aggregate Test Fixture")
    void expectScheduledDeadlineWithName() {
        fixture.given(new MyAggregateCreatedEvent(AGGREGATE_ID, DEADLINE_NAME, "deadlineId"))
               .when(new SetPayloadlessDeadlineCommand(AGGREGATE_ID))
               .expectScheduledDeadlineWithName(Duration.ofMinutes(TRIGGER_DURATION_MINUTES), "payloadless-deadline");
    }

    @Test
    @Disabled("TODO #3065 - Revisit Deadline support")
    void expectNoScheduledDeadline() {
        fixture.givenCommands(CREATE_COMMAND)
               .when(new ResetTriggerCommand(AGGREGATE_ID))
               .expectNoScheduledDeadline(Duration.ofMinutes(TRIGGER_DURATION_MINUTES), DEADLINE_PAYLOAD);
    }

    @Test
    @Disabled("TODO #3065 - Revisit Deadline support")
    void expectNoScheduledDeadlineOfType() {
        fixture.givenCommands(CREATE_COMMAND)
               .when(new ResetTriggerCommand(AGGREGATE_ID))
               .expectNoScheduledDeadlineOfType(Duration.ofMinutes(TRIGGER_DURATION_MINUTES), String.class);
    }

    @Test
    @Disabled("TODO #3065 - Revisit Deadline support")
    void expectNoScheduledDeadlineWithName() {
        fixture.givenCommands(CREATE_COMMAND)
               .when(new ResetTriggerCommand(AGGREGATE_ID))
               .expectNoScheduledDeadlineWithName(Duration.ofMinutes(TRIGGER_DURATION_MINUTES), DEADLINE_NAME);
    }

    @Test
    @Disabled("TODO #3065 - Revisit Deadline support")
    void expectTriggeredDeadlinesMatching() {
        fixture.givenNoPriorActivity()
               .andGivenCommands(CREATE_COMMAND)
               .whenTimeElapses(Duration.ofMinutes(TRIGGER_DURATION_MINUTES + 1))
               .expectTriggeredDeadlinesMatching(payloadsMatching(exactSequenceOf(deepEquals(DEADLINE_PAYLOAD))));
    }

    @Test
    @Disabled("TODO #3065 - Revisit Deadline support")
    void triggeredDeadlinesMatching() {
        fixture.givenNoPriorActivity()
               .andGivenCommands(CREATE_COMMAND)
               .whenTimeElapses(Duration.ofMinutes(TRIGGER_DURATION_MINUTES + 1))
               .expectTriggeredDeadlinesMatching(payloadsMatching(exactSequenceOf(deepEquals(DEADLINE_PAYLOAD))));
    }

    @Test
    @Disabled("TODO #3065 - Revisit Deadline support")
    void expectTriggeredDeadlines() {
        fixture.givenNoPriorActivity()
               .andGivenCommands(CREATE_COMMAND)
               .whenTimeElapses(Duration.ofMinutes(TRIGGER_DURATION_MINUTES + 1))
               .expectTriggeredDeadlines(DEADLINE_PAYLOAD);
    }

    @Test
    @Disabled("TODO #3065 - Revisit Deadline support")
    void triggeredDeadlines() {
        fixture.givenNoPriorActivity()
               .andGivenCommands(CREATE_COMMAND)
               .whenTimeElapses(Duration.ofMinutes(TRIGGER_DURATION_MINUTES + 1))
               .expectTriggeredDeadlines(DEADLINE_PAYLOAD);
    }

    @Test
    @Disabled("TODO #3065 - Revisit Deadline support")
    void triggeredDeadlinesFailsForIncorrectDeadlines() {
        ResultValidator<MyAggregate> given =
                fixture.givenNoPriorActivity()
                       .andGivenCommands(CREATE_COMMAND)
                       .whenTimeElapses(Duration.ofMinutes(TRIGGER_DURATION_MINUTES + 1));

        AxonAssertionError result = assertThrows(
                AxonAssertionError.class,
                () -> given.expectTriggeredDeadlines(NONE_OCCURRING_DEADLINE_PAYLOAD)
        );

        assertTrue(
                result.getMessage().contains("Expected deadlines were not triggered at the given deadline manager.")
        );
    }

    @Test
    @Disabled("TODO #3065 - Revisit Deadline support")
    void triggeredDeadlinesFailsForIncorrectNumberOfDeadlines() {
        ResultValidator<MyAggregate> given =
                fixture.givenNoPriorActivity()
                       .andGivenCommands(CREATE_COMMAND)
                       .whenTimeElapses(Duration.ofMinutes(TRIGGER_DURATION_MINUTES + 1));

        AxonAssertionError result = assertThrows(
                AxonAssertionError.class,
                () -> given.expectTriggeredDeadlines(DEADLINE_PAYLOAD, NONE_OCCURRING_DEADLINE_PAYLOAD)
        );

        assertTrue(result.getMessage().contains("Got wrong number of triggered deadlines."));
    }

    @Test
    @Disabled("TODO #3065 - Revisit Deadline support")
    void triggeredDeadlinesWithName() {
        fixture.givenNoPriorActivity()
               .andGivenCommands(CREATE_COMMAND)
               .whenTimeElapses(Duration.ofMinutes(TRIGGER_DURATION_MINUTES + 1))
               .expectTriggeredDeadlinesWithName(DEADLINE_NAME);
    }

    @Test
    @Disabled("TODO #3065 - Revisit Deadline support")
    void triggeredDeadlinesWithNameFailsForIncorrectDeadlines() {
        ResultValidator<MyAggregate> given =
                fixture.givenNoPriorActivity()
                       .andGivenCommands(CREATE_COMMAND)
                       .whenTimeElapses(Duration.ofMinutes(TRIGGER_DURATION_MINUTES + 1));

        AxonAssertionError result = assertThrows(
                AxonAssertionError.class,
                () -> given.expectTriggeredDeadlinesWithName(NONE_OCCURRING_DEADLINE_PAYLOAD)
        );

        assertTrue(
                result.getMessage().contains("Expected deadlines were not triggered at the given deadline manager.")
        );
    }

    @Test
    @Disabled("TODO #3065 - Revisit Deadline support")
    void triggeredDeadlinesWithNameFailsForIncorrectNumberOfDeadlines() {
        ResultValidator<MyAggregate> given =
                fixture.givenNoPriorActivity()
                       .andGivenCommands(CREATE_COMMAND)
                       .whenTimeElapses(Duration.ofMinutes(TRIGGER_DURATION_MINUTES + 1));

        AxonAssertionError result = assertThrows(
                AxonAssertionError.class,
                () -> given.expectTriggeredDeadlinesWithName(DEADLINE_PAYLOAD, NONE_OCCURRING_DEADLINE_PAYLOAD)
        );

        assertTrue(result.getMessage().contains("Got wrong number of triggered deadlines."));
    }

    @Test
    @Disabled("TODO #3065 - Revisit Deadline support")
    void triggeredDeadlinesOfType() {
        fixture.givenNoPriorActivity()
               .andGivenCommands(CREATE_COMMAND)
               .whenTimeElapses(Duration.ofMinutes(TRIGGER_DURATION_MINUTES + 1))
               .expectTriggeredDeadlinesOfType(String.class);
    }

    @Test
    @Disabled("TODO #3065 - Revisit Deadline support")
    void triggeredDeadlinesOfTypeFailsForIncorrectDeadlines() {
        ResultValidator<MyAggregate> given =
                fixture.givenNoPriorActivity()
                       .andGivenCommands(CREATE_COMMAND)
                       .whenTimeElapses(Duration.ofMinutes(TRIGGER_DURATION_MINUTES + 1));

        AxonAssertionError result = assertThrows(
                AxonAssertionError.class,
                () -> given.expectTriggeredDeadlinesOfType(Integer.class)
        );

        assertTrue(
                result.getMessage().contains("Expected deadlines were not triggered at the given deadline manager.")
        );
    }

    @Test
    @Disabled("TODO #3065 - Revisit Deadline support")
    void triggeredDeadlinesOfTypeFailsForIncorrectNumberOfDeadlines() {
        ResultValidator<MyAggregate> given =
                fixture.givenNoPriorActivity()
                       .andGivenCommands(CREATE_COMMAND)
                       .whenTimeElapses(Duration.ofMinutes(TRIGGER_DURATION_MINUTES + 1));

        AxonAssertionError result = assertThrows(
                AxonAssertionError.class,
                () -> given.expectTriggeredDeadlinesOfType(String.class, String.class)
        );

        assertTrue(result.getMessage().contains("Got wrong number of triggered deadlines."));
    }

    @Test
    @Disabled("TODO #3065 - Revisit Deadline support")
    void deadlineWhichCancelsSchedule() {
        fixture.givenNoPriorActivity()
               .andGivenCommands(CREATE_COMMAND)
               .when(new ResetTriggerCommand(AGGREGATE_ID))
               .expectNoScheduledDeadlines();
    }

    @Test
    @Disabled("TODO #3065 - Revisit Deadline support")
    void deadlineWhichCancelsAll() {
        fixture.givenNoPriorActivity()
               .andGivenCommands(CREATE_COMMAND)
               .when(new ResetAllTriggerCommand(AGGREGATE_ID))
               .expectNoScheduledDeadlines();
    }

    @Test
    @Disabled("TODO #3065 - Revisit Deadline support")
    void deadlineDispatcherInterceptor() {
        fixture.registerDeadlineDispatchInterceptor(
                       (message, context, chain) ->
                               chain.proceed(
                                       asDeadlineMessage(
                                               message.getDeadlineName(),
                                               "fakeDeadlineDetails",
                                               message.timestamp()
                                       ),
                                       context
                               )
               )
               .givenNoPriorActivity()
               .andGivenCommands(CREATE_COMMAND)
               .whenTimeElapses(Duration.ofMinutes(TRIGGER_DURATION_MINUTES + 1))
               .expectTriggeredDeadlines("fakeDeadlineDetails");
    }

    @Test
    @Disabled("TODO #3065 - Revisit Deadline support")
    void deadlineHandlerInterceptor() {
    /*
        fixture.registerDeadlineHandlerInterceptor(
                (uow, context, chain) -> {
                uow.transformMessage(deadlineMessage -> asDeadlineMessage(
                           deadlineMessage.getDeadlineName(), "fakeDeadlineDetails", deadlineMessage.timestamp())
                   );
                   return chain.proceedSync(context);
               })
               .givenNoPriorActivity()
               .andGivenCommands(CREATE_COMMAND)
               .whenTimeElapses(Duration.ofMinutes(TRIGGER_DURATION_MINUTES + 1))
               .expectTriggeredDeadlines("fakeDeadlineDetails");
    */
    }

<<<<<<< HEAD

    @SuppressWarnings("unchecked")
    public static <P> DeadlineMessage<P> asDeadlineMessage(String deadlineName,
                                                           Object payload,
                                                           Instant expiryTime) {
        return new GenericDeadlineMessage<>(
                deadlineName, new GenericMessage<>(new MessageType(payload.getClass()), (P) payload), () -> expiryTime
=======
    public static DeadlineMessage asDeadlineMessage(String deadlineName,
                                                    Object payload,
                                                    Instant expiryTime) {
        return new GenericDeadlineMessage(
                deadlineName, new GenericMessage(new MessageType(payload.getClass()), payload), () -> expiryTime
>>>>>>> 9384d039
        );
    }

    private static class CreateMyAggregateCommand {

        @TargetAggregateIdentifier
        private final String aggregateId;

        private CreateMyAggregateCommand(String aggregateId) {
            this.aggregateId = aggregateId;
        }
    }

    private static class MyAggregateCreatedEvent {

        private final String aggregateId;
        private final String deadlineName;
        private final String deadlineId;

        private MyAggregateCreatedEvent(String aggregateId, String deadlineName, String deadlineId) {
            this.aggregateId = aggregateId;
            this.deadlineName = deadlineName;
            this.deadlineId = deadlineId;
        }
    }

    @SuppressWarnings("unused")
    private static class ResetTriggerCommand {

        @SuppressWarnings("FieldCanBeLocal")
        @TargetAggregateIdentifier
        private final String aggregateId;

        private ResetTriggerCommand(String aggregateId) {
            this.aggregateId = aggregateId;
        }
    }

    @SuppressWarnings("unused")
    private static class ResetAllTriggerCommand {

        @SuppressWarnings("FieldCanBeLocal")
        @TargetAggregateIdentifier
        private final String aggregateId;

        private ResetAllTriggerCommand(String aggregateId) {
            this.aggregateId = aggregateId;
        }
    }

    private static class SetPayloadlessDeadlineCommand {

        @SuppressWarnings({"FieldCanBeLocal", "unused"})
        @TargetAggregateIdentifier
        private final String aggregateId;

        private SetPayloadlessDeadlineCommand(String aggregateId) {
            this.aggregateId = aggregateId;
        }
    }

    @SuppressWarnings("unused")
    private static class MyAggregate {

        @SuppressWarnings("FieldCanBeLocal")
        @AggregateIdentifier
        private String id;
        private String deadlineName;
        private String deadlineId;

        public MyAggregate() {
        }

        @CommandHandler
        @CreationPolicy(AggregateCreationPolicy.ALWAYS)
        public void handle(CreateMyAggregateCommand command, DeadlineManager deadlineManager) {
            String deadlineName = DEADLINE_NAME;
            String deadlineId = deadlineManager.schedule(
                    Duration.ofMinutes(TRIGGER_DURATION_MINUTES), deadlineName, DEADLINE_PAYLOAD
            );
            apply(new MyAggregateCreatedEvent(command.aggregateId, deadlineName, deadlineId));
        }

        @CommandHandler
        public void handle(ResetTriggerCommand command, DeadlineManager deadlineManager) {
            deadlineManager.cancelSchedule(deadlineName, deadlineId);
        }

        @CommandHandler
        public void handle(ResetAllTriggerCommand command, DeadlineManager deadlineManager) {
            deadlineManager.cancelAll(deadlineName);
        }

        @CommandHandler
        public void handle(SetPayloadlessDeadlineCommand command, DeadlineManager deadlineManager) {
            deadlineManager.schedule(Duration.ofMinutes(TRIGGER_DURATION_MINUTES), "payloadless-deadline");
        }

        @DeadlineHandler
        public void handleDeadline(String deadlineInfo) {
            // Nothing to be done for test purposes, having this deadline handler invoked is sufficient
        }

        @DeadlineHandler(deadlineName = "payloadless-deadline")
        public void handle() {
            // Nothing to be done for test purposes, having this deadline handler invoked is sufficient
        }

        @EventSourcingHandler
        public void on(MyAggregateCreatedEvent event) {
            this.id = event.aggregateId;
            this.deadlineName = event.deadlineName;
            this.deadlineId = event.deadlineId;
        }
    }
}<|MERGE_RESOLUTION|>--- conflicted
+++ resolved
@@ -319,21 +319,12 @@
     */
     }
 
-<<<<<<< HEAD
-
-    @SuppressWarnings("unchecked")
-    public static <P> DeadlineMessage<P> asDeadlineMessage(String deadlineName,
-                                                           Object payload,
-                                                           Instant expiryTime) {
-        return new GenericDeadlineMessage<>(
-                deadlineName, new GenericMessage<>(new MessageType(payload.getClass()), (P) payload), () -> expiryTime
-=======
+
     public static DeadlineMessage asDeadlineMessage(String deadlineName,
                                                     Object payload,
                                                     Instant expiryTime) {
         return new GenericDeadlineMessage(
                 deadlineName, new GenericMessage(new MessageType(payload.getClass()), payload), () -> expiryTime
->>>>>>> 9384d039
         );
     }
 
