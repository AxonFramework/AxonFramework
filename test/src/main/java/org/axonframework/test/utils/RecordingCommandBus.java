/*
 * Copyright (c) 2010-2023. Axon Framework
 *
 * Licensed under the Apache License, Version 2.0 (the "License");
 * you may not use this file except in compliance with the License.
 * You may obtain a copy of the License at
 *
 *    http://www.apache.org/licenses/LICENSE-2.0
 *
 * Unless required by applicable law or agreed to in writing, software
 * distributed under the License is distributed on an "AS IS" BASIS,
 * WITHOUT WARRANTIES OR CONDITIONS OF ANY KIND, either express or implied.
 * See the License for the specific language governing permissions and
 * limitations under the License.
 */

package org.axonframework.test.utils;

import org.axonframework.commandhandling.CommandBus;
import org.axonframework.commandhandling.CommandMessage;
import org.axonframework.commandhandling.CommandResultMessage;
<<<<<<< HEAD
import org.axonframework.commandhandling.GenericCommandResultMessage;
=======
>>>>>>> f646a3ac
import org.axonframework.common.Registration;
import org.axonframework.messaging.MessageDispatchInterceptor;
import org.axonframework.messaging.MessageHandler;
import org.axonframework.messaging.MessageHandlerInterceptor;
import org.axonframework.messaging.unitofwork.ProcessingContext;

import java.util.ArrayList;
import java.util.List;
import java.util.Map;
import java.util.concurrent.CompletableFuture;
import java.util.concurrent.ConcurrentHashMap;
import java.util.concurrent.ConcurrentMap;
import javax.annotation.Nonnull;
import javax.annotation.Nullable;

/**
 * CommandBus implementation that does not perform any actions on subscriptions or dispatched commands, but records them
 * instead. This implementation is not a stand-in replacement for a mock, but might prove useful in many simple cases.
 *
 * @author Allard Buijze
 * @since 1.1
 */
public class RecordingCommandBus implements CommandBus {

<<<<<<< HEAD
    private final ConcurrentMap<String, MessageHandler<? super CommandMessage<?>, CommandResultMessage<?>>> subscriptions = new ConcurrentHashMap<>();
=======
    private final ConcurrentMap<String, MessageHandler<? super CommandMessage<?>, ? extends CommandResultMessage<?>>> subscriptions = new ConcurrentHashMap<>();
>>>>>>> f646a3ac
    private final List<CommandMessage<?>> dispatchedCommands = new ArrayList<>();
    private CallbackBehavior callbackBehavior = new DefaultCallbackBehavior();

    @Override
    public <C, R> CompletableFuture<CommandResultMessage<R>> dispatch(@Nonnull CommandMessage<C> command,
                                                                      @Nullable ProcessingContext processingContext) {
        dispatchedCommands.add(command);
        CompletableFuture<Object> result = new CompletableFuture<>();
        try {
            result.complete(callbackBehavior.handle(command.getPayload(), command.getMetaData()));
        } catch (Throwable throwable) {
            result.completeExceptionally(throwable);
        }
        return result.thenApply(GenericCommandResultMessage::asCommandResultMessage);
    }

    @Override
    public Registration subscribe(@Nonnull String commandName,
<<<<<<< HEAD
                                  @Nonnull MessageHandler<? super CommandMessage<?>, CommandResultMessage<?>> handler) {
=======
                                  @Nonnull MessageHandler<? super CommandMessage<?>, ? extends CommandResultMessage<?>> handler) {
>>>>>>> f646a3ac
        subscriptions.putIfAbsent(commandName, handler);
        return () -> subscriptions.remove(commandName, handler);
    }

    /**
     * Clears all the commands recorded by this Command Bus.
     */
    public void clearCommands() {
        dispatchedCommands.clear();
    }

    /**
     * Clears all subscribed handlers on this command bus.
     */
    public void clearSubscriptions() {
        subscriptions.clear();
    }

    /**
     * Indicates whether the given {@code commandHandler} is subscribed to this command bus.
     *
     * @param commandHandler The command handler to verify the subscription for
     * @return {@code true} if the handler is subscribed, otherwise {@code false}.
     */
<<<<<<< HEAD
    public boolean isSubscribed(MessageHandler<? super CommandMessage<?>, CommandResultMessage<?>> commandHandler) {
=======
    public boolean isSubscribed(MessageHandler<? super CommandMessage<?>, ? extends CommandResultMessage<?>> commandHandler) {
>>>>>>> f646a3ac
        return subscriptions.containsValue(commandHandler);
    }

    /**
     * Indicates whether the given {@code commandHandler} is subscribed to commands of the given {@code commandType} on
     * this command bus.
     *
     * @param commandName    The name of the command to verify the subscription for
     * @param commandHandler The command handler to verify the subscription for
     * @param <C>            The type of command to verify the subscription for
     * @return {@code true} if the handler is subscribed, otherwise {@code false}.
     */
<<<<<<< HEAD
    public <C> boolean isSubscribed(String commandName,
                                    MessageHandler<? super CommandMessage<?>, CommandResultMessage<?>> commandHandler) {
=======
    public <C> boolean isSubscribed(String commandName, MessageHandler<? super CommandMessage<?>, ? extends CommandResultMessage<?>> commandHandler) {
>>>>>>> f646a3ac
        return subscriptions.containsKey(commandName) && subscriptions.get(commandName).equals(commandHandler);
    }

    /**
     * Returns a Map will all Command Names and their Command Handler that have been subscribed to this command bus.
     *
     * @return a Map will all Command Names and their Command Handler
     */
<<<<<<< HEAD
    public Map<String, MessageHandler<? super CommandMessage<?>, CommandResultMessage<?>>> getSubscriptions() {
=======
    public Map<String, MessageHandler<? super CommandMessage<?>, ? extends CommandResultMessage<?>>> getSubscriptions() {
>>>>>>> f646a3ac
        return subscriptions;
    }

    /**
     * Returns a list with all commands that have been dispatched by this command bus.
     *
     * @return a list with all commands that have been dispatched
     */
    public List<CommandMessage<?>> getDispatchedCommands() {
        return dispatchedCommands;
    }


    /**
     * Sets the instance that defines the behavior of the Command Bus when a command is dispatched with a callback.
     *
     * @param callbackBehavior The instance deciding to how the callback should be invoked.
     */
    public void setCallbackBehavior(CallbackBehavior callbackBehavior) {
        this.callbackBehavior = callbackBehavior;
    }

    @Override
    public Registration registerDispatchInterceptor(
            @Nonnull MessageDispatchInterceptor<? super CommandMessage<?>> dispatchInterceptor) {
        return null;
    }

    @Override
    public Registration registerHandlerInterceptor(
            @Nonnull MessageHandlerInterceptor<? super CommandMessage<?>> handlerInterceptor) {
        return () -> true;
    }
}<|MERGE_RESOLUTION|>--- conflicted
+++ resolved
@@ -19,10 +19,7 @@
 import org.axonframework.commandhandling.CommandBus;
 import org.axonframework.commandhandling.CommandMessage;
 import org.axonframework.commandhandling.CommandResultMessage;
-<<<<<<< HEAD
 import org.axonframework.commandhandling.GenericCommandResultMessage;
-=======
->>>>>>> f646a3ac
 import org.axonframework.common.Registration;
 import org.axonframework.messaging.MessageDispatchInterceptor;
 import org.axonframework.messaging.MessageHandler;
@@ -47,11 +44,7 @@
  */
 public class RecordingCommandBus implements CommandBus {
 
-<<<<<<< HEAD
-    private final ConcurrentMap<String, MessageHandler<? super CommandMessage<?>, CommandResultMessage<?>>> subscriptions = new ConcurrentHashMap<>();
-=======
     private final ConcurrentMap<String, MessageHandler<? super CommandMessage<?>, ? extends CommandResultMessage<?>>> subscriptions = new ConcurrentHashMap<>();
->>>>>>> f646a3ac
     private final List<CommandMessage<?>> dispatchedCommands = new ArrayList<>();
     private CallbackBehavior callbackBehavior = new DefaultCallbackBehavior();
 
@@ -70,11 +63,7 @@
 
     @Override
     public Registration subscribe(@Nonnull String commandName,
-<<<<<<< HEAD
-                                  @Nonnull MessageHandler<? super CommandMessage<?>, CommandResultMessage<?>> handler) {
-=======
                                   @Nonnull MessageHandler<? super CommandMessage<?>, ? extends CommandResultMessage<?>> handler) {
->>>>>>> f646a3ac
         subscriptions.putIfAbsent(commandName, handler);
         return () -> subscriptions.remove(commandName, handler);
     }
@@ -99,11 +88,7 @@
      * @param commandHandler The command handler to verify the subscription for
      * @return {@code true} if the handler is subscribed, otherwise {@code false}.
      */
-<<<<<<< HEAD
-    public boolean isSubscribed(MessageHandler<? super CommandMessage<?>, CommandResultMessage<?>> commandHandler) {
-=======
     public boolean isSubscribed(MessageHandler<? super CommandMessage<?>, ? extends CommandResultMessage<?>> commandHandler) {
->>>>>>> f646a3ac
         return subscriptions.containsValue(commandHandler);
     }
 
@@ -116,12 +101,7 @@
      * @param <C>            The type of command to verify the subscription for
      * @return {@code true} if the handler is subscribed, otherwise {@code false}.
      */
-<<<<<<< HEAD
-    public <C> boolean isSubscribed(String commandName,
-                                    MessageHandler<? super CommandMessage<?>, CommandResultMessage<?>> commandHandler) {
-=======
     public <C> boolean isSubscribed(String commandName, MessageHandler<? super CommandMessage<?>, ? extends CommandResultMessage<?>> commandHandler) {
->>>>>>> f646a3ac
         return subscriptions.containsKey(commandName) && subscriptions.get(commandName).equals(commandHandler);
     }
 
@@ -130,11 +110,7 @@
      *
      * @return a Map will all Command Names and their Command Handler
      */
-<<<<<<< HEAD
-    public Map<String, MessageHandler<? super CommandMessage<?>, CommandResultMessage<?>>> getSubscriptions() {
-=======
     public Map<String, MessageHandler<? super CommandMessage<?>, ? extends CommandResultMessage<?>>> getSubscriptions() {
->>>>>>> f646a3ac
         return subscriptions;
     }
 
