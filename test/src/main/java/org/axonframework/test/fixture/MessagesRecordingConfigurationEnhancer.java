/*
 * Copyright (c) 2010-2025. Axon Framework
 *
 * Licensed under the Apache License, Version 2.0 (the "License");
 * you may not use this file except in compliance with the License.
 * You may obtain a copy of the License at
 *
 *    http://www.apache.org/licenses/LICENSE-2.0
 *
 * Unless required by applicable law or agreed to in writing, software
 * distributed under the License is distributed on an "AS IS" BASIS,
 * WITHOUT WARRANTIES OR CONDITIONS OF ANY KIND, either express or implied.
 * See the License for the specific language governing permissions and
 * limitations under the License.
 */

package org.axonframework.test.fixture;

import jakarta.annotation.Nonnull;
import org.axonframework.commandhandling.CommandBus;
import org.axonframework.configuration.ComponentRegistry;
import org.axonframework.configuration.ConfigurationEnhancer;
import org.axonframework.eventhandling.EventSink;

import java.util.Objects;

class MessagesRecordingConfigurationEnhancer implements ConfigurationEnhancer {

    @Override
<<<<<<< HEAD
    public void enhance(@NotNull ComponentRegistry registry) {
        Objects.requireNonNull(registry, "Cannot enhance a null ComponentRegistry.")
               .registerDecorator(EventSink.class,
                                  Integer.MAX_VALUE,
                                  (c, name, d) -> new RecordingEventSink(d))
               .registerDecorator(CommandBus.class,
                                  Integer.MAX_VALUE,
                                  (c, name, d) -> new RecordingCommandBus(d));
=======
    public void enhance(@Nonnull NewConfigurer<?> configurer) {
        configurer.registerDecorator(EventSink.class,
                                     Integer.MAX_VALUE,
                                     (c, name, d) -> new RecordingEventSink(d))
                  .registerDecorator(CommandBus.class,
                                     Integer.MAX_VALUE,
                                     (c, name, d) -> new RecordingCommandBus(d));
>>>>>>> b4c3a337
    }

    @Override
    public int order() {
        return Integer.MAX_VALUE;
    }
}<|MERGE_RESOLUTION|>--- conflicted
+++ resolved
@@ -27,8 +27,7 @@
 class MessagesRecordingConfigurationEnhancer implements ConfigurationEnhancer {
 
     @Override
-<<<<<<< HEAD
-    public void enhance(@NotNull ComponentRegistry registry) {
+    public void enhance(@Nonnull ComponentRegistry registry) {
         Objects.requireNonNull(registry, "Cannot enhance a null ComponentRegistry.")
                .registerDecorator(EventSink.class,
                                   Integer.MAX_VALUE,
@@ -36,15 +35,6 @@
                .registerDecorator(CommandBus.class,
                                   Integer.MAX_VALUE,
                                   (c, name, d) -> new RecordingCommandBus(d));
-=======
-    public void enhance(@Nonnull NewConfigurer<?> configurer) {
-        configurer.registerDecorator(EventSink.class,
-                                     Integer.MAX_VALUE,
-                                     (c, name, d) -> new RecordingEventSink(d))
-                  .registerDecorator(CommandBus.class,
-                                     Integer.MAX_VALUE,
-                                     (c, name, d) -> new RecordingCommandBus(d));
->>>>>>> b4c3a337
     }
 
     @Override
