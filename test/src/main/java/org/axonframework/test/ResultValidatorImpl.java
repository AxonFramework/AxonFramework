--- conflicted
+++ resolved
@@ -205,11 +205,7 @@
         if (!expectedEvent.getClass().equals(actualEvent.getClass())) {
             return false;
         }
-<<<<<<< HEAD
-        EqualFieldsMatcher<Object> matcher = new EqualFieldsMatcher<>(expectedEvent);
-=======
-        EqualFieldsMatcher<Object> matcher = new EqualFieldsMatcher<Object>(expectedEvent, fieldFilter);
->>>>>>> 15b85280
+        EqualFieldsMatcher<Object> matcher = new EqualFieldsMatcher<>(expectedEvent, fieldFilter);
         if (!matcher.matches(actualEvent)) {
             reporter.reportDifferentEventContents(expectedEvent.getClass(),
                                                   matcher.getFailedField(),
