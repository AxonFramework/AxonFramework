--- conflicted
+++ resolved
@@ -195,7 +195,6 @@
     }
 
     /**
-<<<<<<< HEAD
      * Report an error due to a difference in exception details.
      *
      * @param details       The actual details
@@ -212,7 +211,9 @@
                                              "]>." +
                                              NEWLINE +
                                              NEWLINE);
-=======
+    }
+
+    /**
      * Report an error due to a difference between the primitive message payloads.
      *
      * @param messageType The (runtime) type of the message the difference was found in.
@@ -231,7 +232,6 @@
                                              + nullSafeToString(actual)
                                              + ">"
                                              + NEWLINE);
->>>>>>> bfe98e27
     }
 
     /**
