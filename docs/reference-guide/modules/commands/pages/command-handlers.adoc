= Command Handlers
:navtitle: Handling

Command handlers are the components that process commands and perform the corresponding business logic.
Command handlers can be either stateless or stateful, depending on whether they need to maintain state across command invocations.

This page explains how to define command handlers, handle commands, and work with the key concepts like `ProcessingContext`, `EventAppender`, and message types.

== Stateless vs stateful command handlers

Command handlers in Axon Framework fall into two categories:

* **Stateless command handlers**: Regular components (registered objects or beans) that don't maintain state in the handler itself between command invocations.
Each command is processed independently.
State may be accessed through injected services or repositories, but the handler itself doesn't manage state.

* **Stateful command handlers**: Components that maintain state in the handler itself across command invocations.
These are typically event-sourced entities where state is built up from events and stored in the handler instance.

[NOTE]
====
With recent versions of Axon Framework, the emphasis has shifted from modeling-centric (read: aggregate focus) to command-centric.
Entities are now understood as one implementation pattern for stateful command handling, not a core framework concept.
The focus is on handling commands effectively, with various patterns available to achieve that goal.
====

== Stateless command handlers

Stateless command handlers are regular components with command handling methods that don't maintain state in the handler itself. An example of command handling methods are methods annotated with `@CommandHandler`
They may access state through injected services or repositories, but the handler instance itself is stateless.

[source,java]
----
import org.axonframework.messaging.commandhandling.annotation.CommandHandler;
import org.springframework.stereotype.Component;

@Component // <1>
public class GiftCardBulkOperationsHandler {

    private final GiftCardInventoryService inventoryService; // <2>

    public GiftCardBulkOperationsHandler( GiftCardInventoryService inventoryService) {
        this.inventoryService = inventoryService;
    }

    @CommandHandler // <3>
    public void handle(BulkIssueCardsCommand cmd,
                       CommandDispatcher commandDispatcher) {
        // Access state through service, but don't maintain it in the handler
        int availableStock = inventoryService.getAvailableStock(cmd.shopId());
        if (availableStock < cmd.quantity()) {
            throw new IllegalStateException("Insufficient stock");
        }

        // Reserve stock and dispatch commands
        inventoryService.reserveStock(cmd.shopId(), cmd.quantity()); // <4>

        for (int i = 0; i < cmd.quantity(); i++) {
            String cardId = UUID.randomUUID().toString();
            commandDispatcher.send(new IssueCardCommand(cardId, cmd.amount(), cmd.shopId()));
        }
    }
}
----

<1> Stateless command handlers are regular objects registered via the Configuration API or Spring beans as is the case in this example.

<2> State is accessed through injected services, not maintained in the handler itself.

<3> Each command invocation is independent—no instance state is maintained between calls.

<4> Commands change the conceptual state of the system (reserving stock, issuing cards).

[IMPORTANT]
====
Commands should focus on changing the conceptual state of a system.
If a command only performs validation or queries without changing state, consider whether it should be implemented as a query instead.
====

Stateless handlers are useful for:

* Commands that coordinate operations across multiple stateful handlers.
* Commands that perform operations using state from external services or repositories.
* Commands that don't require building up and maintaining state within the handler itself.

== Stateful command handlers

Stateful command handlers maintain state in the handler itself across command invocations.
State is typically built up from events and used to make decisions about whether commands can be executed.

Axon Framework supports two paradigms for defining stateful command handlers:

* **Entity-centric**: Define an entity class and place `@CommandHandler` methods directly on it.
* **Command-centric**: Define command handlers as separate methods that receive the entity as a parameter, which Axon automatically loads.

Both approaches achieve the same goal but reflect different design preferences.
The entity-centric approach groups all command handling logic with the entity state, while the command-centric approach keeps command handling logic separate from state management.

=== Entity-centric command handlers

In the entity-centric model, you define a class marked with `@EventSourcedEntity` and place command handlers directly on it:

[source,java]
----
import org.axonframework.extension.spring.stereotype.EventSourced;
import org.axonframework.messaging.commandhandling.annotation.CommandHandler;
import org.axonframework.messaging.commandhandling.annotation.Command;
import org.axonframework.messaging.eventhandling.gateway.EventAppender;

@Command(routingKey = "cardId") // <1>
public record IssueCardCommand(String cardId, int amount, String shopId) {
}

@Command(routingKey = "cardId")
public record RedeemCardCommand(String cardId, String transactionId, int amount) {
}

@EventSourcedEntity // <2>
public class GiftCard {

    private String id;
    private int remainingValue;

    @CommandHandler // <3>
    public static String issue(IssueCardCommand cmd, EventAppender eventAppender) {
        if (cmd.amount() <= 0) {
            throw new IllegalArgumentException("Amount must be positive");
        }
        eventAppender.append(new CardIssuedEvent(cmd.cardId(), cmd.amount()));
        return cmd.cardId();
    }

    @CommandHandler // <4>
    public void handle(RedeemCardCommand cmd, EventAppender eventAppender) {
        if (cmd.amount() <= 0) {
            throw new IllegalArgumentException("amount <= 0");
        }
        if (cmd.amount() > remainingValue) { // <5>
            throw new IllegalStateException("amount > remaining value");
        }
        eventAppender.append(new CardRedeemedEvent(id, cmd.transactionId(), cmd.amount()));
    }

    // Event sourcing handlers update state
    @EventSourcingHandler
    private void on(CardIssuedEvent event) {
        this.id = event.cardId();
        this.remainingValue = event.amount();
    }

    @EventSourcingHandler
    private void on(CardRedeemedEvent event) {
        this.remainingValue -= event.amount();
    }

    @EntityCreator // <6>
    protected GiftCard() {
        // Required no-arg constructor for reconstitution
    }
}
----

<1> The `@Command` annotation on the command class defines the message type and routing key.
The `routingKey` attribute specifies which property contains the identifier for routing.
Commands with the same routing key are routed to the same handler instance to avoid optimistic concurrency conflicts.

<2> The `@EventSourcedEntity` annotation (non-Spring) or `@EventSourced` (Spring) marks the class as an event-sourced entity. If such an event-sourced entity contains command handlers, those will be automatically discovered.

<3> A creational command handler (static method) creates a new instance by appending events.

<4> An instance command handler (instance method) operates on an existing instance, requiring it to be loaded first based on the entity identifier.
The task of finding the entity identifier is performed by the `EntityIdResolver`, which defaults to the `AnnotatedEntityIdResolver`.
The `AnnotatedEntityIdResolver` in turn checks for the existence of an `@TargetEntityId` annotated field or getter on the command.

<5> Instance handlers have access to current state for decision-making.

<6> The entity creator of the event-sourced entity, as described in more detail <<Entity creation with `@EntityCreator`,here>>. A no-arg constructor in this example.

[#_command_centric_stateful_handlers]
=== Command-centric command handlers

In the command-centric model, you define command handlers as separate methods that receive the entity as a parameter.
Axon Framework automatically loads the entity instance based on the command's routing key:

[source,java]
----
import org.axonframework.messaging.commandhandling.annotation.CommandHandler;
import org.axonframework.extension.spring.stereotype.EventSourced;
import org.springframework.stereotype.Component;

// The entity definition with state and event sourcing handlers
@EventSourcedEntity
public class GiftCard {

    private String id;
    private int remainingValue;

    @EventSourcingHandler
    private void on(CardIssuedEvent event) {
        this.id = event.cardId();
        this.remainingValue = event.amount();
    }

    @EventSourcingHandler
    private void on(CardRedeemedEvent event) {
        this.remainingValue -= event.amount();
    }

    public String getId() {
        return id;
    }

    public int getRemainingValue() {
        return remainingValue;
    }

    @EntityCreator
    protected GiftCard() {
        // Required no-arg constructor for reconstitution
    }
}

// Separate command handlers that receive the entity as a parameter
@Component // <1>
public class GiftCardCommandHandlers {

    @CommandHandler // <2>
    public String handle(IssueCardCommand cmd, EventAppender eventAppender) {
        // Creational handler - no entity parameter needed
        eventAppender.append(new CardIssuedEvent(cmd.cardId(), cmd.amount()));
        return cmd.cardId();
    }

    @CommandHandler
    public void handle(RedeemCardCommand cmd,
                       @InjectEntity GiftCard card, // <3>
                       EventAppender eventAppender) {
        // Instance handler - entity automatically loaded by Axon
        if (cmd.amount() <= 0) {
            throw new IllegalArgumentException("amount <= 0");
        }
        if (cmd.amount() > card.getRemainingValue()) { // <4>
            throw new IllegalStateException("amount > remaining value");
        }
        eventAppender.append(new CardRedeemedEvent(card.getId(), cmd.transactionId(), cmd.amount()));
    }
}
----

<1> Command handlers are defined in a separate component (not on the entity itself).

<2> Creational handlers don't receive an entity parameter—they create the entity through publication of the first event.

<3> Instance handler receives entities when the parameter is annotated with `@InjectEntity`.
Axon automatically loads it based on the command's routing key.
Other options are available and specified in the `@InjectEntity` documentation.

<4> The handler accesses the entity to make business decision.
This can either be done by invoking entity-specific decision methods or by inspecting the state (as shown in the sample above).

[TIP]
====
The command-centric approach aligns closest with [Vertical Slice-based Architecture](https://www.baeldung.com/java-vertical-slice-architecture). This style is useful when:

* You want to keep command handling logic separate from entity state management.
* You have multiple entities that share similar command handling patterns.
* You prefer to organize code by command/use case rather than by entity.
* You want to easily test command handling logic without the entity class.
====

=== Creational and instance handlers

Both entity-centric and command-centric stateful handlers support two handler types:

* **Creational handlers**: Create new instances (static factory methods on the entity, or separate methods without entity parameter)
* **Instance handlers**: Operate on existing instances (instance methods on the entity, or separate methods with entity parameter)

The examples below show the entity-centric approach.
For command-centric examples, see the previous section.

==== Creational handlers

Creational handlers are static methods with `@CommandHandler` that create new entity instances by appending events:

[source,java]
----
@EventSourced
public class GiftCard {

    @CommandHandler
    public static String issue(IssueCardCommand cmd, EventAppender eventAppender) { // <1>
        if (cmd.amount() <= 0) {
            throw new IllegalArgumentException("Amount must be positive");
        }

        eventAppender.append(new CardIssuedEvent(cmd.cardId(), cmd.amount())); // <2>

        return cmd.cardId(); // <3>
    }

    @EntityCreator // <4>
    protected GiftCard() {
        // Required no-arg constructor for reconstitution
    }
}
----

<1> Static method marked with `@CommandHandler` creates the entity.

<2> Events are appended to create and initialize the entity.
The entity instance itself doesn't need to be created or returned by the handler.

<3> The method can return whatever value makes sense for the caller—typically the entity identifier, but could be any result type.

<4> The entity creator of the event-sourced entity, as described in more detail <<Entity creation with `@EntityCreator`,here>>. A no-arg constructor in this example.

==== Instance handlers

Instance handlers operate on existing instances that are loaded based on their identifier:

[source,java]
----
@EventSourced
public class GiftCard {

    private String id;
    private int remainingValue;

    @CommandHandler // <1>
    public void handle(RedeemCardCommand cmd, EventAppender eventAppender) {
        if (cmd.amount() > remainingValue) {
            throw new IllegalStateException("Insufficient balance");
        }
        eventAppender.append(new CardRedeemedEvent(id, cmd.transactionId(), cmd.amount()));
    }

    @EntityCreator // <2>
    protected GiftCard() {
    }
}
----

<1> Instance methods with `@CommandHandler` require an existing instance to be loaded based on the entity identifier.
The task of finding the entity identifier is performed by the `EntityIdResolver`, which defaults to the `AnnotatedEntityIdResolver`. The `AnnotatedEntityIdResolver` in turn checks for the existence of an `@TargetEntityId` annotated field or getter on the command.

<2> The entity creator of the event-sourced entity, as described in more detail <<Entity creation with `@EntityCreator`,here>>. A no-arg constructor in this example.

The framework automatically loads the correct instance based on the command's routing key before invoking the handler.

=== Entity creation with `@EntityCreator`

In event sourcing, events are used to reconstruct the state of an entity.
To be able to reconstruct the state, an initial entity instance should be constructed.
The `@EntityCreator` annotation specifies how to create that initial instance.
The `@EntityCreator` is mandatory when writing annotation-based entities, as they are in charge of telling Axon Framework how you prefer to initialize an entity.

There are three patterns for entity creation:

**Pattern 1: Empty instance creation**

When the `@EntityCreator` annotation is placed on a no-arg constructor, Axon Framework constructs an empty instance of that entity:

[source,java]
----
@EventSourced
public class GiftCard {

    private String id;
    private boolean created = false;
    private int remainingValue;

    @EntityCreator // <1>
    public GiftCard() {
    }

    @CommandHandler // <2>
    public static void handle(IssueCardCommand cmd, EventAppender eventAppender) {
        if (created) {
            throw new IllegalStateException("Card already issued");
        }
        eventAppender.append(new CardIssuedEvent(cmd.cardId(), cmd.amount()));
    }

    @EventSourcingHandler
    private void on(CardIssuedEvent event) {
        this.id = event.id();
        this.created = true;
        this.remainingValue = event.amount();
    }
}
----

<1> A no-argument constructor annotated with `@EntityCreator`.
This constructor will be invoked to create the initial entity for further instance command handling.

<2> A static command handler must be used for the creation command, since no instance exists to handle it yet.
Once the event is published, future loads will use the `@EntityCreator` to create the instance from that event.

**Pattern 2: Identifier-only creation**

Besides pattern one, where a no-arg constructors was annotated with the `@EntityCreator` annotation, you can also place the `@EntityCreator` on a constructor that includes an entity identifier parameter.
The entity identifier is required to be annotated with `@InjectEntityId`, as shown in the sample below:

[source,java]
----
@EventSourced
public class GiftCard {

    private String id;
    private boolean created;
    private int remainingValue;

    @EntityCreator // <1>
    public GiftCard(@InjectEntityId String id) { // <2>
        this.id = id;
        this.created = false;
    }

    @CommandHandler // <3>
    public static void handle(IssueCardCommand cmd, EventAppender eventAppender) {
        if (created) {
            throw new IllegalStateException("Card already issued");
        }
        eventAppender.append(new CardIssuedEvent(cmd.cardId(), cmd.amount()));
    }

    @EventSourcingHandler
    private void on(CardIssuedEvent event) {
        this.created = true;
        this.remainingValue = event.amount();
    }
}
----

<1> `@EntityCreator` on a constructor that takes only the identifier to creates the initial instance.
This constructor will be invoked to create the initial entity for further instance command handling.

<2> The entity identifier parameter, annotated with `@InjectEntityId`.
The identifier is resolved from the first event payload.
The annotation is required by Axon Framework to be able to differentiate between an entity identifier parameter and event parameter (as used in pattern 3).

<3> A static command handler must be used for the creation command, since no instance exists to handle it yet.
Once the event is published, future loads will use the `@EntityCreator` to create the instance from that event.

[WARN]
====
Use `@InjectEntityId` to disambiguate the entity identifier from the event payload.
Without this annotation, the first parameter is assumed to be the event payload.
====

**Pattern 3: Creation from origin event**

Besides no-argument and identifier-only `@EntityCreator` annotated constructors, you can use the first event to construct the initial entity:

[source,java]
----
@EventSourced
public class GiftCard {

    private final String id;
    private final int initialAmount;

    @EntityCreator // <1>
    public GiftCard(CardIssuedEvent event, @InjectEntityId String id) {
        this.id = event.cardId(); // or use the injected id parameter
        this.initialAmount = event.amount();
    }

    @CommandHandler // <2>
    public static String issue(IssueCardCommand cmd, EventAppender eventAppender) {
        eventAppender.append(new CardIssuedEvent(cmd.cardId(), cmd.amount()));
        return cmd.cardId();
    }
}
----

<1> `@EntityCreator` on a constructor that takes the first event that can then be used to initialize the entity state.
Can be combined with an `@InjectEntityId` annotated entity identifier parameter if desired.
This constructor will be invoked to create the initial entity for further instance command handling.

<2> A static command handler must be used for the creation command, since no instance exists to handle it yet.
Once the event is published, future loads will use the `@EntityCreator` to create the instance from that event.

[IMPORTANT]
====
**Understanding the relationship:**

* `@EntityCreator` defines how to create entity instances (either through a no-arg, identifier-only, or first-event-based constructor).
* `@CommandHandler` on static methods handles creation commands and appends events.
* `@CommandHandler` on instance methods handles commands on loaded entities.

When a command arrives Axon Framework checks if the command is targeted towards a creational or instance command handler:

1. For an instance command handler, Axon loads the entity using `@EntityCreator` first.
Then the appropriate instance command handler is invoked on that instance.
2. For a creational command handler, the static command handling method is invoked first.
Then, the appropriate event sourcing handlers are triggered to set the new state.

Both annotations work together in the entity lifecycle, but serve distinct purposes.
====

=== Polymorphic entities

Axon Framework allows for polymorphism in your entities when desired.
Please check out the following example that shows how to construct a polymorphic entity:

[source,java]
----
@EventSourcedEntity(concreteTypes = {StandardCard.class, PremiumCard.class}) // <1>
public abstract class GiftCard {

    @EntityCreator // <2>
    public static GiftCard create(@InjectEntityId CardId id) {
        if (id.type() == CardType.STANDARD) {
            return new StandardCard(id);
        } else {
            return new PremiumCard(id);
        }
    }
}
----

<1> The base or parent class is on purpose made abstract, to signal it is not the concrete entity type.
Furthermore, the `@EventSourcedEntity` (or `@EventSourced` for Spring environments) annotation specifies the concrete types of the entity through the `concreteTypes` field.

<2> Static factory method with `@EntityCreator` can return different subtypes based on the identifier.

== Command message types

In Axon Framework, commands are identified by a `MessageType`, which consists of a `QualifiedName` and version.
This decouples the logical identity of a command from its (Java) representation.

=== Declaring command types

Use the `@Command` annotation on your command class to declare its message type:

[source,java]
----
@Command(
    namespace = "com.example.giftcard",  // <1>
    name = "IssueCard",                   // <2>
    version = "1.0.0",                    // <3>
    routingKey = "cardId"                 // <4>
)
public record IssueCardCommand(String cardId, int amount, String shopId) {
}
----

<1> The `namespace` typically represents the bounded context.
Defaults to the package name of the class.

<2> The `name` is the business/domain name of the command.
Defaults to the simple class name.

<3> The `version` allows evolution of the command structure over time.
Defaults to "0.0.1".

<4> The `routingKey` specifies which property to use for routing the command to the correct handler instance.

=== Payload conversion at handling time

A powerful feature of Axon Framework is that the payload can be converted to the handler's expected type at handling time.
This means different handlers in different JVMs can receive the same command in different Java representations:

[source,java]
----
// Original command class
@Command(name = "IssueCard", version = "1.0.0")
public record IssueCardCommand(String cardId, int amount, String shopId) {
}

// Alternative representation for a different handler
public record IssueCardDto(String cardId, int amount) {
}

// Handler using original type
@CommandHandler
public void handle(IssueCardCommand cmd, EventAppender eventAppender) {
    // Receives IssueCardCommand
}

// Handler in a different component AND different JVM using alternative representation
@CommandHandler(commandName = "com.example.IssueCard")
public void handle(IssueCardDto dto) {
    // Same command, but converted to IssueCardDto
    // Axon converts the payload automatically
}
----

The framework uses `Converters` to transform the payload to match the handler's parameter type.
This eliminates many use cases for upcasters—simple type conversions happen during handling rather than requiring explicit upcasting logic.

[NOTE]
====
Upcasters are still needed for structural changes to events in the event store.
However, for commands and for handlers that simply need data in a different format, payload conversion is more appropriate.
====

== `Handling commands with ProcessingContext`

The `ProcessingContext` is a fundamental concept in Axon Framework, backing the internal concept of the `UnitOfWork`.
When a command is handled, Axon automatically creates a `ProcessingContext` and makes it available to all components involved in processing the command.

You can inject the `ProcessingContext` as a parameter in any command handler:

[source,java]
----
@CommandHandler
public void handle(
    RedeemCardCommand cmd,
    EventAppender eventAppender,
    ProcessingContext context // <1>
) {
    // The ProcessingContext is available for interaction
    // For example, you can store and retrieve resources
    MyCustomService service = context.getResource(MY_SERVICE_KEY);

    // Perform business logic
    if (cmd.amount() > remainingValue) {
        throw new IllegalStateException("Insufficient balance");
    }

    // Append events
    eventAppender.append(new CardRedeemedEvent(id, cmd.transactionId(), cmd.amount()));
}
----

<1> The `ProcessingContext` is automatically injected by the framework.
It provides access to correlation data, resources, and lifecycle management.

// TODO: Update to processing-context.adoc when unit-of-work.adoc is renamed
For more details on `ProcessingContext`, see xref:messaging-concepts:unit-of-work.adoc[].

== Publishing events with `EventAppender`

To publish events as a result of command handling, the `EventAppender` should be used.
The `EventAppender` is aware of the current `ProcessingContext`, ensuring that Axon Framework can populate correlation data.
The `EventAppender` must be injected as a parameter in your command handlers:

[source,java]
----
@CommandHandler
<<<<<<< HEAD
public void handle(
    RedeemCardCommand cmd,
    EventAppender eventAppender,
    ProcessingContext context // <1>
) {
    // The ProcessingContext is available for interaction
    // For example, you can store and retrieve resources
    MyCustomService service = context.getResource(MY_SERVICE_KEY);

    // Perform business logic
    if (cmd.amount() > remainingValue) {
        throw new IllegalStateException("Insufficient balance");
    }

    // Append events
    eventAppender.append(new CardRedeemedEvent(id, cmd.transactionId(), cmd.amount()));
}
----

<1> The `ProcessingContext` is automatically injected by the framework.
It provides access to correlation data, resources, and lifecycle management.

For more details on `ProcessingContext`, see xref:messaging-concepts:processing-context.adoc[].

== Publishing events with EventAppender

In Axon 5, the `EventAppender` replaces the static `AggregateLifecycle.apply()` method from Axon 4.
The `EventAppender` must be injected as a parameter in your command handlers:

[source,java]
----
@CommandHandler
=======
>>>>>>> 06ee3a53
public GiftCard(IssueCardCommand cmd, EventAppender eventAppender) { // <1>
    // Validate command
    if (cmd.amount() <= 0) {
        throw new IllegalArgumentException("Amount must be positive");
    }
<<<<<<< HEAD

    // Append event(s)
    eventAppender.append(new CardIssuedEvent(cmd.cardId(), cmd.amount())); // <2>
}

@CommandHandler
public void handle(RechargeCardCommand cmd, EventAppender eventAppender) {
    // Can append multiple events
    eventAppender.append(
        new CardRechargedEvent(id, cmd.amount()),
        new CardRechargeRecordedEvent(id, cmd.transactionId())
    ); // <3>
}
----

<1> The `EventAppender` is injected as a method parameter alongside the command.
=======
>>>>>>> 06ee3a53

    // Append event(s)
    eventAppender.append(new CardIssuedEvent(cmd.cardId(), cmd.amount())); // <2>
}

@CommandHandler
public void handle(RechargeCardCommand cmd, EventAppender eventAppender) {
    // Can append multiple events
    eventAppender.append(
        new CardRechargedEvent(id, cmd.amount()),
        new CardRechargeRecordedEvent(id, cmd.transactionId())
    ); // <3>
}
----

<1> The `EventAppender` is injected as a method parameter alongside the command.

<2> Use `eventAppender.append()` to publish one or more events.
Events are applied to the entity and published when the `ProcessingContext` commits.

<3> Multiple events can be appended in a single call.

[IMPORTANT]
====
The `EventAppender` is `ProcessingContext`-aware and ensures events are published within the correct processing context.
Never try to store or reuse an `EventAppender` across different command invocations.
====

== Business logic and state changes

For stateful command handlers, there is a critical separation of concerns:

* **Command handlers** validate whether the handler is in the correct state to execute the command.
If yes, they publish events.
If not, they throw an exception, ignore the command, or publish entirely different events,depending on business requirements.

* **Event sourcing handlers** apply state changes based on events.
They must *never* contain business logic—only state updates.

State changes should *never* occur in command handling functions.
Event sourcing handlers should be the only methods where state is updated.
Failing to follow this principle means the handler will miss state changes when it is being sourced from its events.

[source,java]
----
@EventSourced
public class GiftCard {

    private String id;
    private int remainingValue;

    @CommandHandler // Command handler: validation and decision-making
    public void handle(RedeemCardCommand cmd, EventAppender eventAppender) {
        // Business logic validation
        if (cmd.amount() <= 0) {
            throw new IllegalArgumentException("Amount must be positive");
        }
        if (cmd.amount() > remainingValue) { // <1>
            throw new IllegalStateException("Insufficient balance");
        }

        // Decision: publish event
        eventAppender.append(new CardRedeemedEvent(id, cmd.transactionId(), cmd.amount()));
        // <2>
    }

    @EventSourcingHandler // Event sourcing handler: state changes only
    private void on(CardRedeemedEvent event) {
        this.remainingValue -= event.amount(); // <3>
    }

    @EntityCreator
    protected GiftCard() {
    }
}
----

<1> Command handler reads current state to make decisions.

<2> Command handler does not modify state directly.

<3> Event sourcing handler is the only place where state is modified.

[TIP]
====
The only state a stateful handler requires is the state it needs to make decisions.
Handling an event is thus only required if the state change is necessary for future validation of other commands.
====

The xref:testing:commands-events.adoc[Test Fixture] will guard against unintentional state changes in command handling functions.
It is strongly advised to provide thorough test cases for any stateful handler implementation.

== Injectable parameters

Command handlers support several types of injectable parameters beyond just the command payload.
Some of these are listed below:

[source,java]
----
@CommandHandler
public void handle(
    RedeemCardCommand command,              // <1>
    CommandMessage commandMessage,          // <2>
    Metadata metadata,                      // <3>
    @MetadataValue("userId") String userId, // <4>
    ProcessingContext processingContext,    // <5>
    EventAppender eventAppender,            // <6>
    CommandDispatcher commandDispatcher     // <7>

) {
    // Handler logic
}
----

<1> The command payload (first parameter, or explicitly typed).

<2> The `CommandMessage` containing the command payload.

<3> The entire `Metadata` block from the `CommandMessage`.

<4> `@MetadataValue` extracts specific values from the `Metadata` in the `CommandMessage`.

<5> `ProcessingContext` for accessing correlation data and resources.

<6> `EventAppender` for publishing events.

<7> `CommandDispatcher` for dispatching other commands from within this handler.

For a complete list of supported parameters, see xref:messaging-concepts:supported-parameters-annotated-handlers.adoc[].

== Injecting multiple entities with `@InjectEntity`

Command handlers can work with multiple entity instances by using the `@InjectEntity` annotation.
This allows you to inject different entities as parameters, which Axon will automatically load based on the command:

[source,java]
----
import org.axonframework.messaging.commandhandling.annotation.CommandHandler;
import org.axonframework.modelling.annotation.InjectEntity;
import org.springframework.stereotype.Component;

@Command(routingKey = "sourceCardId") // <1>
public record TransferBalanceCommand(
    String sourceCardId,
    String destinationCardId,
    String transactionId,
    int amount
) {
}

@Component
public class GiftCardTransferHandler {

    @CommandHandler
    public void handle(
        TransferBalanceCommand cmd,
        @InjectEntity GiftCard sourceCard, // <2>
        @InjectEntity(idProperty = "destinationCardId") GiftCard destinationCard, // <3>
        EventAppender eventAppender
    ) {
        // Validate source card
        if (sourceCard.getRemainingValue() < cmd.amount()) {
            throw new IllegalStateException("Insufficient balance on source card");
        }

        // Perform transfer
        eventAppender.append(
            new BalanceDeductedEvent(cmd.sourceCardId(), cmd.amount(), cmd.transactionId()),
            new BalanceAddedEvent(cmd.destinationCardId(), cmd.amount(), cmd.transactionId())
        );
    }
}
----

<1> The command's `routingKey` determines which card is the "primary" entity.

<2> Without `idProperty`, the `@InjectEntity` behavior defaults to using the command's routing key to load an entity.

<3> With `idProperty = "destinationCardId"`, Axon loads the destination card from a different property.

[TIP]
====
By specifying the `idProperty` attributes on `@InjectEntity` annotated parameters you can load an entity based on different field or getter present in the command. This is an example of how a command handler can load different entities.
====

**Alternative: Manual loading with repository**

If you have a different way of loading required state (for example, from a custom data source or with special loading logic), you can manually load entities using the repository.
However, this is effectively the same as a stateless command handler—you're just using services to access state:

[source,java]
----
@Component
public class GiftCardCustomLoadingHandler {

    private final Repository<String, GiftCard> repository; // <1>
    private final CustomCardLookupService cardLookup;

    @CommandHandler
    public CompletableFuture<Void> handle(
        TransferBalanceByAccountCommand cmd,
        ProcessingContext context, // <2>
        EventAppender eventAppender // <3>
    ) {
        // Custom logic to determine which cards to use
        String sourceCardId = cardLookup.findActiveCardForAccount(cmd.sourceAccountId());
        String destCardId = cardLookup.findActiveCardForAccount(cmd.destinationAccountId());

        // Load both entities, extract them, and combine
        return repository.load(sourceCardId, context) // <4>
                .thenApply(ManagedEntity::entity) // <5>
                .thenCombine(
                    repository.load(destCardId, context)
                            .thenApply(ManagedEntity::entity), // <6>
                    (sourceCard, destCard) -> {
                        // Perform operations on loaded entities
                        sourceCard.handle(
                            new RedeemCardCommand(sourceCardId, cmd.transactionId(), cmd.amount()),
                            eventAppender
                        );
                        destCard.handle(
                            new RechargeCardCommand(destCardId, cmd.amount()),
                            eventAppender
                        );

                        return null; // <7>
                    }
                );
    }
}
----

<1> `Repository` interface with proper generic types (ID type and Entity type).

<2> `ProcessingContext` is injected to pass to repository operations.

<3> `EventAppender` is injected as a parameter to publish events.

<4> `repository.load()` returns a `CompletableFuture<ManagedEntity<ID, E>>`.

<5> `thenApply(ManagedEntity::entity)` extracts the entity from the `ManagedEntity` wrapper.

<6> Both load operations extract their entities, so `thenCombine()` receives the actual `GiftCard` instances directly.

<7> Return `null` since the command handler return type is `CompletableFuture<Void>`.

== Explicit command handler subscription

By default, Axon subscribes command handlers based on the `@CommandHandler` annotation, assuming that the fully qualified class name of the first parameter is the command you want to handle.
However, you can also explicitly configure which commands a handler should handle:

[source,java]
----
@CommandHandler(commandName = "com.example.IssueCard") // <1>
public void handleIssueCard(MyCustomCommandType cmd) {
    // Handle command
}

@CommandHandler(
    commandName = "com.example.RedeemCard",
    payloadType = RedeemCardDto.class // <2>
)
public void handleRedeem(RedeemCardDto cmd) {
    // Handle command
}
----

<1> The `commandName` attribute specifies the exact command name (MessageType) to handle.

<2> The `payloadType` attribute specifies the Java type to convert the payload to.

This is useful when:

* You want to handle commands by their logical name rather than Java class.
* You need payload conversion to a specific type.
* You're integrating with external systems that use different message formats.

== Configuration examples

=== Spring Boot configuration

When using Spring Boot, command handlers are automatically discovered and registered by using the `@CommandHandler` annotation on methods inside Spring beans:

[source,java]
----
@EventSourced // <1>
public class GiftCard {
    @CommandHandler
    public GiftCard(IssueCardCommand cmd, EventAppender eventAppender) {
        eventAppender.append(new CardIssuedEvent(cmd.cardId(), cmd.amount()));
    }

    protected GiftCard() {
    }
}

@Component // <2>
public class GiftCardValidationHandler {
    @CommandHandler
    public void handle(ValidateCardCommand cmd) {
        // Stateless handler logic
    }
}
----

<1> Stateful handlers are discovered via `@EventSourced` annotation.

<2> Stateless handlers are discovered when they are regular Spring beans, as in this example through use of the  `@Component` annotation.

=== Configuration API

Without Spring, you can register command handlers using the Configuration API:

[source,java]
----
    void buildConfiguration() {
        // Create the Event Sourcing configurer
        EventSourcingConfigurer configurer = EventSourcingConfigurer.create();

        // Register stateful event-sourced entity
        configurer.registerEntity(
            EventSourcedEntityModule.autodetected(String.class, GiftCard.class)
        );

        // Register stateless command handler
        configurer.registerCommandHandlingModule(
            CommandHandlingModule.named("gift-card-validation")
                                 .commandHandlers()
                                 .annotatedCommandHandlingComponent(config ->
                                     new GiftCardValidationHandler(config.getComponent(QueryDispatcher.class))
                                 )
        );

        // Build and start the configuration
        AxonConfiguration configuration = configurer.build();
        configuration.start();
    }
----

For more details on configuration, see xref:configuration.adoc[].<|MERGE_RESOLUTION|>--- conflicted
+++ resolved
@@ -640,65 +640,11 @@
 [source,java]
 ----
 @CommandHandler
-<<<<<<< HEAD
-public void handle(
-    RedeemCardCommand cmd,
-    EventAppender eventAppender,
-    ProcessingContext context // <1>
-) {
-    // The ProcessingContext is available for interaction
-    // For example, you can store and retrieve resources
-    MyCustomService service = context.getResource(MY_SERVICE_KEY);
-
-    // Perform business logic
-    if (cmd.amount() > remainingValue) {
-        throw new IllegalStateException("Insufficient balance");
-    }
-
-    // Append events
-    eventAppender.append(new CardRedeemedEvent(id, cmd.transactionId(), cmd.amount()));
-}
-----
-
-<1> The `ProcessingContext` is automatically injected by the framework.
-It provides access to correlation data, resources, and lifecycle management.
-
-For more details on `ProcessingContext`, see xref:messaging-concepts:processing-context.adoc[].
-
-== Publishing events with EventAppender
-
-In Axon 5, the `EventAppender` replaces the static `AggregateLifecycle.apply()` method from Axon 4.
-The `EventAppender` must be injected as a parameter in your command handlers:
-
-[source,java]
-----
-@CommandHandler
-=======
->>>>>>> 06ee3a53
 public GiftCard(IssueCardCommand cmd, EventAppender eventAppender) { // <1>
     // Validate command
     if (cmd.amount() <= 0) {
         throw new IllegalArgumentException("Amount must be positive");
     }
-<<<<<<< HEAD
-
-    // Append event(s)
-    eventAppender.append(new CardIssuedEvent(cmd.cardId(), cmd.amount())); // <2>
-}
-
-@CommandHandler
-public void handle(RechargeCardCommand cmd, EventAppender eventAppender) {
-    // Can append multiple events
-    eventAppender.append(
-        new CardRechargedEvent(id, cmd.amount()),
-        new CardRechargeRecordedEvent(id, cmd.transactionId())
-    ); // <3>
-}
-----
-
-<1> The `EventAppender` is injected as a method parameter alongside the command.
-=======
->>>>>>> 06ee3a53
 
     // Append event(s)
     eventAppender.append(new CardIssuedEvent(cmd.cardId(), cmd.amount())); // <2>
