= Monitoring
:page-aliases: README.adoc

The ability to monitor and measure what is going on is really important.
This section contains all information regarding metrics, tracing and monitoring of your Axon Framework application.

== New: Easy monitoring and management

Axoniq Platform is the platform to monitor and manage your Axon Framework applications in great detail.
<<<<<<< HEAD
It provides insights into each handler, event processor and entity with almost zero configuration. You can set alerts on these metrics and get notified when something goes wrong, so you can act before it becomes a problem

image::axoniq-console-teaser.png[alt="Statistics measured in Axoniq Platform"]

For more information, see the xref:axoniq-console-reference:ROOT:index.adoc[Axoniq Platform Reference Guide] or link:https://platform.axoniq.io[sign up directly].
=======
It provides insights into each handler, event processor and aggregate with almost zero configuration. You can set alerts on these metrics and get notified when something goes wrong, so you can act before it becomes a problem

image::axoniq-console-teaser.png[alt="Statistics measured in Axoniq Platform"]

For more information, see the xref:axoniq-platform-reference:ROOT:index.adoc[Axoniq Platform Reference Guide] or link:https://console.axoniq.io[sign up directly].
>>>>>>> b75704f7


== Reference sections

A summary of the various subsections is given below.

[cols="<,<"]
|===
|Subsection |Purpose

|xref:tracing.adoc[Tracing] |Tracing support for Axon Framework
|xref:metrics.adoc[Metrics] |How to configure and use metrics provided by Axon Framework
|xref:health.adoc[Health Indicators] |Spring Boot actuator health indicators provided by Axon Framework
|xref:processors.adoc[Event Tracker Status] |Tracking the status of your event processors
|xref:message-tracking.adoc[Message Tracking] |Tracking the origin of messages throughout your application
|===<|MERGE_RESOLUTION|>--- conflicted
+++ resolved
@@ -7,19 +7,11 @@
 == New: Easy monitoring and management
 
 Axoniq Platform is the platform to monitor and manage your Axon Framework applications in great detail.
-<<<<<<< HEAD
 It provides insights into each handler, event processor and entity with almost zero configuration. You can set alerts on these metrics and get notified when something goes wrong, so you can act before it becomes a problem
 
 image::axoniq-console-teaser.png[alt="Statistics measured in Axoniq Platform"]
 
-For more information, see the xref:axoniq-console-reference:ROOT:index.adoc[Axoniq Platform Reference Guide] or link:https://platform.axoniq.io[sign up directly].
-=======
-It provides insights into each handler, event processor and aggregate with almost zero configuration. You can set alerts on these metrics and get notified when something goes wrong, so you can act before it becomes a problem
-
-image::axoniq-console-teaser.png[alt="Statistics measured in Axoniq Platform"]
-
-For more information, see the xref:axoniq-platform-reference:ROOT:index.adoc[Axoniq Platform Reference Guide] or link:https://console.axoniq.io[sign up directly].
->>>>>>> b75704f7
+For more information, see the xref:axoniq-platform-reference:ROOT:index.adoc[Axoniq Platform Reference Guide] or link:https://platform.axoniq.io[sign up directly].
 
 
 == Reference sections
