--- conflicted
+++ resolved
@@ -71,11 +71,7 @@
  * @see ResponseTypes
  * @since 0.1.0
  */
-<<<<<<< HEAD
-inline fun <reified R, reified Q> QueryGateway.querySingle(query: Q): CompletableFuture<R> {
-=======
 inline fun <reified R, reified Q> QueryGateway.query(query: Q): CompletableFuture<R> {
->>>>>>> 8e8e60a7
     return this.query(query, ResponseTypes.instanceOf(R::class.java))
 }
 
@@ -91,11 +87,7 @@
  * @see ResponseTypes
  * @since 0.1.0
  */
-<<<<<<< HEAD
-inline fun <reified R, reified Q> QueryGateway.querySingle(queryName: String, query: Q): CompletableFuture<R> {
-=======
 inline fun <reified R, reified Q> QueryGateway.query(queryName: String, query: Q): CompletableFuture<R> {
->>>>>>> 8e8e60a7
     return this.query(queryName, query, ResponseTypes.instanceOf(R::class.java))
 }
 
