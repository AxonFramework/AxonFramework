<?xml version="1.0" encoding="UTF-8"?>
<!--
  ~ Copyright (c) 2010-2023. Axon Framework
  ~
  ~ Licensed under the Apache License, Version 2.0 (the "License");
  ~ you may not use this file except in compliance with the License.
  ~ You may obtain a copy of the License at
  ~
  ~    http://www.apache.org/licenses/LICENSE-2.0
  ~
  ~ Unless required by applicable law or agreed to in writing, software
  ~ distributed under the License is distributed on an "AS IS" BASIS,
  ~ WITHOUT WARRANTIES OR CONDITIONS OF ANY KIND, either express or implied.
  ~ See the License for the specific language governing permissions and
  ~ limitations under the License.
  -->

<project xmlns="http://maven.apache.org/POM/4.0.0" xmlns:xsi="http://www.w3.org/2001/XMLSchema-instance" xsi:schemaLocation="http://maven.apache.org/POM/4.0.0 http://maven.apache.org/xsd/maven-4.0.0.xsd">
    <modelVersion>4.0.0</modelVersion>
    <name>Axon Framework - Kotlin Extension</name>
    <description>Extension for Axon Framework that provides Kotlin utilities.</description>

  <groupId>org.axonframework.extensions.kotlin</groupId>
  <artifactId>axon-kotlin-parent</artifactId>
  <version>4.9.1-SNAPSHOT</version>
  <packaging>pom</packaging>

    <modules>
        <module>kotlin</module>
        <module>kotlin-test</module>
    </modules>

    <inceptionYear>2019</inceptionYear>
    <url>https://axoniq.io</url>
    <licenses>
        <license>
            <name>Apache 2.0</name>
            <url>https://www.apache.org/licenses/LICENSE-2.0</url>
        </license>
    </licenses>
    <organization>
        <name>AxonIQ</name>
    </organization>

    <issueManagement>
        <system>GitHub</system>
        <url>https://github.com/AxonFramework/extension-kotlin/issues</url>
    </issueManagement>

    <properties>
        <project.build.sourceEncoding>UTF-8</project.build.sourceEncoding>
        <sonar.coverage.jacoco.xmlReportPaths>
            ${project.basedir}/coverage-report/target/site/jacoco-aggregate/jacoco.xml,
            ${project.basedir}/../coverage-report/target/site/jacoco-aggregate/jacoco.xml
        </sonar.coverage.jacoco.xmlReportPaths>
        <!-- Main -->
        <axon.version>4.9.0</axon.version>
        <kotlin.version>1.7.21</kotlin.version>
        <!-- Serialization -->
        <jackson-kotlin.version>2.16.0</jackson-kotlin.version>
        <!-- Logging -->
        <kotlin-logging.version>3.0.5</kotlin-logging.version>
        <slf4j.version>2.0.9</slf4j.version>
        <log4j.version>2.13.3</log4j.version>
        <!-- Testing -->
        <junit.jupiter.version>5.10.1</junit.jupiter.version>
        <mockk.version>1.12.4</mockk.version>
        <!-- Build -->
<<<<<<< HEAD
        <dokka.version>1.7.20</dokka.version>
        <jacoco-maven.version>0.8.11</jacoco-maven.version>
=======
        <dokka.version>1.9.10</dokka.version>
        <jacoco-maven.version>0.8.8</jacoco-maven.version>
>>>>>>> b27e5957
        <maven-assembly.version>3.6.0</maven-assembly.version>
        <maven-clean.version>3.3.2</maven-clean.version>
        <maven-compiler.version>3.11.0</maven-compiler.version>
        <maven-deploy.version>3.1.1</maven-deploy.version>
        <maven-enforcer.version>3.4.1</maven-enforcer.version>
        <maven-gpg.version>3.1.0</maven-gpg.version>
        <maven-install.version>3.1.1</maven-install.version>
        <maven-jar.version>3.3.0</maven-jar.version>
        <maven-javadoc.version>3.5.0</maven-javadoc.version>
        <maven-release.version>3.0.1</maven-release.version>
        <maven-source.version>3.3.0</maven-source.version>
        <maven-surefire.version>3.2.2</maven-surefire.version>
        <maven-resources.version>3.3.1</maven-resources.version>
        <!--
        Deactivate dokka by default, and make the build faster for all projects.
        The dokka.skip will be set to true on relevant projects only containing Kotlin code
        (for example there is no reason to produce KDoc for example modules or empty javadoc archives for pom-only modules)
        -->
        <dokka.skip>true</dokka.skip>
    </properties>

    <dependencyManagement>
        <dependencies>
            <!-- Kotlin -->
            <dependency>
                <groupId>org.jetbrains.kotlin</groupId>
                <artifactId>kotlin-bom</artifactId>
                <version>${kotlin.version}</version>
                <type>pom</type>
                <scope>import</scope>
            </dependency>
            <dependency>
                <groupId>io.github.microutils</groupId>
                <artifactId>kotlin-logging-jvm</artifactId>
                <version>${kotlin-logging.version}</version>
            </dependency>
            <!-- Axon -->
            <dependency>
                <groupId>org.axonframework</groupId>
                <artifactId>axon-configuration</artifactId>
                <version>${axon.version}</version>
            </dependency>
            <dependency>
                <groupId>org.axonframework</groupId>
                <artifactId>axon-test</artifactId>
                <version>${axon.version}</version>
            </dependency>
            <!-- Serialization -->
            <dependency>
                <groupId>com.fasterxml.jackson.module</groupId>
                <artifactId>jackson-module-kotlin</artifactId>
                <version>${jackson-kotlin.version}</version>
            </dependency>
            <!-- Testing -->
            <dependency>
                <groupId>org.junit.jupiter</groupId>
                <artifactId>junit-jupiter</artifactId>
                <version>${junit.jupiter.version}</version>
            </dependency>
            <dependency>
                <groupId>org.jetbrains.kotlin</groupId>
                <artifactId>kotlin-test-junit5</artifactId>
                <version>${kotlin.version}</version>
                <scope>test</scope>
            </dependency>
            <dependency>
                <groupId>io.mockk</groupId>
                <artifactId>mockk</artifactId>
                <version>${mockk.version}</version>
                <scope>test</scope>
            </dependency>
            <dependency>
                <groupId>org.slf4j</groupId>
                <artifactId>slf4j-simple</artifactId>
                <version>${slf4j.version}</version>
                <scope>test</scope>
            </dependency>
        </dependencies>
    </dependencyManagement>

    <dependencies>
        <!-- Kotlin -->
        <dependency>
            <groupId>org.jetbrains.kotlin</groupId>
            <artifactId>kotlin-stdlib-jdk8</artifactId>
        </dependency>
        <dependency>
            <groupId>org.jetbrains.kotlin</groupId>
            <artifactId>kotlin-reflect</artifactId>
        </dependency>
        <!-- Serialization -->
        <dependency>
            <groupId>com.fasterxml.jackson.module</groupId>
            <artifactId>jackson-module-kotlin</artifactId>
        </dependency>
        <!-- Testing -->
        <dependency>
            <groupId>org.junit.jupiter</groupId>
            <artifactId>junit-jupiter</artifactId>
            <scope>test</scope>
        </dependency>
        <dependency>
            <groupId>org.jetbrains.kotlin</groupId>
            <artifactId>kotlin-test-junit5</artifactId>
            <scope>test</scope>
        </dependency>
        <dependency>
            <groupId>io.mockk</groupId>
            <artifactId>mockk</artifactId>
            <scope>test</scope>
        </dependency>
        <dependency>
            <groupId>org.slf4j</groupId>
            <artifactId>slf4j-simple</artifactId>
            <scope>test</scope>
        </dependency>
        <dependency>
            <!-- Not part of Java 8 by default. Adding it as a dependency makes it compatible with Java 8 -->
            <groupId>javax.xml.bind</groupId>
            <artifactId>jaxb-api</artifactId>
            <version>2.3.1</version>
            <scope>test</scope>
        </dependency>
    </dependencies>

    <build>
        <defaultGoal>clean install</defaultGoal>
        <sourceDirectory>${project.basedir}/src/main/kotlin</sourceDirectory>
        <testSourceDirectory>${project.basedir}/src/test/kotlin</testSourceDirectory>

        <pluginManagement>
            <plugins>
                <plugin>
                    <groupId>org.apache.maven.plugins</groupId>
                    <artifactId>maven-clean-plugin</artifactId>
                    <version>${maven-clean.version}</version>
                </plugin>
                <plugin>
                    <groupId>org.apache.maven.plugins</groupId>
                    <artifactId>maven-install-plugin</artifactId>
                    <version>${maven-install.version}</version>
                </plugin>
                <plugin>
                    <groupId>org.apache.maven.plugins</groupId>
                    <artifactId>maven-surefire-plugin</artifactId>
                    <version>${maven-surefire.version}</version>
                </plugin>
                <plugin>
                    <groupId>org.jacoco</groupId>
                    <artifactId>jacoco-maven-plugin</artifactId>
                    <version>${jacoco-maven.version}</version>
                </plugin>
            </plugins>
        </pluginManagement>

        <plugins>
            <!-- compile -->
            <plugin>
                <groupId>org.jetbrains.kotlin</groupId>
                <!--suppress KotlinMavenPluginPhase -->
                <artifactId>kotlin-maven-plugin</artifactId>
                <version>${kotlin.version}</version>
                <configuration>
                    <jvmTarget>1.8</jvmTarget>
                    <args>
                        <arg>-Xjsr305=strict</arg>
                    </args>
                    <compilerPlugins>
                        <plugin>no-arg</plugin>
                        <plugin>all-open</plugin>
                    </compilerPlugins>
                    <pluginOptions>
                        <!-- Axon specific classes -->
                        <option>all-open:annotation=org.axonframework.modelling.command.AggregateRoot</option>
                    </pluginOptions>
                </configuration>
                <executions>
                    <execution>
                        <id>compile</id>
                        <phase>compile</phase>
                        <goals>
                            <goal>compile</goal>
                        </goals>
                        <configuration>
                            <sourceDirs>
                                <sourceDir>${project.basedir}/src/main/kotlin</sourceDir>
                            </sourceDirs>
                        </configuration>
                    </execution>
                    <execution>
                        <id>test-compile</id>
                        <phase>test-compile</phase>
                        <goals>
                            <goal>test-compile</goal>
                        </goals>
                        <configuration>
                            <sourceDirs>
                                <sourceDir>${project.basedir}/src/test/kotlin</sourceDir>
                            </sourceDirs>
                        </configuration>
                    </execution>
                </executions>
                <dependencies>
                    <dependency>
                        <groupId>org.jetbrains.kotlin</groupId>
                        <artifactId>kotlin-maven-allopen</artifactId>
                        <version>${kotlin.version}</version>
                    </dependency>
                    <dependency>
                        <groupId>org.jetbrains.kotlin</groupId>
                        <artifactId>kotlin-maven-noarg</artifactId>
                        <version>${kotlin.version}</version>
                    </dependency>
                </dependencies>
            </plugin>
            <plugin>
                <artifactId>maven-compiler-plugin</artifactId>
                <version>${maven-compiler.version}</version>
                <configuration>
                    <source>1.8</source>
                    <target>1.8</target>
                    <encoding>UTF-8</encoding>
                </configuration>
                <executions>
                    <!-- Replacing default-compile as it is treated specially by maven -->
                    <execution>
                        <id>default-compile</id>
                        <phase>none</phase>
                    </execution>
                    <!-- Replacing default-testCompile as it is treated specially by maven -->
                    <execution>
                        <id>default-testCompile</id>
                        <phase>none</phase>
                    </execution>
                    <execution>
                        <id>java-compile</id>
                        <phase>compile</phase>
                        <goals>
                            <goal>compile</goal>
                        </goals>
                    </execution>
                    <execution>
                        <id>java-test-compile</id>
                        <phase>test-compile</phase>
                        <goals>
                            <goal>testCompile</goal>
                        </goals>
                    </execution>
                </executions>
            </plugin>
            <!-- test -->
            <plugin>
                <groupId>org.jacoco</groupId>
                <artifactId>jacoco-maven-plugin</artifactId>
            </plugin>
            <plugin>
                <artifactId>maven-surefire-plugin</artifactId>
                <configuration>
                    <includes>
                        <include>**/*Test.java</include>
                        <include>**/*Tests.java</include>
                        <include>**/*Test_*.java</include>
                        <include>**/*Tests_*.java</include>
                    </includes>
                    <systemPropertyVariables>
                        <slf4j.version>${slf4j.version}</slf4j.version>
                        <log4j.version>${log4j.version}</log4j.version>
                    </systemPropertyVariables>
                </configuration>
            </plugin>
            <!-- prepare package -->
            <plugin>
                <groupId>org.jetbrains.dokka</groupId>
                <artifactId>dokka-maven-plugin</artifactId>
                <version>${dokka.version}</version>
                <configuration>
                    <!-- Conditionally set per maven module, deactivated by default, to speed up and avoid unneeded empty docs archive -->
                    <skip>${dokka.skip}</skip>
                </configuration>
                <executions>
                    <execution>
                        <phase>prepare-package</phase>
                        <goals>
                            <goal>dokka</goal>
                            <goal>javadocJar</goal>
                        </goals>
                    </execution>
                </executions>
            </plugin>
            <!-- package -->
            <plugin>
                <artifactId>maven-assembly-plugin</artifactId>
                <version>${maven-assembly.version}</version>
                <configuration>
                    <descriptorSourceDirectory>assembly</descriptorSourceDirectory>
                    <archiverConfig>
                        <duplicateBehavior>skip</duplicateBehavior>
                    </archiverConfig>
                </configuration>
            </plugin>
            <plugin>
                <artifactId>maven-jar-plugin</artifactId>
                <version>${maven-jar.version}</version>
                <configuration>
                    <archive>
                        <manifest>
                            <addDefaultImplementationEntries>true</addDefaultImplementationEntries>
                        </manifest>
                    </archive>
                </configuration>
            </plugin>
            <plugin>
                <artifactId>maven-source-plugin</artifactId>
                <version>${maven-source.version}</version>
                <executions>
                    <execution>
                        <id>attach-sources</id>
                        <phase>package</phase>
                        <goals>
                            <goal>jar-no-fork</goal>
                        </goals>
                    </execution>
                </executions>
            </plugin>
            <!-- deploy -->
            <plugin>
                <artifactId>maven-deploy-plugin</artifactId>
                <version>${maven-deploy.version}</version>
            </plugin>
            <plugin>
                <!-- just to make sure deployed artifacts are always built (and tested) using JDK 8+ -->
                <artifactId>maven-enforcer-plugin</artifactId>
                <version>${maven-enforcer.version}</version>
                <executions>
                    <execution>
                        <id>enforce-java</id>
                        <phase>deploy</phase>
                        <goals>
                            <goal>enforce</goal>
                        </goals>
                        <configuration>
                            <rules>
                                <requireJavaVersion>
                                    <version>1.8</version>
                                </requireJavaVersion>
                                <requireMavenVersion>
                                    <version>3.5</version>
                                </requireMavenVersion>
                            </rules>
                        </configuration>
                    </execution>
                </executions>
            </plugin>
            <plugin>
                <artifactId>maven-release-plugin</artifactId>
                <version>${maven-release.version}</version>
                <configuration>
                    <mavenExecutorId>forked-path</mavenExecutorId>
                    <localCheckout>true</localCheckout>
                    <pushChanges>false</pushChanges>
                    <releaseProfiles>release-sign-artifacts,docs-and-sources</releaseProfiles>
                    <tagNameFormat>axon-kotlin-@{project.version}</tagNameFormat>
                </configuration>
            </plugin>
        </plugins>
    </build>

    <profiles>
        <profile>
            <id>coverage</id>
            <activation>
                <activeByDefault>false</activeByDefault>
                <property>
                    <name>coverage</name>
                </property>
            </activation>
            <modules>
                <module>coverage-report</module>
            </modules>
            <build>
                <plugins>
                    <plugin>
                        <artifactId>maven-surefire-plugin</artifactId>
                        <configuration>
                            <!--suppress MavenModelInspection -->
                            <argLine>-Djava.awt.headless=true ${surefireArgLine}</argLine>
                        </configuration>
                    </plugin>
                    <plugin>
                        <groupId>org.jacoco</groupId>
                        <artifactId>jacoco-maven-plugin</artifactId>
                        <executions>
                            <execution>
                                <id>prepare-agent-for-unit-tests</id>
                                <phase>initialize</phase>
                                <goals>
                                    <goal>prepare-agent</goal>
                                </goals>
                                <configuration>
                                    <propertyName>surefireArgLine</propertyName>
                                    <destFile>${project.build.directory}/jacoco-ut.exec</destFile>
                                </configuration>
                            </execution>
                        </executions>
                    </plugin>
                </plugins>
            </build>
        </profile>

        <profile>
            <id>docs-and-sources</id>
            <build>
                <plugins>
                    <plugin>
                        <groupId>org.jetbrains.dokka</groupId>
                        <artifactId>dokka-maven-plugin</artifactId>
                    </plugin>
                    <plugin>
                        <artifactId>maven-source-plugin</artifactId>
                    </plugin>
                </plugins>
            </build>
        </profile>

        <profile>
            <id>release-sign-artifacts</id>
            <activation>
                <property>
                    <name>performRelease</name>
                    <value>true</value>
                </property>
            </activation>
            <build>
                <plugins>
                    <plugin>
                        <artifactId>maven-gpg-plugin</artifactId>
                        <version>${maven-gpg.version}</version>
                        <executions>
                            <execution>
                                <id>sign-artifacts</id>
                                <phase>verify</phase>
                                <goals>
                                    <!--suppress MavenModelInspection -->
                                    <goal>sign</goal>
                                </goals>
                            </execution>
                        </executions>
                    </plugin>
                </plugins>
            </build>
        </profile>
    </profiles>

    <repositories>
        <repository>
            <id>sonatype</id>
            <url>https://oss.sonatype.org/content/repositories/snapshots</url>
            <snapshots>
                <enabled>true</enabled>
                <updatePolicy>always</updatePolicy>
                <checksumPolicy>fail</checksumPolicy>
            </snapshots>
        </repository>
    </repositories>

    <pluginRepositories>
        <pluginRepository>
            <id>jcenter</id>
            <name>JCenter</name>
            <url>https://jcenter.bintray.com/</url>
        </pluginRepository>
    </pluginRepositories>

    <!-- deploy and release configuration -->
    <distributionManagement>
        <snapshotRepository>
            <id>sonatype</id>
            <url>https://oss.sonatype.org/content/repositories/snapshots</url>
            <uniqueVersion>true</uniqueVersion>
        </snapshotRepository>
        <repository>
            <id>sonatype</id>
            <url>https://oss.sonatype.org/service/local/staging/deploy/maven2</url>
            <uniqueVersion>false</uniqueVersion>
        </repository>
    </distributionManagement>

    <scm>
        <connection>scm:git:git://github.com/AxonFramework/extension-kotlin.git</connection>
        <developerConnection>scm:git:git@github.com:AxonFramework/extension-kotlin.git
        </developerConnection>
        <url>https://github.com/AxonFramework/extension-kotlin</url>
        <tag>HEAD</tag>
    </scm>

    <developers>
        <developer>
            <name>Allard Buijze</name>
            <email>allard.buijze@axoniq.io</email>
            <organization>AxonIQ</organization>
            <organizationUrl>https://axoniq.io</organizationUrl>
            <roles>
                <role>Project Owner</role>
            </roles>
        </developer>
        <developer>
            <name>Steven van Beelen</name>
            <email>steven.vanbeelen@axoniq.io</email>
            <organization>AxonIQ</organization>
            <organizationUrl>https://axoniq.io</organizationUrl>
            <roles>
                <role>Lead Developer</role>
            </roles>
        </developer>
        <developer>
            <name>Gerard Klijs</name>
            <email>gerard.klijs@axoniq.io</email>
            <organization>AxonIQ</organization>
            <organizationUrl>https://axoniq.io</organizationUrl>
            <roles>
                <role>Developer</role>
            </roles>
        </developer>
        <developer>
            <name>Mitchell Herrijgers</name>
            <email>mitchell.herrijgers@axoniq.io</email>
            <organization>AxonIQ</organization>
            <organizationUrl>https://axoniq.io</organizationUrl>
            <roles>
                <role>Developer</role>
            </roles>
        </developer>
        <developer>
            <name>Stefan Andjelkovic</name>
            <email>stefan.andjelkovic@axoniq.io</email>
            <organization>AxonIQ</organization>
            <organizationUrl>https://axoniq.io</organizationUrl>
            <roles>
                <role>Developer</role>
            </roles>
        </developer>
        <developer>
            <name>Simon Zambrovski</name>
            <email>simon.zambrovski@holisticon.de</email>
            <organization>Holisticon AG</organization>
            <organizationUrl>https://holisticon.de</organizationUrl>
            <roles>
                <role>Developer</role>
            </roles>
        </developer>
    </developers>
</project><|MERGE_RESOLUTION|>--- conflicted
+++ resolved
@@ -66,13 +66,8 @@
         <junit.jupiter.version>5.10.1</junit.jupiter.version>
         <mockk.version>1.12.4</mockk.version>
         <!-- Build -->
-<<<<<<< HEAD
         <dokka.version>1.7.20</dokka.version>
         <jacoco-maven.version>0.8.11</jacoco-maven.version>
-=======
-        <dokka.version>1.9.10</dokka.version>
-        <jacoco-maven.version>0.8.8</jacoco-maven.version>
->>>>>>> b27e5957
         <maven-assembly.version>3.6.0</maven-assembly.version>
         <maven-clean.version>3.3.2</maven-clean.version>
         <maven-compiler.version>3.11.0</maven-compiler.version>
