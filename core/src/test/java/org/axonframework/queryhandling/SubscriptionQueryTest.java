/*
 * Copyright (c) 2010-2018. Axon Framework
 *
 * Licensed under the Apache License, Version 2.0 (the "License");
 * you may not use this file except in compliance with the License.
 * You may obtain a copy of the License at
 *
 *     http://www.apache.org/licenses/LICENSE-2.0
 *
 * Unless required by applicable law or agreed to in writing, software
 * distributed under the License is distributed on an "AS IS" BASIS,
 * WITHOUT WARRANTIES OR CONDITIONS OF ANY KIND, either express or implied.
 * See the License for the specific language governing permissions and
 * limitations under the License.
 */

package org.axonframework.queryhandling;

import org.axonframework.common.Registration;
import org.axonframework.queryhandling.annotation.AnnotationQueryHandlerAdapter;
import org.axonframework.queryhandling.responsetypes.ResponseTypes;
import org.junit.*;
import org.mockito.*;

import java.util.Arrays;
import java.util.Collections;
import java.util.List;
import java.util.concurrent.Executors;

import static org.mockito.Mockito.*;

/**
 * Tests for subscription query functionality.
 *
 * @author Milan Savic
 */
public class SubscriptionQueryTest {

    private final SimpleQueryBus queryBus = new SimpleQueryBus();
    private final ChatQueryHandler chatQueryHandler = new ChatQueryHandler(queryBus);
    private final AnnotationQueryHandlerAdapter<ChatQueryHandler> annotationQueryHandlerAdapter = new AnnotationQueryHandlerAdapter<>(
            chatQueryHandler);

    @Before
    public void setUp() {
        annotationQueryHandlerAdapter.subscribe(queryBus);
    }

    @SuppressWarnings("unchecked")
    @Test
    public void testEmittingAnUpdate() {
        // given
        SubscriptionQueryMessage<String, List<String>, String> queryMessage1 = new GenericSubscriptionQueryMessage<>(
                "axonFrameworkCR",
                "chatMessages",
                ResponseTypes.multipleInstancesOf(String.class),
                ResponseTypes.instanceOf(String.class));
        UpdateHandler<List<String>, String> updateHandler1 = mock(UpdateHandler.class);

        SubscriptionQueryMessage<Integer, Integer, Integer> queryMessage2 = new GenericSubscriptionQueryMessage<>(
                5,
                "numberOfMessages",
                ResponseTypes.instanceOf(Integer.class),
                ResponseTypes.instanceOf(Integer.class));
        UpdateHandler<Integer, Integer> updateHandler2 = mock(UpdateHandler.class);

        // when
        Registration registration1 = queryBus.subscriptionQuery(queryMessage1, updateHandler1);
        Registration registration2 = queryBus.subscriptionQuery(queryMessage2, updateHandler2);

        // then
        chatQueryHandler.emitter.emit(String.class, "axonFrameworkCR"::equals, "Update11");
        registration1.cancel();
<<<<<<< HEAD
        chatQueryHandler.emitter.emit(String.class, "axonFrameworkCR"::equals, "Update12");
=======
        chatQueryHandler.emitter.emit(String.class,
                                      "axonFrameworkCR"::equals,
                                      GenericSubscriptionQueryUpdateMessage.from("Update12"));
>>>>>>> f47e18f5
        verify(updateHandler1).onInitialResult(Arrays.asList("Message1", "Message2", "Message3"));
        verify(updateHandler1).onUpdate("Update11");
        verify(updateHandler1, times(0)).onUpdate("Update12");

<<<<<<< HEAD
        chatQueryHandler.emitter.emit(Integer.class, m -> m == 5, 1);
=======
        chatQueryHandler.emitter.emit(Integer.class, m -> m == 5, GenericSubscriptionQueryUpdateMessage.from(1));
>>>>>>> f47e18f5
        registration2.cancel();
        chatQueryHandler.emitter.emit(Integer.class, m -> m == 5, 2);
        verify(updateHandler2).onInitialResult(0);
        verify(updateHandler2).onUpdate(1);
        verify(updateHandler2, times(0)).onUpdate(2);
    }

    @SuppressWarnings("unchecked")
    @Test
    public void testCompletingSubscriptionQuery() {
        // given
        SubscriptionQueryMessage<String, List<String>, String> queryMessage = new GenericSubscriptionQueryMessage<>(
                "axonFrameworkCR",
                "chatMessages",
                ResponseTypes.multipleInstancesOf(String.class),
                ResponseTypes.instanceOf(String.class));
        UpdateHandler<List<String>, String> updateHandler = mock(UpdateHandler.class);

        // when
        queryBus.subscriptionQuery(queryMessage, updateHandler);
<<<<<<< HEAD
        chatQueryHandler.emitter.emit(String.class, "axonFrameworkCR"::equals, "Update1");
=======
        chatQueryHandler.emitter.emit(String.class,
                                      "axonFrameworkCR"::equals,
                                      GenericSubscriptionQueryUpdateMessage.from("Update1"));
>>>>>>> f47e18f5
        chatQueryHandler.emitter.complete(String.class, "axonFrameworkCR"::equals);

        // then
        verify(updateHandler).onInitialResult(Arrays.asList("Message1", "Message2", "Message3"));
        verify(updateHandler).onUpdate("Update1");
        verify(updateHandler).onCompleted();
    }

    @SuppressWarnings("unchecked")
    @Test
    public void testCompletingSubscriptionQueryExceptionally() {
        // given
        SubscriptionQueryMessage<String, List<String>, String> queryMessage = new GenericSubscriptionQueryMessage<>(
                "axonFrameworkCR",
                "chatMessages",
                ResponseTypes.multipleInstancesOf(String.class),
                ResponseTypes.instanceOf(String.class));
        UpdateHandler<List<String>, String> updateHandler = mock(UpdateHandler.class);
        RuntimeException toBeThrown = new RuntimeException();

        // when
        queryBus.subscriptionQuery(queryMessage, updateHandler);
        chatQueryHandler.emitter.emit(String.class, "axonFrameworkCR"::equals, "Update1");
        chatQueryHandler.emitter.completeExceptionally(String.class, "axonFrameworkCR"::equals, toBeThrown);

        // then
        verify(updateHandler).onInitialResult(Arrays.asList("Message1", "Message2", "Message3"));
        verify(updateHandler).onUpdate("Update1");
        verify(updateHandler).onCompletedExceptionally(toBeThrown);
    }


    @SuppressWarnings("unchecked")
    @Test
    public void testOrderingOfOperationOnUpdateHandler() throws InterruptedException {
        // given
        SubscriptionQueryMessage<String, String, String> queryMessage = new GenericSubscriptionQueryMessage<>(
                "axonFrameworkCR",
                "emitFirstThenReturnInitial",
                ResponseTypes.instanceOf(String.class),
                ResponseTypes.instanceOf(String.class));
        UpdateHandler<String, String> updateHandler = mock(UpdateHandler.class);

        // when
        queryBus.subscriptionQuery(queryMessage, updateHandler);
        // give some time to emits waiting on the lock to be emitted
        Thread.sleep(400);

        // then
        InOrder inOrder = inOrder(updateHandler);
        inOrder.verify(updateHandler).onInitialResult("Initial");
        inOrder.verify(updateHandler).onUpdate("Update1");
        inOrder.verify(updateHandler).onUpdate("Update2");
        inOrder.verify(updateHandler).onCompleted();
    }

    @SuppressWarnings("unchecked")
    @Test
    public void testSubscribingQueryHandlerFailing() {
        // given
        SubscriptionQueryMessage<String, String, String> queryMessage = new GenericSubscriptionQueryMessage<>(
                "axonFrameworkCR",
                "failingQuery",
                ResponseTypes.instanceOf(String.class),
                ResponseTypes.instanceOf(String.class));
        UpdateHandler<String, String> updateHandler = mock(UpdateHandler.class);

        // when
        queryBus.subscriptionQuery(queryMessage, updateHandler);

        // then
        verify(updateHandler).onCompletedExceptionally(chatQueryHandler.toBeThrown);
    }

    @SuppressWarnings("unchecked")
    @Test
    public void testUpdateHandlerFailingOnInitialResult() {
        // given
        SubscriptionQueryMessage<String, List<String>, String> queryMessage = new GenericSubscriptionQueryMessage<>(
                "axonFrameworkCR",
                "chatMessages",
                ResponseTypes.multipleInstancesOf(String.class),
                ResponseTypes.instanceOf(String.class));
        UpdateHandler<List<String>, String> updateHandler = mock(UpdateHandler.class);
        RuntimeException toBeThrown = new RuntimeException();
        doThrow(toBeThrown).when(updateHandler).onInitialResult(any());
<<<<<<< HEAD

        // when
        queryBus.subscriptionQuery(queryMessage, updateHandler);

        // then
        verify(updateHandler).onCompletedExceptionally(toBeThrown);
    }

    @SuppressWarnings("unchecked")
    @Test
    public void testUpdateHandlerFailingOnUpdate() {
        // given
        SubscriptionQueryMessage<String, List<String>, String> queryMessage = new GenericSubscriptionQueryMessage<>(
                "axonFrameworkCR",
                "chatMessages",
                ResponseTypes.multipleInstancesOf(String.class),
                ResponseTypes.instanceOf(String.class));
        UpdateHandler<List<String>, String> updateHandler = mock(UpdateHandler.class);
        RuntimeException toBeThrown = new RuntimeException();
        doThrow(toBeThrown).when(updateHandler).onUpdate(any());
=======
>>>>>>> f47e18f5

        // when
        queryBus.subscriptionQuery(queryMessage, updateHandler);
        chatQueryHandler.emitter.emit(String.class, "axonFrameworkCR"::equals, "Update");

        // then
<<<<<<< HEAD
        verify(updateHandler).onInitialResult(Arrays.asList("Message1", "Message2", "Message3"));
=======
>>>>>>> f47e18f5
        verify(updateHandler).onCompletedExceptionally(toBeThrown);
    }

    @SuppressWarnings("unchecked")
    @Test
<<<<<<< HEAD
    public void testSubscriptionHandlerFailingUpdateFunction() {
=======
    public void testUpdateHandlerFailingOnUpdate() {
>>>>>>> f47e18f5
        // given
        SubscriptionQueryMessage<String, List<String>, String> queryMessage = new GenericSubscriptionQueryMessage<>(
                "axonFrameworkCR",
                "chatMessages",
                ResponseTypes.multipleInstancesOf(String.class),
                ResponseTypes.instanceOf(String.class));
        UpdateHandler<List<String>, String> updateHandler = mock(UpdateHandler.class);
        RuntimeException toBeThrown = new RuntimeException();
<<<<<<< HEAD

        // when
        queryBus.subscriptionQuery(queryMessage, updateHandler);
        chatQueryHandler.emitter.emit(String.class, "axonFrameworkCR"::equals, in -> {
            throw toBeThrown;
        });
=======
        doThrow(toBeThrown).when(updateHandler).onUpdate(any());

        // when
        queryBus.subscriptionQuery(queryMessage, updateHandler);
        chatQueryHandler.emitter.emit(String.class,
                                      "axonFrameworkCR"::equals,
                                      GenericSubscriptionQueryUpdateMessage.from("Update"));
>>>>>>> f47e18f5

        // then
        verify(updateHandler).onInitialResult(Arrays.asList("Message1", "Message2", "Message3"));
        verify(updateHandler).onCompletedExceptionally(toBeThrown);
    }


    @SuppressWarnings("unchecked")
    @Test
    public void testSubscriptionQueryWithInterceptors() {
        // given
        List<String> interceptedResponse = Arrays.asList("fakeReply1", "fakeReply2");
        queryBus.registerDispatchInterceptor(
                messages -> (i, m) -> m.andMetaData(Collections.singletonMap("key", "value"))
        );
        queryBus.registerHandlerInterceptor((unitOfWork, interceptorChain) -> {
            if (unitOfWork.getMessage().getMetaData().containsKey("key")) {
                return interceptedResponse;
            }
            return interceptorChain.proceed();
        });
        SubscriptionQueryMessage<String, List<String>, String> queryMessage = new GenericSubscriptionQueryMessage<>(
                "axonFrameworkCR",
                "chatMessages",
                ResponseTypes.multipleInstancesOf(String.class),
                ResponseTypes.instanceOf(String.class));
        UpdateHandler<List<String>, String> updateHandler = mock(UpdateHandler.class);

        // when
        queryBus.subscriptionQuery(queryMessage, updateHandler);

        // then
        verify(updateHandler).onInitialResult(interceptedResponse);
    }

    @SuppressWarnings("unused")
    private class ChatQueryHandler {

        private final QueryUpdateEmitter emitter;
        private final RuntimeException toBeThrown = new RuntimeException("oops");

        private ChatQueryHandler(QueryUpdateEmitter emitter) {
            this.emitter = emitter;
        }

        @QueryHandler(queryName = "chatMessages")
        public List<String> chatMessages(String chatRoom) {
            return Arrays.asList("Message1", "Message2", "Message3");
        }

        @QueryHandler(queryName = "numberOfMessages")
        public Integer numberOfMessages(Integer i) {
            return 0;
        }

        @QueryHandler(queryName = "failingQuery")
        public String failingQuery(String criteria) {
            throw toBeThrown;
        }

        @QueryHandler(queryName = "emitFirstThenReturnInitial")
        public String emitFirstThenReturnInitial(String criteria) throws InterruptedException {
            Executors.newSingleThreadExecutor().submit(() -> {
<<<<<<< HEAD
                emitter.emit(String.class, "axonFrameworkCR"::equals, "Update1");
                emitter.emit(String.class, "axonFrameworkCR"::equals, "Update2");
=======
                emitter.emit(String.class,
                             "axonFrameworkCR"::equals,
                             GenericSubscriptionQueryUpdateMessage.from("Update1"));
                emitter.emit(String.class,
                             "axonFrameworkCR"::equals,
                             GenericSubscriptionQueryUpdateMessage.from("Update2"));
>>>>>>> f47e18f5
                emitter.complete(String.class, "axonFrameworkCR"::equals);
            });

            Thread.sleep(200);

            return "Initial";
        }
    }
}<|MERGE_RESOLUTION|>--- conflicted
+++ resolved
@@ -71,22 +71,14 @@
         // then
         chatQueryHandler.emitter.emit(String.class, "axonFrameworkCR"::equals, "Update11");
         registration1.cancel();
-<<<<<<< HEAD
-        chatQueryHandler.emitter.emit(String.class, "axonFrameworkCR"::equals, "Update12");
-=======
         chatQueryHandler.emitter.emit(String.class,
                                       "axonFrameworkCR"::equals,
                                       GenericSubscriptionQueryUpdateMessage.from("Update12"));
->>>>>>> f47e18f5
         verify(updateHandler1).onInitialResult(Arrays.asList("Message1", "Message2", "Message3"));
         verify(updateHandler1).onUpdate("Update11");
         verify(updateHandler1, times(0)).onUpdate("Update12");
 
-<<<<<<< HEAD
-        chatQueryHandler.emitter.emit(Integer.class, m -> m == 5, 1);
-=======
         chatQueryHandler.emitter.emit(Integer.class, m -> m == 5, GenericSubscriptionQueryUpdateMessage.from(1));
->>>>>>> f47e18f5
         registration2.cancel();
         chatQueryHandler.emitter.emit(Integer.class, m -> m == 5, 2);
         verify(updateHandler2).onInitialResult(0);
@@ -107,13 +99,9 @@
 
         // when
         queryBus.subscriptionQuery(queryMessage, updateHandler);
-<<<<<<< HEAD
-        chatQueryHandler.emitter.emit(String.class, "axonFrameworkCR"::equals, "Update1");
-=======
         chatQueryHandler.emitter.emit(String.class,
                                       "axonFrameworkCR"::equals,
                                       GenericSubscriptionQueryUpdateMessage.from("Update1"));
->>>>>>> f47e18f5
         chatQueryHandler.emitter.complete(String.class, "axonFrameworkCR"::equals);
 
         // then
@@ -200,7 +188,6 @@
         UpdateHandler<List<String>, String> updateHandler = mock(UpdateHandler.class);
         RuntimeException toBeThrown = new RuntimeException();
         doThrow(toBeThrown).when(updateHandler).onInitialResult(any());
-<<<<<<< HEAD
 
         // when
         queryBus.subscriptionQuery(queryMessage, updateHandler);
@@ -220,45 +207,6 @@
                 ResponseTypes.instanceOf(String.class));
         UpdateHandler<List<String>, String> updateHandler = mock(UpdateHandler.class);
         RuntimeException toBeThrown = new RuntimeException();
-        doThrow(toBeThrown).when(updateHandler).onUpdate(any());
-=======
->>>>>>> f47e18f5
-
-        // when
-        queryBus.subscriptionQuery(queryMessage, updateHandler);
-        chatQueryHandler.emitter.emit(String.class, "axonFrameworkCR"::equals, "Update");
-
-        // then
-<<<<<<< HEAD
-        verify(updateHandler).onInitialResult(Arrays.asList("Message1", "Message2", "Message3"));
-=======
->>>>>>> f47e18f5
-        verify(updateHandler).onCompletedExceptionally(toBeThrown);
-    }
-
-    @SuppressWarnings("unchecked")
-    @Test
-<<<<<<< HEAD
-    public void testSubscriptionHandlerFailingUpdateFunction() {
-=======
-    public void testUpdateHandlerFailingOnUpdate() {
->>>>>>> f47e18f5
-        // given
-        SubscriptionQueryMessage<String, List<String>, String> queryMessage = new GenericSubscriptionQueryMessage<>(
-                "axonFrameworkCR",
-                "chatMessages",
-                ResponseTypes.multipleInstancesOf(String.class),
-                ResponseTypes.instanceOf(String.class));
-        UpdateHandler<List<String>, String> updateHandler = mock(UpdateHandler.class);
-        RuntimeException toBeThrown = new RuntimeException();
-<<<<<<< HEAD
-
-        // when
-        queryBus.subscriptionQuery(queryMessage, updateHandler);
-        chatQueryHandler.emitter.emit(String.class, "axonFrameworkCR"::equals, in -> {
-            throw toBeThrown;
-        });
-=======
         doThrow(toBeThrown).when(updateHandler).onUpdate(any());
 
         // when
@@ -266,7 +214,6 @@
         chatQueryHandler.emitter.emit(String.class,
                                       "axonFrameworkCR"::equals,
                                       GenericSubscriptionQueryUpdateMessage.from("Update"));
->>>>>>> f47e18f5
 
         // then
         verify(updateHandler).onInitialResult(Arrays.asList("Message1", "Message2", "Message3"));
@@ -330,17 +277,12 @@
         @QueryHandler(queryName = "emitFirstThenReturnInitial")
         public String emitFirstThenReturnInitial(String criteria) throws InterruptedException {
             Executors.newSingleThreadExecutor().submit(() -> {
-<<<<<<< HEAD
-                emitter.emit(String.class, "axonFrameworkCR"::equals, "Update1");
-                emitter.emit(String.class, "axonFrameworkCR"::equals, "Update2");
-=======
                 emitter.emit(String.class,
                              "axonFrameworkCR"::equals,
                              GenericSubscriptionQueryUpdateMessage.from("Update1"));
                 emitter.emit(String.class,
                              "axonFrameworkCR"::equals,
                              GenericSubscriptionQueryUpdateMessage.from("Update2"));
->>>>>>> f47e18f5
                 emitter.complete(String.class, "axonFrameworkCR"::equals);
             });
 
