--- conflicted
+++ resolved
@@ -44,45 +44,7 @@
     private final SequencingPolicy<? super EventMessage<?>> sequencingPolicy;
 
     /**
-<<<<<<< HEAD
      * Instantiate a {@link SimpleEventHandlerInvoker} based on the fields contained in the {@link Builder}.
-=======
-     * Checks if a List has been passed as first parameter. It is a common 'mistake', which is detected and fixed here.
-     *
-     * @param eventListeners The event listeners to check for a list
-     * @return a list of events listeners
-     */
-    private static List<?> detectList(Object[] eventListeners) {
-        return eventListeners.length == 1 && (eventListeners[0] instanceof List) ? (List<?>) eventListeners[0] :
-                Arrays.asList(eventListeners);
-    }
-
-    /**
-     * Initializes a {@link SimpleEventHandlerInvoker} containing one or more {@code eventListeners}. If an event
-     * listener is assignable to {@link EventMessageHandler} it will registered as is. If not, it will be wrapped by a new
-     * {@link AnnotationEventHandlerAdapter}.
-     * <p>
-     * Events handled by the invoker will be passed to all the given {@code eventListeners}. If an exception is
-     * triggered during event handling it will be logged using a {@link LoggingErrorHandler} but otherwise
-     * ignored.
-     * <p>
-     * When this invoker is invoked for multiple Segments (i.e. using parallel processing), events from the same
-     * Aggregate are guaranteed to be processed in sequence (see {@link SequentialPerAggregatePolicy}).
-     *
-     * @param eventListeners one or more event listeners to register with this invoker
-     */
-    public SimpleEventHandlerInvoker(Object... eventListeners) {
-        this(detectList(eventListeners), new LoggingErrorHandler());
-    }
-
-    /**
-     * Initializes a {@link SimpleEventHandlerInvoker} containing the given list of {@code eventListeners}. If an event
-     * listener is assignable to {@link EventMessageHandler} it will registered as is. If not, it will be wrapped by a new
-     * {@link AnnotationEventHandlerAdapter}.
-     * <p>
-     * Events handled by the invoker will be passed to all the given {@code eventListeners}. If an exception is
-     * triggered during event handling it will be handled by the given {@code listenerErrorHandler}.
->>>>>>> 2611fa2d
      * <p>
      * Will assert that at least one {@link EventListener} is provided, and will throw an
      * {@link AxonConfigurationException} if this is not the case.
@@ -103,38 +65,7 @@
     }
 
     /**
-<<<<<<< HEAD
      * Checks if a List has been passed as first parameter. It is a common 'mistake', which is detected and fixed here.
-=======
-     * Initialize the EventHandlerInvoker to invoke the given {@code eventListeners}, using the given
-     * {@code listenerInvocationErrorHandler} when an error occurs invoking these handlers and the given
-     * {@code sequencingPolicy} to describe the expected sequencing of event messages
-     *
-     * @param eventListeners                 The listeners to invoke
-     * @param listenerInvocationErrorHandler The error handler to invoke when an error occurs
-     * @param sequencingPolicy               The policy describing the expectations of sequential processing
-     */
-    public SimpleEventHandlerInvoker(List<?> eventListeners,
-                                     ListenerInvocationErrorHandler listenerInvocationErrorHandler,
-                                     SequencingPolicy<? super EventMessage<?>> sequencingPolicy) {
-        this.eventListeners = eventListeners;
-        this.wrappedEventHandlers = eventListeners.stream()
-                                                  .map(listener -> listener instanceof EventMessageHandler ?
-                                                    (EventMessageHandler) listener :
-                                                    new AnnotationEventHandlerAdapter(listener))
-                                                  .collect(Collectors.toCollection(ArrayList::new));
-        this.sequencingPolicy = sequencingPolicy;
-        this.listenerInvocationErrorHandler = listenerInvocationErrorHandler;
-    }
-
-    /**
-     * Initializes a {@link SimpleEventHandlerInvoker} containing the given list of {@code eventListeners}. If an event
-     * listener is assignable to {@link EventMessageHandler} it will registered as is. If not, it will be wrapped by a new
-     * {@link AnnotationEventHandlerAdapter}.
-     * <p>
-     * Events handled by the invoker will be passed to all the given {@code eventListeners}. If an exception is
-     * triggered during event handling it will be handled by the given {@code listenerErrorHandler}.
->>>>>>> 2611fa2d
      *
      * @param eventListeners the event listeners to check whether it contains a {@link List}
      * @return a {@link List} of events listeners
@@ -145,13 +76,7 @@
     }
 
     /**
-<<<<<<< HEAD
      * Instantiate a Builder to be able to create a {@link SimpleEventHandlerInvoker}.
-=======
-     * Initializes a {@link SimpleEventHandlerInvoker} containing the given list of {@code eventListeners}. If an event
-     * listener is assignable to {@link EventMessageHandler} it will registered as is. If not, it will be wrapped by a new
-     * {@link AnnotationEventHandlerAdapter}.
->>>>>>> 2611fa2d
      * <p>
      * The {@link ListenerInvocationErrorHandler} is defaulted to a {@link LoggingErrorHandler} and the
      * {@link SequencingPolicy} to a {@link SequentialPerAggregatePolicy}. Providing at least one Event listener is a
@@ -159,23 +84,8 @@
      *
      * @return a Builder to be able to create a {@link SimpleEventHandlerInvoker}
      */
-<<<<<<< HEAD
     public static Builder builder() {
         return new Builder();
-=======
-    public SimpleEventHandlerInvoker(List<?> eventListeners,
-                                     ParameterResolverFactory parameterResolverFactory,
-                                     ListenerInvocationErrorHandler listenerInvocationErrorHandler,
-                                     SequencingPolicy<? super EventMessage<?>> sequencingPolicy) {
-        this.eventListeners = eventListeners;
-        this.wrappedEventHandlers = eventListeners.stream()
-                                                  .map(listener -> listener instanceof EventMessageHandler ?
-                                                    (EventMessageHandler) listener :
-                                                    new AnnotationEventHandlerAdapter(listener, parameterResolverFactory))
-                                                  .collect(toCollection(ArrayList::new));
-        this.sequencingPolicy = sequencingPolicy;
-        this.listenerInvocationErrorHandler = listenerInvocationErrorHandler;
->>>>>>> 2611fa2d
     }
 
     /**
