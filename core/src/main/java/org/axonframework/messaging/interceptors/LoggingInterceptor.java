/*
 * Copyright (c) 2010-2016. Axon Framework
 *
 * Licensed under the Apache License, Version 2.0 (the "License");
 * you may not use this file except in compliance with the License.
 * You may obtain a copy of the License at
 *
 *     http://www.apache.org/licenses/LICENSE-2.0
 *
 * Unless required by applicable law or agreed to in writing, software
 * distributed under the License is distributed on an "AS IS" BASIS,
 * WITHOUT WARRANTIES OR CONDITIONS OF ANY KIND, either express or implied.
 * See the License for the specific language governing permissions and
 * limitations under the License.
 */

package org.axonframework.messaging.interceptors;

import org.axonframework.messaging.InterceptorChain;
import org.axonframework.messaging.Message;
import org.axonframework.messaging.MessageHandlerInterceptor;
import org.axonframework.messaging.unitofwork.UnitOfWork;
import org.slf4j.Logger;
import org.slf4j.LoggerFactory;

import static java.lang.String.format;

/**
 * Message Handler Interceptor that logs incoming messages and their result to a SLF4J logger. Allow configuration of
 * the name under which the logger should log the statements.
 * <p/>
 * Incoming messages and successful executions are logged at the <code>INFO</code> level. Processing errors are logged
 * using the <code>WARN</code> level.
 *
 * @author Allard Buijze
 * @since 0.6
 */
public class LoggingInterceptor<T extends Message<?>> implements MessageHandlerInterceptor<T> {

    private final Logger logger;

    /**
     * Initialize the LoggingInterceptor with the given <code>loggerName</code>. The actual logging implementation will
     * use this name to decide the appropriate log level and location. See the documentation of your logging
     * implementation for more information.
     *
     * @param loggerName the name of the logger
     */
    public LoggingInterceptor(String loggerName) {
        this.logger = LoggerFactory.getLogger(loggerName);
    }

    /**
     * Initialize the LoggingInterceptor with the default logger name, which is the fully qualified class name of this
     * logger.
     *
     * @see LoggingInterceptor#LoggingInterceptor(String)
     */
    public LoggingInterceptor() {
        this.logger = LoggerFactory.getLogger(LoggingInterceptor.class);
    }

    @Override
<<<<<<< HEAD
    public Object handle(UnitOfWork<T> unitOfWork, InterceptorChain interceptorChain)
=======
    public Object handle(UnitOfWork<? extends T> unitOfWork, InterceptorChain<? extends T> interceptorChain)
>>>>>>> d463efd0
            throws Exception {
        T message = unitOfWork.getMessage();
        logger.info("Incoming message: [{}]", message.getPayloadType().getSimpleName());
        try {
            Object returnValue = interceptorChain.proceed();
            logger.info("[{}] executed successfully with a [{}] return value",
                    message.getPayloadType().getSimpleName(),
                    returnValue == null ? "null" : returnValue.getClass().getSimpleName());
            return returnValue;
        } catch (Exception t) {
            logger.warn(format("[%s] execution failed:", message.getPayloadType().getSimpleName()), t);
            throw t;
        }
    }
}<|MERGE_RESOLUTION|>--- conflicted
+++ resolved
@@ -61,11 +61,7 @@
     }
 
     @Override
-<<<<<<< HEAD
-    public Object handle(UnitOfWork<T> unitOfWork, InterceptorChain interceptorChain)
-=======
-    public Object handle(UnitOfWork<? extends T> unitOfWork, InterceptorChain<? extends T> interceptorChain)
->>>>>>> d463efd0
+    public Object handle(UnitOfWork<? extends T> unitOfWork, InterceptorChain interceptorChain)
             throws Exception {
         T message = unitOfWork.getMessage();
         logger.info("Incoming message: [{}]", message.getPayloadType().getSimpleName());
