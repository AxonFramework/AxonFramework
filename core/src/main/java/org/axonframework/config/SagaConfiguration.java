/*
 * Copyright (c) 2010-2017. Axon Framework
 * Licensed under the Apache License, Version 2.0 (the "License");
 * you may not use this file except in compliance with the License.
 * You may obtain a copy of the License at
 *
 *     http://www.apache.org/licenses/LICENSE-2.0
 *
 * Unless required by applicable law or agreed to in writing, software
 * distributed under the License is distributed on an "AS IS" BASIS,
 * WITHOUT WARRANTIES OR CONDITIONS OF ANY KIND, either express or implied.
 * See the License for the specific language governing permissions and
 * limitations under the License.
 */

package org.axonframework.config;

import org.axonframework.common.Assert;
import org.axonframework.common.transaction.NoTransactionManager;
import org.axonframework.common.transaction.TransactionManager;
import org.axonframework.eventhandling.DirectEventProcessingStrategy;
import org.axonframework.eventhandling.EventMessage;
import org.axonframework.eventhandling.EventProcessor;
import org.axonframework.eventhandling.PropagatingErrorHandler;
import org.axonframework.eventhandling.SubscribingEventProcessor;
import org.axonframework.eventhandling.TrackedEventMessage;
import org.axonframework.eventhandling.TrackingEventProcessor;
import org.axonframework.eventhandling.saga.AnnotatedSagaManager;
import org.axonframework.eventhandling.saga.SagaRepository;
import org.axonframework.eventhandling.saga.repository.AnnotatedSagaRepository;
import org.axonframework.eventhandling.saga.repository.SagaStore;
import org.axonframework.eventhandling.saga.repository.inmemory.InMemorySagaStore;
import org.axonframework.eventhandling.tokenstore.TokenStore;
import org.axonframework.eventhandling.tokenstore.inmemory.InMemoryTokenStore;
import org.axonframework.messaging.Message;
import org.axonframework.messaging.MessageHandlerInterceptor;
import org.axonframework.messaging.StreamableMessageSource;
import org.axonframework.messaging.SubscribableMessageSource;
import org.axonframework.messaging.interceptors.CorrelationDataInterceptor;
<<<<<<< HEAD
=======
import org.axonframework.messaging.unitofwork.RollbackConfiguration;
import org.axonframework.messaging.unitofwork.RollbackConfigurationType;
>>>>>>> e32fc3b2
import org.axonframework.monitoring.MessageMonitor;

import java.util.ArrayList;
import java.util.List;
import java.util.function.Function;

/**
 * Module Configuration implementation that defines a Saga. This component allows the configuration of the type of
 * Event Processor used, as well as where to store Saga instances.
 */
public class SagaConfiguration<S> implements ModuleConfiguration {

    private final Component<EventProcessor> processor;
    private final Component<TrackingEventProcessorConfiguration> trackingEventProcessorConfiguration;
    private final Component<AnnotatedSagaManager<S>> sagaManager;
    private final Component<SagaRepository<S>> sagaRepository;
    private final Component<SagaStore<? super S>> sagaStore;
    private final Component<RollbackConfiguration> rollbackConfiguration;
    private final Component<ErrorHandler> errorHandler;
    private final Component<TokenStore> tokenStore;
    private final Component<TransactionManager> transactionManager;
    private final Component<MessageMonitor<? super EventMessage<?>>> messageMonitor;
    private final List<Function<Configuration, MessageHandlerInterceptor<? super EventMessage<?>>>> handlerInterceptors = new ArrayList<>();
    private MessageMonitorFactory messageMonitorFactory = null;
    private Configuration config;

    @SuppressWarnings("unchecked")
    private SagaConfiguration(Class<S> sagaType, Function<Configuration, SubscribableMessageSource<EventMessage<?>>> messageSourceBuilder) {
        String managerName = sagaType.getSimpleName() + "Manager";
        String processorName = sagaType.getSimpleName() + "Processor";
        String repositoryName = sagaType.getSimpleName() + "Repository";
        transactionManager = new Component<>(() -> config, "transactionManager",
                                             c -> c.getComponent(TransactionManager.class, NoTransactionManager::instance));
        messageMonitor = new Component<>(() -> config, "messageMonitor",
                                         c -> c.messageMonitor(EventProcessor.class, processorName));
        tokenStore = new Component<>(() -> config, "messageMonitor",
                                     c -> c.getComponent(TokenStore.class, InMemoryTokenStore::new));
        errorHandler = new Component<>(() -> config, "errorHandler",
                                       c -> c.getComponent(ErrorHandler.class,
                                                           () -> PropagatingErrorHandler.INSTANCE));
        rollbackConfiguration = new Component<>(() -> config, "rollbackConfiguration",
                                                c -> c.getComponent(RollbackConfiguration.class,
                                                                    () -> RollbackConfigurationType.ANY_THROWABLE));
        sagaStore = new Component<>(() -> config, "sagaStore", c -> c.getComponent(SagaStore.class, InMemorySagaStore::new));
        sagaRepository = new Component<>(() -> config, repositoryName,
                                         c -> new AnnotatedSagaRepository<>(sagaType, sagaStore.get(), c.resourceInjector(),
                                                                            c.parameterResolverFactory()));
        sagaManager = new Component<>(() -> config, managerName, c -> new AnnotatedSagaManager<>(sagaType, sagaRepository.get(),
                                                                                                 c.parameterResolverFactory()));
        trackingEventProcessorConfiguration = new Component<>(() -> config, "ProcessorConfiguration",
                                                              c -> c.getComponent(TrackingEventProcessorConfiguration.class,
                                                                                  TrackingEventProcessorConfiguration::forSingleThreadedProcessing));
        processor = new Component<>(() -> config, processorName,
                                    c -> {
                                        SubscribingEventProcessor processor = new SubscribingEventProcessor(processorName, sagaManager.get(),
                                                                                                            rollbackConfiguration.get(),
                                                                                                            messageSourceBuilder.apply(c),
                                                                                                            DirectEventProcessingStrategy.INSTANCE,
                                                                                                            errorHandler.get(),
                                                                                                            messageMonitor.get());
                                        processor.registerInterceptor(new CorrelationDataInterceptor<>(c.correlationDataProviders()));
                                        return processor;
                                    });
    }

    /**
     * Initialize a configuration for a Saga of given {@code sagaType}, using a Subscribing Event Processor to process
     * incoming Events.
     *
     * @param sagaType The type of Saga to handle events with
     * @param <S>      The type of Saga configured in this configuration
     * @return a SagaConfiguration instance, ready for further configuration
     */
    public static <S> SagaConfiguration<S> subscribingSagaManager(Class<S> sagaType) {
        return subscribingSagaManager(sagaType, Configuration::eventBus);
    }

    /**
     * Initialize a configuration for a Saga of given {@code sagaType}, using a Subscribing Event Processor to process
     * incoming Events from the message source provided by given {@code messageSourceBuilder}
     *
     * @param sagaType             The type of Saga to handle events with
     * @param messageSourceBuilder The function providing the message source based on the configuration
     * @param <S>                  The type of Saga configured in this configuration
     * @return a SagaConfiguration instance, ready for further configuration
     */
    public static <S> SagaConfiguration<S> subscribingSagaManager(
            Class<S> sagaType,
            Function<Configuration, SubscribableMessageSource<EventMessage<?>>> messageSourceBuilder) {
        return new SagaConfiguration<>(sagaType, messageSourceBuilder);
    }

    /**
     * Initialize a configuration for a Saga of given {@code sagaType}, using a Tracking Event Processor to process
     * incoming Events. Note that a Token Store should be configured in the global configuration, or the Saga Manager
     * will default to an in-memory token store, which is not recommended for production environments.
     *
     * @param sagaType The type of Saga to handle events with
     * @param <S>      The type of Saga configured in this configuration
     * @return a SagaConfiguration instance, ready for further configuration
     */
    public static <S> SagaConfiguration<S> trackingSagaManager(Class<S> sagaType) {
        return trackingSagaManager(sagaType, Configuration::eventBus);
    }

    /**
     * Initialize a configuration for a Saga of given {@code sagaType}, using a Tracking Event Processor to process
     * incoming Events from a Message Source provided by given {@code messageSourceBuilder}. Note that a Token Store
     * should be configured in the global configuration, or the Saga Manager will default to an in-memory token store,
     * which is not recommended for production environments.
     *
     * @param sagaType             The type of Saga to handle events with
     * @param messageSourceBuilder The function providing the message source based on the configuration
     * @param <S>                  The type of Saga configured in this configuration
     * @return a SagaConfiguration instance, ready for further configuration
     */
    public static <S> SagaConfiguration<S> trackingSagaManager(
            Class<S> sagaType,
            Function<Configuration, StreamableMessageSource<TrackedEventMessage<?>>> messageSourceBuilder) {
<<<<<<< HEAD
        SagaConfiguration<S> sagaConfiguration = new SagaConfiguration<>(sagaType, c -> null);
        sagaConfiguration.processor.update(configuration -> {
            TrackingEventProcessor processor = new TrackingEventProcessor(
                    sagaType.getSimpleName() + "Processor",
                    sagaConfiguration.sagaManager.get(),
                    messageSourceBuilder.apply(sagaConfiguration.config),
                    configuration.getComponent(TokenStore.class, InMemoryTokenStore::new),
                    configuration.getComponent(TransactionManager.class, NoTransactionManager::instance),
                    sagaConfiguration.getMessageMonitor(configuration, sagaType));
            processor.registerInterceptor(new CorrelationDataInterceptor<>(configuration.correlationDataProviders()));
=======
        SagaConfiguration<S> configuration = new SagaConfiguration<>(sagaType, c -> null);
        String processorName = sagaType.getSimpleName() + "Processor";
        configuration.processor.update(c -> {
            TrackingEventProcessor processor = new TrackingEventProcessor(
                    processorName,
                    configuration.sagaManager.get(),
                    messageSourceBuilder.apply(configuration.config),
                    configuration.tokenStore.get(),
                    configuration.transactionManager.get(),
                    configuration.messageMonitor.get(),
                    configuration.rollbackConfiguration.get(),
                    configuration.errorHandler.get(),
                    configuration.trackingEventProcessorConfiguration.get());
            processor.registerInterceptor(new CorrelationDataInterceptor<>(c.correlationDataProviders()));
>>>>>>> e32fc3b2
            return processor;
        });
        return sagaConfiguration;
    }

<<<<<<< HEAD
    @SuppressWarnings("unchecked")
    private SagaConfiguration(Class<S> sagaType, Function<Configuration, SubscribableMessageSource<EventMessage<?>>> messageSourceBuilder) {
        String managerName = sagaType.getSimpleName() + "Manager";
        String processorName = sagaType.getSimpleName() + "Processor";
        String repositoryName = sagaType.getSimpleName() + "Repository";
        sagaStore = new Component<>(() -> config, "sagaStore", c -> c.getComponent(SagaStore.class, InMemorySagaStore::new));
        sagaRepository = new Component<>(() -> config, repositoryName,
                                         c -> new AnnotatedSagaRepository<>(sagaType, sagaStore.get(), c.resourceInjector(),
                                                                            c.parameterResolverFactory()));
        sagaManager = new Component<>(() -> config, managerName, c -> new AnnotatedSagaManager<>(sagaType, sagaRepository.get(),
                                                                                                 c.parameterResolverFactory()));
        processor = new Component<>(() -> config,
                                    processorName,
                                    c -> {
                                        SubscribingEventProcessor processor = new SubscribingEventProcessor(
                                                managerName,
                                                sagaManager.get(),
                                                messageSourceBuilder.apply(c),
                                                DirectEventProcessingStrategy.INSTANCE,
                                                PropagatingErrorHandler.INSTANCE,
                                                getMessageMonitor(c, sagaType));
                                        processor.registerInterceptor(new CorrelationDataInterceptor<>(c.correlationDataProviders()));
                                        return processor;
                                    });
    }

    private MessageMonitor<? super Message<?>> getMessageMonitor(Configuration configuration, Class<?> sagaType) {
        if (messageMonitorFactory != null) {
            return messageMonitorFactory.create(configuration, sagaType, sagaType.getSimpleName());
        } else {
            return configuration.messageMonitor(sagaType, sagaType.getSimpleName());
        }
    }

=======
>>>>>>> e32fc3b2
    /**
     * Configures the Saga Store to use to store Saga instances of this type. By default, Sagas are stored in the
     * Saga Store configured in the global Configuration. This method can be used to override the store for specific
     * Sagas.
     *
     * @param sagaStoreBuilder The builder that returns a fully initialized Saga Store instance based on the global
     *                         Configuration
     * @return this SagaConfiguration instance, ready for further configuration
     */
    public SagaConfiguration<S> configureSagaStore(Function<Configuration, SagaStore<? super S>> sagaStoreBuilder) {
        sagaStore.update(sagaStoreBuilder);
        return this;
    }

    /**
     * Registers the handler interceptor provided by the given {@code handlerInterceptorBuilder} function with
     * the processor defined in this configuration.
     *
     * @param handlerInterceptorBuilder The function to create the interceptor based on the current configuration
     * @return this SagaConfiguration instance, ready for further configuration
     */
    public SagaConfiguration<S> registerHandlerInterceptor(Function<Configuration, MessageHandlerInterceptor<? super EventMessage<?>>> handlerInterceptorBuilder) {
        if (config != null) {
            processor.get().registerInterceptor(handlerInterceptorBuilder.apply(config));
        } else {
            handlerInterceptors.add(handlerInterceptorBuilder);
        }
        return this;
    }

    /**
<<<<<<< HEAD
     * Configures the builder function to create the Message Monitor for this configuration. This overrides any Message
     * Monitor configured through {@link Configurer}.
     *
     * @param messageMonitorBuilder The builder function to use
     * @return this SagaConfiguration instance, ready for further configuration
     */
    public SagaConfiguration<S> configureMessageMonitor(Function<Configuration, MessageMonitor<Message<?>>> messageMonitorBuilder) {
        return configureMessageMonitor((configuration, componentType, componentName) -> messageMonitorBuilder.apply(configuration));
    }

    /**
     * Configures the factory to create the Message Monitor for this configuration. This overrides any Message Monitor
     * configured through {@link Configurer}.
     *
     * @param messageMonitorFactory The factory to use
     * @return this SagaConfiguration instance, ready for further configuration
     */
    public SagaConfiguration<S> configureMessageMonitor(MessageMonitorFactory messageMonitorFactory) {
        this.messageMonitorFactory = messageMonitorFactory;
=======
     * Registers the {@link TrackingEventProcessorConfiguration} to use when building the processor for this Saga type.
     * <p>
     * Note that the provided configuration is ignored when a subscribing processor is being used.
     *
     * @param trackingEventProcessorConfiguration The function to create the configuration instance
     * @return this SagaConfiguration instance, ready for further configuration
     */
    public SagaConfiguration<S> configureTrackingProcessor(Function<Configuration, TrackingEventProcessorConfiguration> trackingEventProcessorConfiguration) {
        this.trackingEventProcessorConfiguration.update(trackingEventProcessorConfiguration);
        return this;
    }

    /**
     * Registers the given {@code tokenStore} for use by a TrackingProcessor for the Saga being configured. The
     * TokenStore is ignored when a Subscribing Processor has been configured.
     *
     * @param tokenStore The function returning a TokenStore based on the given Configuration
     * @return this SagaConfiguration instance, ready for further configuration
     */
    public SagaConfiguration<S> configureTokenStore(Function<Configuration, TokenStore> tokenStore) {
        this.tokenStore.update(tokenStore);
        return this;
    }

    /**
     * Configures a MessageMonitor to be used to monitor Events processed on by the Saga being configured.
     *
     * @param messageMonitor The function to create the MessageMonitor
     * @return this SagaConfiguration instance, ready for further configuration
     */
    public SagaConfiguration<S> configureMessageMonitor(Function<Configuration, MessageMonitor<? super EventMessage<?>>> messageMonitor) {
        this.messageMonitor.update(messageMonitor);
        return this;
    }

    /**
     * Configures the ErrorHandler to use when an error occurs processing an Event.
     * <p>
     * The default is to propagate errors, causing the processors to release their token and go into a retry loop.
     *
     * @param errorHandler The function to create the ErrorHandler
     * @return this SagaConfiguration instance, ready for further configuration
     */
    public SagaConfiguration<S> configureErrorHandler(Function<Configuration, ErrorHandler> errorHandler) {
        this.errorHandler.update(errorHandler);
        return this;
    }

    /**
     * Defines the policy to roll back or commit a Unit of Work in case exceptions occur.
     * <p>
     * Defaults to roll back on all exceptions.
     *
     * @param rollbackConfiguration The function providing the RollbackConfiguration to use
     * @return this SagaConfiguration instance, ready for further configuration
     */
    public SagaConfiguration<S> configureRollbackConfiguration(Function<Configuration, RollbackConfiguration> rollbackConfiguration) {
        this.rollbackConfiguration.update(rollbackConfiguration);
        return this;
    }

    /**
     * Defines the Transaction Manager to use when processing Events for this Saga. Typically, this transaction manager
     * will manage the transaction around storing of the tokens and Saga instances.
     * <p>
     * Defaults to the Transaction Manager defined in the main Configuration.
     *
     * @param transactionManager The function providing the TransactionManager to use
     * @return this SagaConfiguration instance, ready for further configuration
     */
    public SagaConfiguration<S> configureTransactionManager(Function<Configuration, TransactionManager> transactionManager) {
        this.transactionManager.update(transactionManager);
>>>>>>> e32fc3b2
        return this;
    }

    @Override
    public void initialize(Configuration config) {
        this.config = config;
        for (Function<Configuration, MessageHandlerInterceptor<? super EventMessage<?>>> handlerInterceptor : handlerInterceptors) {
            processor.get().registerInterceptor(handlerInterceptor.apply(config));
        }
    }

    @Override
    public void start() {
        processor.get().start();
    }

    /**
     * Returns the processor that processed events for the Saga in this Configuration.
     *
     * @return The EventProcessor defined in this Configuration
     * @throws IllegalStateException when this configuration hasn't been initialized yet
     */
    public EventProcessor getProcessor() {
        Assert.state(config != null, () -> "Configuration is not initialized yet");
        return processor.get();
    }

    /**
     * Returns the Saga Store used by the Saga defined in this Configuration. If none has been explicitly defined,
     * it will return the Saga Store of the main Configuration.
     *
     * @return The Saga Store defined in this Configuration
     * @throws IllegalStateException when this configuration hasn't been initialized yet
     */
    public SagaStore<? super S> getSagaStore() {
        Assert.state(config != null, () -> "Configuration is not initialized yet");
        return sagaStore.get();
    }

    /**
     * Returns the SagaRepository instance used to load Saga instances in this Configuration.
     *
     * @return the SagaRepository defined in this Configuration
     * @throws IllegalStateException when this configuration hasn't been initialized yet
     */
    public SagaRepository<S> getSagaRepository() {
        Assert.state(config != null, () -> "Configuration is not initialized yet");
        return sagaRepository.get();
    }

    /**
     * Returns the SagaManager responsible for managing the lifecycle and invocation of Saga instances of the type
     * defined in this Configuration
     *
     * @return The SagaManager defined in this configuration
     * @throws IllegalStateException when this configuration hasn't been initialized yet
     */
    public AnnotatedSagaManager<S> getSagaManager() {
        Assert.state(config != null, () -> "Configuration is not initialized yet");
        return sagaManager.get();
    }

    @Override
    public void shutdown() {
        processor.get().shutDown();
    }
}<|MERGE_RESOLUTION|>--- conflicted
+++ resolved
@@ -18,13 +18,7 @@
 import org.axonframework.common.Assert;
 import org.axonframework.common.transaction.NoTransactionManager;
 import org.axonframework.common.transaction.TransactionManager;
-import org.axonframework.eventhandling.DirectEventProcessingStrategy;
-import org.axonframework.eventhandling.EventMessage;
-import org.axonframework.eventhandling.EventProcessor;
-import org.axonframework.eventhandling.PropagatingErrorHandler;
-import org.axonframework.eventhandling.SubscribingEventProcessor;
-import org.axonframework.eventhandling.TrackedEventMessage;
-import org.axonframework.eventhandling.TrackingEventProcessor;
+import org.axonframework.eventhandling.*;
 import org.axonframework.eventhandling.saga.AnnotatedSagaManager;
 import org.axonframework.eventhandling.saga.SagaRepository;
 import org.axonframework.eventhandling.saga.repository.AnnotatedSagaRepository;
@@ -32,16 +26,12 @@
 import org.axonframework.eventhandling.saga.repository.inmemory.InMemorySagaStore;
 import org.axonframework.eventhandling.tokenstore.TokenStore;
 import org.axonframework.eventhandling.tokenstore.inmemory.InMemoryTokenStore;
-import org.axonframework.messaging.Message;
 import org.axonframework.messaging.MessageHandlerInterceptor;
 import org.axonframework.messaging.StreamableMessageSource;
 import org.axonframework.messaging.SubscribableMessageSource;
 import org.axonframework.messaging.interceptors.CorrelationDataInterceptor;
-<<<<<<< HEAD
-=======
 import org.axonframework.messaging.unitofwork.RollbackConfiguration;
 import org.axonframework.messaging.unitofwork.RollbackConfigurationType;
->>>>>>> e32fc3b2
 import org.axonframework.monitoring.MessageMonitor;
 
 import java.util.ArrayList;
@@ -65,7 +55,6 @@
     private final Component<TransactionManager> transactionManager;
     private final Component<MessageMonitor<? super EventMessage<?>>> messageMonitor;
     private final List<Function<Configuration, MessageHandlerInterceptor<? super EventMessage<?>>>> handlerInterceptors = new ArrayList<>();
-    private MessageMonitorFactory messageMonitorFactory = null;
     private Configuration config;
 
     @SuppressWarnings("unchecked")
@@ -161,75 +150,25 @@
     public static <S> SagaConfiguration<S> trackingSagaManager(
             Class<S> sagaType,
             Function<Configuration, StreamableMessageSource<TrackedEventMessage<?>>> messageSourceBuilder) {
-<<<<<<< HEAD
         SagaConfiguration<S> sagaConfiguration = new SagaConfiguration<>(sagaType, c -> null);
+        String processorName = sagaType.getSimpleName() + "Processor";
         sagaConfiguration.processor.update(configuration -> {
             TrackingEventProcessor processor = new TrackingEventProcessor(
-                    sagaType.getSimpleName() + "Processor",
+                    processorName,
                     sagaConfiguration.sagaManager.get(),
                     messageSourceBuilder.apply(sagaConfiguration.config),
-                    configuration.getComponent(TokenStore.class, InMemoryTokenStore::new),
-                    configuration.getComponent(TransactionManager.class, NoTransactionManager::instance),
-                    sagaConfiguration.getMessageMonitor(configuration, sagaType));
+                    sagaConfiguration.tokenStore.get(),
+                    sagaConfiguration.transactionManager.get(),
+                    sagaConfiguration.messageMonitor.get(),
+                    sagaConfiguration.rollbackConfiguration.get(),
+                    sagaConfiguration.errorHandler.get(),
+                    sagaConfiguration.trackingEventProcessorConfiguration.get());
             processor.registerInterceptor(new CorrelationDataInterceptor<>(configuration.correlationDataProviders()));
-=======
-        SagaConfiguration<S> configuration = new SagaConfiguration<>(sagaType, c -> null);
-        String processorName = sagaType.getSimpleName() + "Processor";
-        configuration.processor.update(c -> {
-            TrackingEventProcessor processor = new TrackingEventProcessor(
-                    processorName,
-                    configuration.sagaManager.get(),
-                    messageSourceBuilder.apply(configuration.config),
-                    configuration.tokenStore.get(),
-                    configuration.transactionManager.get(),
-                    configuration.messageMonitor.get(),
-                    configuration.rollbackConfiguration.get(),
-                    configuration.errorHandler.get(),
-                    configuration.trackingEventProcessorConfiguration.get());
-            processor.registerInterceptor(new CorrelationDataInterceptor<>(c.correlationDataProviders()));
->>>>>>> e32fc3b2
             return processor;
         });
         return sagaConfiguration;
     }
 
-<<<<<<< HEAD
-    @SuppressWarnings("unchecked")
-    private SagaConfiguration(Class<S> sagaType, Function<Configuration, SubscribableMessageSource<EventMessage<?>>> messageSourceBuilder) {
-        String managerName = sagaType.getSimpleName() + "Manager";
-        String processorName = sagaType.getSimpleName() + "Processor";
-        String repositoryName = sagaType.getSimpleName() + "Repository";
-        sagaStore = new Component<>(() -> config, "sagaStore", c -> c.getComponent(SagaStore.class, InMemorySagaStore::new));
-        sagaRepository = new Component<>(() -> config, repositoryName,
-                                         c -> new AnnotatedSagaRepository<>(sagaType, sagaStore.get(), c.resourceInjector(),
-                                                                            c.parameterResolverFactory()));
-        sagaManager = new Component<>(() -> config, managerName, c -> new AnnotatedSagaManager<>(sagaType, sagaRepository.get(),
-                                                                                                 c.parameterResolverFactory()));
-        processor = new Component<>(() -> config,
-                                    processorName,
-                                    c -> {
-                                        SubscribingEventProcessor processor = new SubscribingEventProcessor(
-                                                managerName,
-                                                sagaManager.get(),
-                                                messageSourceBuilder.apply(c),
-                                                DirectEventProcessingStrategy.INSTANCE,
-                                                PropagatingErrorHandler.INSTANCE,
-                                                getMessageMonitor(c, sagaType));
-                                        processor.registerInterceptor(new CorrelationDataInterceptor<>(c.correlationDataProviders()));
-                                        return processor;
-                                    });
-    }
-
-    private MessageMonitor<? super Message<?>> getMessageMonitor(Configuration configuration, Class<?> sagaType) {
-        if (messageMonitorFactory != null) {
-            return messageMonitorFactory.create(configuration, sagaType, sagaType.getSimpleName());
-        } else {
-            return configuration.messageMonitor(sagaType, sagaType.getSimpleName());
-        }
-    }
-
-=======
->>>>>>> e32fc3b2
     /**
      * Configures the Saga Store to use to store Saga instances of this type. By default, Sagas are stored in the
      * Saga Store configured in the global Configuration. This method can be used to override the store for specific
@@ -261,27 +200,6 @@
     }
 
     /**
-<<<<<<< HEAD
-     * Configures the builder function to create the Message Monitor for this configuration. This overrides any Message
-     * Monitor configured through {@link Configurer}.
-     *
-     * @param messageMonitorBuilder The builder function to use
-     * @return this SagaConfiguration instance, ready for further configuration
-     */
-    public SagaConfiguration<S> configureMessageMonitor(Function<Configuration, MessageMonitor<Message<?>>> messageMonitorBuilder) {
-        return configureMessageMonitor((configuration, componentType, componentName) -> messageMonitorBuilder.apply(configuration));
-    }
-
-    /**
-     * Configures the factory to create the Message Monitor for this configuration. This overrides any Message Monitor
-     * configured through {@link Configurer}.
-     *
-     * @param messageMonitorFactory The factory to use
-     * @return this SagaConfiguration instance, ready for further configuration
-     */
-    public SagaConfiguration<S> configureMessageMonitor(MessageMonitorFactory messageMonitorFactory) {
-        this.messageMonitorFactory = messageMonitorFactory;
-=======
      * Registers the {@link TrackingEventProcessorConfiguration} to use when building the processor for this Saga type.
      * <p>
      * Note that the provided configuration is ignored when a subscribing processor is being used.
@@ -303,17 +221,6 @@
      */
     public SagaConfiguration<S> configureTokenStore(Function<Configuration, TokenStore> tokenStore) {
         this.tokenStore.update(tokenStore);
-        return this;
-    }
-
-    /**
-     * Configures a MessageMonitor to be used to monitor Events processed on by the Saga being configured.
-     *
-     * @param messageMonitor The function to create the MessageMonitor
-     * @return this SagaConfiguration instance, ready for further configuration
-     */
-    public SagaConfiguration<S> configureMessageMonitor(Function<Configuration, MessageMonitor<? super EventMessage<?>>> messageMonitor) {
-        this.messageMonitor.update(messageMonitor);
         return this;
     }
 
@@ -354,7 +261,17 @@
      */
     public SagaConfiguration<S> configureTransactionManager(Function<Configuration, TransactionManager> transactionManager) {
         this.transactionManager.update(transactionManager);
->>>>>>> e32fc3b2
+        return this;
+    }
+
+    /**
+     * Configures a MessageMonitor to be used to monitor Events processed on by the Saga being configured.
+     *
+     * @param messageMonitor The function to create the MessageMonitor
+     * @return this SagaConfiguration instance, ready for further configuration
+     */
+    public SagaConfiguration<S> configureMessageMonitor(Function<Configuration, MessageMonitor<? super EventMessage<?>>> messageMonitor) {
+        this.messageMonitor.update(messageMonitor);
         return this;
     }
 
