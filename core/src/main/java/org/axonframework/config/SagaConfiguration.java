/*
 * Copyright (c) 2010-2017. Axon Framework
 * Licensed under the Apache License, Version 2.0 (the "License");
 * you may not use this file except in compliance with the License.
 * You may obtain a copy of the License at
 *
 *     http://www.apache.org/licenses/LICENSE-2.0
 *
 * Unless required by applicable law or agreed to in writing, software
 * distributed under the License is distributed on an "AS IS" BASIS,
 * WITHOUT WARRANTIES OR CONDITIONS OF ANY KIND, either express or implied.
 * See the License for the specific language governing permissions and
 * limitations under the License.
 */

package org.axonframework.config;

import org.axonframework.common.Assert;
import org.axonframework.common.annotation.AnnotationUtils;
import org.axonframework.common.transaction.NoTransactionManager;
import org.axonframework.common.transaction.TransactionManager;
import org.axonframework.eventhandling.*;
import org.axonframework.eventhandling.saga.AnnotatedSagaManager;
import org.axonframework.eventhandling.saga.SagaRepository;
import org.axonframework.eventhandling.saga.repository.AnnotatedSagaRepository;
import org.axonframework.eventhandling.saga.repository.SagaStore;
import org.axonframework.eventhandling.saga.repository.inmemory.InMemorySagaStore;
import org.axonframework.eventhandling.tokenstore.TokenStore;
import org.axonframework.eventhandling.tokenstore.inmemory.InMemoryTokenStore;
import org.axonframework.messaging.MessageHandlerInterceptor;
import org.axonframework.messaging.StreamableMessageSource;
import org.axonframework.messaging.SubscribableMessageSource;
import org.axonframework.messaging.interceptors.CorrelationDataInterceptor;
import org.axonframework.messaging.unitofwork.RollbackConfiguration;
import org.axonframework.messaging.unitofwork.RollbackConfigurationType;
import org.axonframework.monitoring.MessageMonitor;

import java.util.ArrayList;
import java.util.List;
import java.util.function.Function;

/**
 * Module Configuration implementation that defines a Saga. This component allows the configuration of the type of
 * Event Processor used, as well as where to store Saga instances.
 */
public class SagaConfiguration<S> implements ModuleConfiguration {

<<<<<<< HEAD
    private final Class<S> sagaType;
    private final Component<EventProcessor> processor;
=======
    private final ProcessorInfo processorInfo;
    private final Function<Configuration, SubscribableMessageSource<EventMessage<?>>> subscribableMessageSourceBuilder;
    private final Function<Configuration, StreamableMessageSource<TrackedEventMessage<?>>> streamableMessageSourceBuilder;
    private final Function<Configuration, EventProcessingStrategy> processingStrategy;
>>>>>>> 47e5ef4c
    private final Component<TrackingEventProcessorConfiguration> trackingEventProcessorConfiguration;
    private final Component<AnnotatedSagaManager<S>> sagaManager;
    private final Component<SagaRepository<S>> sagaRepository;
    private final Component<SagaStore<? super S>> sagaStore;
    private final Component<RollbackConfiguration> rollbackConfiguration;
    private final Component<ErrorHandler> errorHandler;
    private final Component<ListenerInvocationErrorHandler> listenerInvocationErrorHandler;
    private final Component<TokenStore> tokenStore;
    private final Component<TransactionManager> transactionManager;
    private final Component<MessageMonitor<? super EventMessage<?>>> messageMonitor;
    private final List<Function<Configuration, MessageHandlerInterceptor<? super EventMessage<?>>>> handlerInterceptors = new ArrayList<>();
    private Configuration config;

    @Override
    public void start() {
        // nothing to be started
    }

    @Override
    public void shutdown() {
        // nothing to be shut down
    }

    /**
     * Initialize a configuration for a Saga of given {@code sagaType}, using a Subscribing Event Processor to process
     * incoming Events.
     *
     * @param sagaType The type of Saga to handle events with
     * @param <S>      The type of Saga configured in this configuration
     * @return a SagaConfiguration instance, ready for further configuration
     */
    public static <S> SagaConfiguration<S> subscribingSagaManager(Class<S> sagaType) {
        return subscribingSagaManager(sagaType, Configuration::eventBus);
    }

    /**
     * Initialize a configuration for a Saga of given {@code sagaType}, using a Subscribing Event Processor (with
     * provided name) to process incoming Events.
     *
     * @param sagaType      The type of Saga to handle events with
     * @param processorName The name of the processor to be used for this saga
     * @param <S>           The type of Saga configured in this configuration
     * @return a SagaConfiguration instance, ready for further configuration
     */
    public static <S> SagaConfiguration<S> subscribingSagaManager(Class<S> sagaType, String processorName) {
        return subscribingSagaManager(sagaType,
                                      processorName,
                                      Configuration::eventBus,
                                      c -> DirectEventProcessingStrategy.INSTANCE);
    }

    /**
     * Initialize a configuration for a Saga of given {@code sagaType}, using a Subscribing Event Processor to process
     * incoming Events from the message source provided by given {@code messageSourceBuilder}
     *
     * @param sagaType             The type of Saga to handle events with
     * @param messageSourceBuilder The function providing the message source based on the configuration
     * @param <S>                  The type of Saga configured in this configuration
     * @return a SagaConfiguration instance, ready for further configuration
     */
    public static <S> SagaConfiguration<S> subscribingSagaManager(
            Class<S> sagaType,
            Function<Configuration, SubscribableMessageSource<EventMessage<?>>> messageSourceBuilder) {
        return subscribingSagaManager(sagaType, messageSourceBuilder, c -> DirectEventProcessingStrategy.INSTANCE);
    }

    /**
     * Initialize a configuration for a Saga of given {@code sagaType}, using a Subscribing Event Processor to process
     * incoming Events from the message source provided by given {@code messageSourceBuilder}.
     * <p>
     * This methods allows a custom {@link EventProcessingStrategy} to be provided, in case handlers shouldn't be
     * invoked in the thread that delivers the message.
     *
     * @param sagaType                The type of Saga to handle events with
     * @param messageSourceBuilder    The function providing the message source based on the configuration
     * @param eventProcessingStrategy The strategy to use to invoke the event handlers.
     * @param <S>                     The type of Saga configured in this configuration
     * @return a SagaConfiguration instance, ready for further configuration
     */
    public static <S> SagaConfiguration<S> subscribingSagaManager(
            Class<S> sagaType,
            Function<Configuration, SubscribableMessageSource<EventMessage<?>>> messageSourceBuilder,
            Function<Configuration, EventProcessingStrategy> eventProcessingStrategy) {
        ProcessorInfo processorInfo = new ProcessorInfo(true, ProcessorInfo.ProcessorType.SUBSCRIBING, eventProcessorName(sagaType));
        return new SagaConfiguration<>(sagaType,
                                       processorInfo,
                                       SubscribingEventProcessor.class,
                                       c -> null,
                                       messageSourceBuilder,
                                       eventProcessingStrategy);
    }

    /**
     * Initialize a configuration for a Saga of given {@code sagaType}, using a Subscribing Event Processor (with
     * provided name) to process incoming Events from the message source provided by given {@code
     * messageSourceBuilder}.
     * <p>
     * This methods allows a custom {@link EventProcessingStrategy} to be provided, in case handlers shouldn't be
     * invoked in the thread that delivers the message.
     *
     * @param sagaType                The type of Saga to handle events with
     * @param processorName           The name of the processor to be used for this saga
     * @param messageSourceBuilder    The function providing the message source based on the configuration
     * @param eventProcessingStrategy The strategy to use to invoke the event handlers.
     * @param <S>                     The type of Saga configured in this configuration
     * @return a SagaConfiguration instance, ready for further configuration
     */
    public static <S> SagaConfiguration<S> subscribingSagaManager(
            Class<S> sagaType,
            String processorName,
            Function<Configuration, SubscribableMessageSource<EventMessage<?>>> messageSourceBuilder,
            Function<Configuration, EventProcessingStrategy> eventProcessingStrategy) {
        ProcessorInfo processorInfo = new ProcessorInfo(false, ProcessorInfo.ProcessorType.SUBSCRIBING, processorName);
        return new SagaConfiguration<>(sagaType,
                                       processorInfo,
                                       SubscribingEventProcessor.class,
                                       c -> null,
                                       messageSourceBuilder,
                                       eventProcessingStrategy);
    }

    /**
     * Initialize a configuration for a Saga of given {@code sagaType}, using a Tracking Event Processor to process
     * incoming Events. Note that a Token Store should be configured in the global configuration, or the Saga Manager
     * will default to an in-memory token store, which is not recommended for production environments.
     *
     * @param sagaType The type of Saga to handle events with
     * @param <S>      The type of Saga configured in this configuration
     * @return a SagaConfiguration instance, ready for further configuration
     */
    public static <S> SagaConfiguration<S> trackingSagaManager(Class<S> sagaType) {
        return trackingSagaManager(sagaType, Configuration::eventBus);
    }

    /**
     * Initialize a configuration for a Saga of given {@code sagaType}, using a Tracking Event Processor (with provided
     * name) to process incoming Events. Note that a Token Store should be configured in the global configuration, or
     * the Saga Manager will default to an in-memory token store, which is not recommended for production environments.
     *
     * @param sagaType      The type of Saga to handle events with
     * @param processorName The name of the processor to be used for this saga
     * @param <S>           The type of Saga configured in this configuration
     * @return a SagaConfiguration instance, ready for further configuration
     */
    public static <S> SagaConfiguration<S> trackingSagaManager(Class<S> sagaType, String processorName) {
        return trackingSagaManager(sagaType, processorName, Configuration::eventBus);
    }

    /**
     * Initialize a configuration for a Saga of given {@code sagaType}, using a Tracking Event Processor to process
     * incoming Events from a Message Source provided by given {@code messageSourceBuilder}. Note that a Token Store
     * should be configured in the global configuration, or the Saga Manager will default to an in-memory token store,
     * which is not recommended for production environments.
     *
     * @param sagaType             The type of Saga to handle events with
     * @param messageSourceBuilder The function providing the message source based on the configuration
     * @param <S>                  The type of Saga configured in this configuration
     * @return a SagaConfiguration instance, ready for further configuration
     */
    public static <S> SagaConfiguration<S> trackingSagaManager(
            Class<S> sagaType,
            Function<Configuration, StreamableMessageSource<TrackedEventMessage<?>>> messageSourceBuilder) {
        ProcessorInfo processorInfo = new ProcessorInfo(true,
                                                        ProcessorInfo.ProcessorType.TRACKING,
                                                        eventProcessorName(sagaType));
        return new SagaConfiguration<>(sagaType,
                                       processorInfo,
                                       TrackingEventProcessor.class,
                                       messageSourceBuilder,
                                       c -> null,
                                       c -> null);
    }

    /**
     * Initialize a configuration for a Saga of given {@code sagaType}, using a Tracking Event Processor (with provided
     * name) to process incoming Events from a Message Source provided by given {@code messageSourceBuilder}. Note that
     * a Token Store should be configured in the global configuration, or the Saga Manager will default to an in-memory
     * token store, which is not recommended for production environments.
     *
     * @param sagaType             The type of Saga to handle events with
     * @param processorName        The name of the processor to be used for this saga
     * @param messageSourceBuilder The function providing the message source based on the configuration
     * @param <S>                  The type of Saga configured in this configuration
     * @return a SagaConfiguration instance, ready for further configuration
     */
    public static <S> SagaConfiguration<S> trackingSagaManager(Class<S> sagaType,
                                                               String processorName,
                                                               Function<Configuration, StreamableMessageSource<TrackedEventMessage<?>>> messageSourceBuilder) {
        ProcessorInfo processorInfo = new ProcessorInfo(false, ProcessorInfo.ProcessorType.TRACKING, processorName);
        return new SagaConfiguration<>(sagaType,
                                       processorInfo,
                                       TrackingEventProcessor.class,
                                       messageSourceBuilder,
                                       c -> null,
                                       c -> null);
    }

    @SuppressWarnings("unchecked")
    private SagaConfiguration(Class<S> sagaType, ProcessorInfo processorInfo, Class<? extends EventProcessor> eventProcessorType,
                              Function<Configuration, StreamableMessageSource<TrackedEventMessage<?>>> streamableMessageSourceBuilder,
                              Function<Configuration, SubscribableMessageSource<EventMessage<?>>> subscribableMessageSourceBuilder,
                              Function<Configuration, EventProcessingStrategy> processingStrategy) {
<<<<<<< HEAD
        this.sagaType = sagaType;
=======
        this.processorInfo = processorInfo;
        this.streamableMessageSourceBuilder = streamableMessageSourceBuilder;
        this.subscribableMessageSourceBuilder = subscribableMessageSourceBuilder;
        this.processingStrategy = processingStrategy;
>>>>>>> 47e5ef4c
        String managerName = sagaType.getSimpleName() + "Manager";
        String repositoryName = sagaType.getSimpleName() + "Repository";
        transactionManager = new Component<>(() -> config, "transactionManager",
                                             c -> c.getComponent(TransactionManager.class, NoTransactionManager::instance));
        messageMonitor = new Component<>(() -> config, "messageMonitor",
                                         c -> c.messageMonitor(eventProcessorType, processorInfo.getName()));
        tokenStore = new Component<>(() -> config, "messageMonitor",
                                     c -> c.getComponent(TokenStore.class, InMemoryTokenStore::new));
        errorHandler = new Component<>(() -> config, "errorHandler",
                                       c -> c.getComponent(ErrorHandler.class,
                                                           () -> PropagatingErrorHandler.INSTANCE));
        listenerInvocationErrorHandler = new Component<>(() -> config, "listenerInvocationErrorHandler",
                                                     c -> c.getComponent(ListenerInvocationErrorHandler.class, LoggingErrorHandler::new));
        rollbackConfiguration = new Component<>(() -> config, "rollbackConfiguration",
                                                c -> c.getComponent(RollbackConfiguration.class,
                                                                    () -> RollbackConfigurationType.ANY_THROWABLE));
        sagaStore = new Component<>(() -> config, "sagaStore", c -> c.getComponent(SagaStore.class, InMemorySagaStore::new));
        sagaRepository = new Component<>(() -> config,
                                         repositoryName,
                                         c -> new AnnotatedSagaRepository<>(sagaType,
                                                                            sagaStore.get(),
                                                                            c.resourceInjector(),
                                                                            c.parameterResolverFactory()));
        sagaManager = new Component<>(() -> config, managerName, c -> new AnnotatedSagaManager<>(sagaType, sagaRepository.get(),
                                                                                                 c.parameterResolverFactory(),
                                                                                                 listenerInvocationErrorHandler
                                                                                                         .get()));
        trackingEventProcessorConfiguration = new Component<>(() -> config, "ProcessorConfiguration",
                                                              c -> c.getComponent(TrackingEventProcessorConfiguration.class,
                                                                                  TrackingEventProcessorConfiguration::forSingleThreadedProcessing));
    }

    /**
     * Gets the saga type.
     *
     * @return the saga type
     */
    public Class<S> getSagaType() {
        return sagaType;
    }

    /**
     * Configures the Saga Store to use to store Saga instances of this type. By default, Sagas are stored in the
     * Saga Store configured in the global Configuration. This method can be used to override the store for specific
     * Sagas.
     *
     * @param sagaStoreBuilder The builder that returns a fully initialized Saga Store instance based on the global
     *                         Configuration
     * @return this SagaConfiguration instance, ready for further configuration
     */
    public SagaConfiguration<S> configureSagaStore(Function<Configuration, SagaStore<? super S>> sagaStoreBuilder) {
        sagaStore.update(sagaStoreBuilder);
        return this;
    }

    /**
     * Registers the handler interceptor provided by the given {@code handlerInterceptorBuilder} function with
     * the processor defined in this configuration.
     *
     * @param handlerInterceptorBuilder The function to create the interceptor based on the current configuration
     * @return this SagaConfiguration instance, ready for further configuration
     * @deprecated use {@link EventProcessorRegistry#registerHandlerInterceptor(String, Function)} instead
     */
    @Deprecated
    public SagaConfiguration<S> registerHandlerInterceptor(
            Function<Configuration, MessageHandlerInterceptor<? super EventMessage<?>>> handlerInterceptorBuilder) {
        if (config != null) {
            eventProcessorRegistry().registerHandlerInterceptor(processorInfo.getName(), handlerInterceptorBuilder);
        } else {
            handlerInterceptors.add(handlerInterceptorBuilder);
        }
        return this;
    }

    /**
     * Registers the {@link TrackingEventProcessorConfiguration} to use when building the processor for this Saga type.
     * <p>
     * Note that the provided configuration is ignored when a subscribing processor is being used.
     *
     * @param trackingEventProcessorConfiguration The function to create the configuration instance
     * @return this SagaConfiguration instance, ready for further configuration
     */
    public SagaConfiguration<S> configureTrackingProcessor(Function<Configuration, TrackingEventProcessorConfiguration> trackingEventProcessorConfiguration) {
        this.trackingEventProcessorConfiguration.update(trackingEventProcessorConfiguration);
        return this;
    }

    /**
     * Registers the given {@code tokenStore} for use by a TrackingProcessor for the Saga being configured. The
     * TokenStore is ignored when a Subscribing Processor has been configured.
     *
     * @param tokenStore The function returning a TokenStore based on the given Configuration
     * @return this SagaConfiguration instance, ready for further configuration
     */
    public SagaConfiguration<S> configureTokenStore(Function<Configuration, TokenStore> tokenStore) {
        this.tokenStore.update(tokenStore);
        return this;
    }

    /**
     * Configures the ErrorHandler to use when an error occurs processing an Event.
     * <p>
     * The default is to propagate errors, causing the processors to release their token and go into a retry loop.
     *
     * @param errorHandler The function to create the ErrorHandler
     * @return this SagaConfiguration instance, ready for further configuration
     */
    public SagaConfiguration<S> configureErrorHandler(Function<Configuration, ErrorHandler> errorHandler) {
        this.errorHandler.update(errorHandler);
        return this;
    }

    /**
     * Configures the ListenerInvocationErrorHandler to use when processing of event in saga fails.
     * <p>
     * The default is to log errors.
     *
     * @param listenerInvocationErrorHandler The function to create ListenerInvocationErrorHandler
     * @return this SagaConfiguration instance, ready for further configuration
     */
    public SagaConfiguration<S> configureListenerInvocationErrorHandler(
            Function<Configuration, ListenerInvocationErrorHandler> listenerInvocationErrorHandler) {
        this.listenerInvocationErrorHandler.update(listenerInvocationErrorHandler);
        return this;
    }

    /**
     * Defines the policy to roll back or commit a Unit of Work in case exceptions occur.
     * <p>
     * Defaults to roll back on all exceptions.
     *
     * @param rollbackConfiguration The function providing the RollbackConfiguration to use
     * @return this SagaConfiguration instance, ready for further configuration
     */
    public SagaConfiguration<S> configureRollbackConfiguration(Function<Configuration, RollbackConfiguration> rollbackConfiguration) {
        this.rollbackConfiguration.update(rollbackConfiguration);
        return this;
    }

    /**
     * Defines the Transaction Manager to use when processing Events for this Saga. Typically, this transaction manager
     * will manage the transaction around storing of the tokens and Saga instances.
     * <p>
     * Defaults to the Transaction Manager defined in the main Configuration.
     *
     * @param transactionManager The function providing the TransactionManager to use
     * @return this SagaConfiguration instance, ready for further configuration
     */
    public SagaConfiguration<S> configureTransactionManager(Function<Configuration, TransactionManager> transactionManager) {
        this.transactionManager.update(transactionManager);
        return this;
    }

    /**
     * Configures a MessageMonitor to be used to monitor Events processed on by the Saga being configured.
     *
     * @param messageMonitor The function to create the MessageMonitor
     * @return this SagaConfiguration instance, ready for further configuration
     */
    public SagaConfiguration<S> configureMessageMonitor(Function<Configuration, MessageMonitor<? super EventMessage<?>>> messageMonitor) {
        this.messageMonitor.update(messageMonitor);
        return this;
    }

    @Override
    public void initialize(Configuration config) {
        this.config = config;
        eventProcessorRegistry().registerHandlerInvoker(processorInfo.getName(), c -> sagaManager.get());
        handlerInterceptors.forEach(i -> eventProcessorRegistry()
                .registerHandlerInterceptor(processorInfo.getName(), i));
        if (processorInfo.isCreateNewProcessor()) {
            switch (processorInfo.getType()) {
                case TRACKING:
                    eventProcessorRegistry().registerEventProcessor(processorInfo.getName(),
                                                                    this::buildTrackingEventProcessor);
                    break;
                case SUBSCRIBING:
                    eventProcessorRegistry().registerEventProcessor(processorInfo.getName(),
                                                                    this::buildSubscribingEventProcessor);
                    break;
                default:
                    throw new IllegalStateException("Unsupported event processor type.");
            }
        }
    }

    private EventProcessor buildTrackingEventProcessor(String name, Configuration config,
                                                       EventHandlerInvoker eventHandlerInvoker) {
        TrackingEventProcessor trackingEventProcessor = new TrackingEventProcessor(name,
                                                                                   eventHandlerInvoker,
                                                                                   streamableMessageSourceBuilder
                                                                                           .apply(config),
                                                                                   tokenStore.get(),
                                                                                   transactionManager.get(),
                                                                                   messageMonitor.get(),
                                                                                   rollbackConfiguration.get(),
                                                                                   errorHandler.get(),
                                                                                   trackingEventProcessorConfiguration
                                                                                           .get());
        trackingEventProcessor.registerInterceptor(new CorrelationDataInterceptor<>(config.correlationDataProviders()));
        return trackingEventProcessor;
    }

    private EventProcessor buildSubscribingEventProcessor(String name, Configuration config,
                                                          EventHandlerInvoker eventHandlerInvoker) {
        SubscribingEventProcessor subscribingEventProcessor = new SubscribingEventProcessor(name,
                                                                                            eventHandlerInvoker,
                                                                                            rollbackConfiguration.get(),
                                                                                            subscribableMessageSourceBuilder
                                                                                                    .apply(config),
                                                                                            processingStrategy
                                                                                                    .apply(config),
                                                                                            errorHandler.get(),
                                                                                            messageMonitor.get());
        subscribingEventProcessor
                .registerInterceptor(new CorrelationDataInterceptor<>(config.correlationDataProviders()));
        return subscribingEventProcessor;
    }

    /**
     * Returns the processor that processed events for the Saga in this Configuration.
     *
     * @return The EventProcessor defined in this Configuration
     * @throws IllegalStateException when this configuration hasn't been initialized yet
     */
    public EventProcessor getProcessor() {
        return eventProcessorRegistry().eventProcessor(processorInfo.getName())
                                       .orElse(null);
    }

    /**
     * Returns the Saga Store used by the Saga defined in this Configuration. If none has been explicitly defined,
     * it will return the Saga Store of the main Configuration.
     *
     * @return The Saga Store defined in this Configuration
     * @throws IllegalStateException when this configuration hasn't been initialized yet
     */
    public SagaStore<? super S> getSagaStore() {
        Assert.state(config != null, () -> "Configuration is not initialized yet");
        return sagaStore.get();
    }

    /**
     * Returns the SagaRepository instance used to load Saga instances in this Configuration.
     *
     * @return the SagaRepository defined in this Configuration
     * @throws IllegalStateException when this configuration hasn't been initialized yet
     */
    public SagaRepository<S> getSagaRepository() {
        Assert.state(config != null, () -> "Configuration is not initialized yet");
        return sagaRepository.get();
    }

    /**
     * Returns the SagaManager responsible for managing the lifecycle and invocation of Saga instances of the type
     * defined in this Configuration
     *
     * @return The SagaManager defined in this configuration
     * @throws IllegalStateException when this configuration hasn't been initialized yet
     */
    public AnnotatedSagaManager<S> getSagaManager() {
        Assert.state(config != null, () -> "Configuration is not initialized yet");
        return sagaManager.get();
    }

    private static String eventProcessorName(Class<?> sagaType) {
        return AnnotationUtils.findAnnotationAttributes(sagaType, ProcessingGroup.class)
                              .map(attrs -> (String) attrs.get("processingGroup"))
                              .orElse(sagaType.getSimpleName() + "Processor");
    }

    private EventProcessorRegistry eventProcessorRegistry() {
        return config.eventProcessorRegistry();
    }

    private static class ProcessorInfo {

        private enum ProcessorType {
            SUBSCRIBING,
            TRACKING
        }

        private final boolean createNewProcessor;
        private final ProcessorType type;
        private final String name;

        private ProcessorInfo(boolean createNewProcessor, ProcessorType type, String name) {
            this.createNewProcessor = createNewProcessor;
            this.type = type;
            this.name = name;
        }

        public boolean isCreateNewProcessor() {
            return createNewProcessor;
        }

        public ProcessorType getType() {
            return type;
        }

        public String getName() {
            return name;
        }
    }

}<|MERGE_RESOLUTION|>--- conflicted
+++ resolved
@@ -45,15 +45,12 @@
  */
 public class SagaConfiguration<S> implements ModuleConfiguration {
 
-<<<<<<< HEAD
     private final Class<S> sagaType;
     private final Component<EventProcessor> processor;
-=======
     private final ProcessorInfo processorInfo;
     private final Function<Configuration, SubscribableMessageSource<EventMessage<?>>> subscribableMessageSourceBuilder;
     private final Function<Configuration, StreamableMessageSource<TrackedEventMessage<?>>> streamableMessageSourceBuilder;
     private final Function<Configuration, EventProcessingStrategy> processingStrategy;
->>>>>>> 47e5ef4c
     private final Component<TrackingEventProcessorConfiguration> trackingEventProcessorConfiguration;
     private final Component<AnnotatedSagaManager<S>> sagaManager;
     private final Component<SagaRepository<S>> sagaRepository;
@@ -256,14 +253,11 @@
                               Function<Configuration, StreamableMessageSource<TrackedEventMessage<?>>> streamableMessageSourceBuilder,
                               Function<Configuration, SubscribableMessageSource<EventMessage<?>>> subscribableMessageSourceBuilder,
                               Function<Configuration, EventProcessingStrategy> processingStrategy) {
-<<<<<<< HEAD
         this.sagaType = sagaType;
-=======
         this.processorInfo = processorInfo;
         this.streamableMessageSourceBuilder = streamableMessageSourceBuilder;
         this.subscribableMessageSourceBuilder = subscribableMessageSourceBuilder;
         this.processingStrategy = processingStrategy;
->>>>>>> 47e5ef4c
         String managerName = sagaType.getSimpleName() + "Manager";
         String repositoryName = sagaType.getSimpleName() + "Repository";
         transactionManager = new Component<>(() -> config, "transactionManager",
