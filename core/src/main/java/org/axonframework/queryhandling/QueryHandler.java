--- conflicted
+++ resolved
@@ -21,12 +21,8 @@
 
 /**
  * Marker annotation to mark any method on an object as being a QueryHandler. Use the {@link
-<<<<<<< HEAD
- * AnnotationQueryHandlerAdapter} to subscribe the annotated class to the query bus.
-=======
  * org.axonframework.queryhandling.annotation.AnnotationQueryHandlerAdapter AnnotationQueryHandlerAdapter} to subscribe
  * the annotated class to the query bus.
->>>>>>> 37e79715
  * <p>
  * The annotated method's first parameter is the query handled by that method. Optionally, the query handler may
  * specify a second parameter of type {@link org.axonframework.messaging.MetaData}. The active MetaData will be
@@ -40,10 +36,7 @@
 @Target({ElementType.METHOD, ElementType.ANNOTATION_TYPE})
 @MessageHandler(messageType = QueryMessage.class)
 public @interface QueryHandler {
-<<<<<<< HEAD
 
-=======
->>>>>>> 37e79715
     /**
      * The name of the Query this handler listens to. Defaults to the fully qualified class name of the payload type
      * (i.e. first parameter).
