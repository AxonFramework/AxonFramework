--- conflicted
+++ resolved
@@ -19,11 +19,7 @@
 
     <groupId>org.axonframework</groupId>
     <artifactId>axon</artifactId>
-<<<<<<< HEAD
     <version>5.0.0-SNAPSHOT</version>
-=======
-    <version>4.11.3-SNAPSHOT</version>
->>>>>>> e51ac793
     <modules>
         <module>axon-server-connector</module>
         <module>config</module>
@@ -113,13 +109,8 @@
         <jackson.version>2.18.3</jackson.version>
         <xstream.version>1.4.21</xstream.version>
         <!-- Scheduling -->
-<<<<<<< HEAD
         <db-scheduler.version>13.0.0</db-scheduler.version>
-        <jobrunr.version>7.4.1</jobrunr.version>
-=======
-        <db-scheduler.version>13.0.0</db-scheduler.version><!-- Don't upgrade due to JDK8 -->
         <jobrunr.version>7.5.0</jobrunr.version>
->>>>>>> e51ac793
         <quartz.version>2.4.0</quartz.version>
         <!-- Spring -->
         <spring.version>6.2.1</spring.version>
