--- conflicted
+++ resolved
@@ -20,11 +20,7 @@
 
     <groupId>org.axonframework</groupId>
     <artifactId>axon</artifactId>
-<<<<<<< HEAD
-    <version>5.1.0-SNAPSHOT</version>
-=======
     <version>5.0.2-SNAPSHOT</version>
->>>>>>> cc58dc78
 
     <modules>
         <module>build/parent</module>
