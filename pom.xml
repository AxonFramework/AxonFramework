--- conflicted
+++ resolved
@@ -131,16 +131,12 @@
         <mockito.version>2.15.0</mockito.version>
         <powermock.version>1.7.3</powermock.version>
         <projectreactor.version>3.1.7.RELEASE</projectreactor.version>
-<<<<<<< HEAD
-        <jackson.version>2.9.4</jackson.version>
         <micrometer.version>1.0.4</micrometer.version>
         <dropwizard.metrics.version>3.1.2</dropwizard.metrics.version>
-=======
         <jackson.version>2.9.7</jackson.version>
         <grpc.version>1.13.1</grpc.version>
         <netty.tcnative.version>2.0.8.Final</netty.tcnative.version>
         <axonserver.api.version>4.0</axonserver.api.version>
->>>>>>> 195ac678
     </properties>
 
     <dependencies>
