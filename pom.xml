<?xml version="1.0" encoding="UTF-8"?>
<!--
  ~ Copyright (c) 2010-2025. Axon Framework
  ~
  ~ Licensed under the Apache License, Version 2.0 (the "License");
  ~ you may not use this file except in compliance with the License.
  ~ You may obtain a copy of the License at
  ~
  ~    http://www.apache.org/licenses/LICENSE-2.0
  ~
  ~ Unless required by applicable law or agreed to in writing, software
  ~ distributed under the License is distributed on an "AS IS" BASIS,
  ~ WITHOUT WARRANTIES OR CONDITIONS OF ANY KIND, either express or implied.
  ~ See the License for the specific language governing permissions and
  ~ limitations under the License.
  -->

<project xmlns="http://maven.apache.org/POM/4.0.0" xmlns:xsi="http://www.w3.org/2001/XMLSchema-instance" xsi:schemaLocation="http://maven.apache.org/POM/4.0.0 http://maven.apache.org/xsd/maven-4.0.0.xsd">

    <groupId>org.axonframework</groupId>
    <artifactId>axon</artifactId>
    <version>4.11.0-SNAPSHOT</version>
    <modules>
        <module>axon-server-connector</module>
        <module>disruptor</module>
        <module>config</module>
        <module>eventsourcing</module>
        <module>integrationtests</module>
        <module>legacy</module>
        <module>messaging</module>
        <module>metrics</module>
        <module>metrics-micrometer</module>
        <module>migration</module>
        <module>modelling</module>
        <module>reactorless-test</module>
        <module>spring</module>
        <module>spring-boot-autoconfigure</module>
        <module>spring-boot-starter</module>
        <module>test</module>
        <module>tracing-opentelemetry</module>
        <module>spring-boot3-dummy</module>
    </modules>
    <packaging>pom</packaging>

    <modelVersion>4.0.0</modelVersion>

    <name>Axon Framework</name>
    <description>
        The Axon framework supports developers with the plumbing and wiring required to build a CQRS architecture, by
        providing (abstract) implementations of common CQRS building blocks.
    </description>

    <inceptionYear>2010</inceptionYear>
    <url>https://axoniq.io/</url>
    <licenses>
        <license>
            <name>Apache 2.0</name>
            <url>https://www.apache.org/licenses/LICENSE-2.0</url>
        </license>
    </licenses>
    <issueManagement>
        <system>GitHub</system>
        <url>https://github.com/AxonFramework/AxonFramework/issues</url>
    </issueManagement>

    <properties>
        <!-- Main -->
        <project.build.sourceEncoding>UTF-8</project.build.sourceEncoding>
        <sonar.coverage.jacoco.xmlReportPaths>
            ${project.basedir}/coverage-report/target/site/jacoco-aggregate/jacoco.xml,
            ${project.basedir}/../coverage-report/target/site/jacoco-aggregate/jacoco.xml
        </sonar.coverage.jacoco.xmlReportPaths>
        <!-- Axon Server -->
<<<<<<< HEAD
        <axonserver-connector-java.version>2024.2.1</axonserver-connector-java.version>
=======
        <axonserver-connector-java.version>2024.2.2</axonserver-connector-java.version>
>>>>>>> ac42c405
        <!-- Caching -->
        <ehcache.version>2.10.9.2</ehcache.version>
        <ehcache3.version>3.10.8</ehcache3.version>
        <!-- Database -->
        <c3p0.version>0.9.1.2</c3p0.version>
        <hsqldb.version>2.5.2</hsqldb.version><!-- Don't upgrade due to JDK8 -->
        <hsqldb.with11.version>2.7.2</hsqldb.with11.version><!-- Don't upgrade due to JDK8 -->
        <hibernate-core.version>5.6.15.Final</hibernate-core.version>
        <hibernate-core.6.version>6.6.6.Final</hibernate-core.6.version>
        <mysql-connector-java.version>9.2.0</mysql-connector-java.version>
        <postgresql.version>42.7.5</postgresql.version>
        <!-- Jakarta -->
        <jakarta.annotation.version>2.1.1</jakarta.annotation.version><!-- Don't upgrade due to JDK8 -->
        <jakarta.el.version>4.0.0</jakarta.el.version><!-- Don't upgrade due to JDK11 -->
        <jakarta.el-impl.version>4.0.2</jakarta.el-impl.version>
        <jakarta.inject.version>2.0.1.MR</jakarta.inject.version>
        <jakarta.persistence.version>3.0.0</jakarta.persistence.version><!-- Don't upgrade due to JDK8 -->
        <jakarta.persistence.with11.version>3.1.0</jakarta.persistence.with11.version><!-- Don't upgrade due to JDK11 -->
        <jakarta.validation.version>3.1.1</jakarta.validation.version>
        <!-- Javax -->
        <javax.annotation-api.version>1.3.2</javax.annotation-api.version>
        <javax.cache-api.version>1.1.1</javax.cache-api.version>
        <javax.el-api.version>3.0.1-b06</javax.el-api.version>
        <javax.el-impl.version>2.2</javax.el-impl.version>
        <javax.inject.version>1</javax.inject.version>
        <javax.jaxb-api.version>2.3.1</javax.jaxb-api.version>
        <javax.persistence-api.version>2.2</javax.persistence-api.version>
        <javax.validation-api.version>2.0.1.Final</javax.validation-api.version>
        <!-- Logging -->
        <log4j.version>2.24.3</log4j.version>
        <slf4j.version>2.0.16</slf4j.version>
        <!-- Metrics -->
        <dropwizard.metrics.version>4.2.30</dropwizard.metrics.version>
        <micrometer.version>1.14.3</micrometer.version>
        <!-- Other -->
        <byte-buddy.version>1.17.0</byte-buddy.version>
        <commons-io.version>2.18.0</commons-io.version>
        <disruptor.version>3.4.4</disruptor.version>
        <findbugs-jsr305.version>3.0.2</findbugs-jsr305.version>
        <javassist.version>3.30.2-GA</javassist.version>
        <eaio-uuid.version>3.2</eaio-uuid.version>
        <!-- Reactive -->
        <projectreactor.version>3.7.2</projectreactor.version>
        <reactive.streams.spec.version>1.0.4</reactive.streams.spec.version>
        <!-- Serialization -->
        <avro.version>1.11.4</avro.version><!-- Don't upgrade due to JDK8, the JDK11+ version is defined in profile below -->
        <dom4j.version>2.1.4</dom4j.version>
        <gson.version>2.12.1</gson.version>
        <jackson.version>2.18.2</jackson.version>
        <xstream.version>1.4.21</xstream.version>
        <!-- Scheduling -->
        <db-scheduler.version>13.0.0</db-scheduler.version><!-- Don't upgrade due to JDK8 -->
        <jobrunr.version>7.4.0</jobrunr.version>
        <quartz.version>2.4.0</quartz.version>
        <!-- Spring -->
        <spring.version>5.3.39</spring.version>
        <spring.boot.version>2.7.18</spring.boot.version>
        <spring-security.version>5.8.16</spring-security.version>
        <!-- Testing -->
        <awaitility.version>4.2.2</awaitility.version>
        <hamcrest.version>3.0</hamcrest.version>
        <junit4.version>4.13.2</junit4.version>
        <junit.jupiter.version>5.11.4</junit.jupiter.version>
        <mockito.version>4.11.0</mockito.version>
        <testcontainers.version>1.19.3</testcontainers.version>
        <!-- Validation -->
        <hibernate-validator.version>6.2.5.Final</hibernate-validator.version>
        <hibernate-validator.8.version>8.0.1.Final</hibernate-validator.8.version>
        <!-- Build / Plugin -->
        <eclipse.transformer-maven-plugin.version>1.0.0</eclipse.transformer-maven-plugin.version>
        <felix.maven-bundle-plugin.version>5.1.9</felix.maven-bundle-plugin.version>
        <jacoco-maven.version>0.8.12</jacoco-maven.version>
        <maven-assembly.version>3.7.1</maven-assembly.version>
        <maven-clean.version>3.4.0</maven-clean.version>
        <maven-compiler.version>3.13.0</maven-compiler.version>
        <maven-deploy.version>3.1.3</maven-deploy.version>
        <maven-enforcer.version>3.5.0</maven-enforcer.version>
        <maven-failsafe.version>3.5.2</maven-failsafe.version>
        <maven-gpg.version>3.2.7</maven-gpg.version>
        <maven-install.version>3.1.3</maven-install.version>
        <maven-jar.version>3.4.2</maven-jar.version>
        <maven-javadoc.version>3.11.2</maven-javadoc.version>
        <maven-release.version>3.1.1</maven-release.version>
        <maven-source.version>3.3.1</maven-source.version>
        <maven-surefire.version>3.5.2</maven-surefire.version>
        <maven-resources.version>3.3.1</maven-resources.version>
    </properties>

    <dependencies>
        <!-- Testing -->
        <dependency>
            <groupId>org.junit.jupiter</groupId>
            <artifactId>junit-jupiter</artifactId>
            <scope>test</scope>
        </dependency>
        <dependency>
            <groupId>org.mockito</groupId>
            <artifactId>mockito-core</artifactId>
            <scope>test</scope>
        </dependency>
        <dependency>
            <groupId>org.mockito</groupId>
            <artifactId>mockito-junit-jupiter</artifactId>
            <scope>test</scope>
        </dependency>
        <!-- Logging -->
        <dependency>
            <groupId>org.slf4j</groupId>
            <artifactId>jul-to-slf4j</artifactId>
            <version>${slf4j.version}</version>
            <scope>test</scope>
        </dependency>
        <dependency>
            <groupId>org.apache.logging.log4j</groupId>
            <artifactId>log4j-slf4j2-impl</artifactId>
            <version>${log4j.version}</version>
            <scope>test</scope>
        </dependency>
        <dependency>
            <groupId>org.slf4j</groupId>
            <artifactId>jcl-over-slf4j</artifactId>
            <version>${slf4j.version}</version>
            <scope>test</scope>
        </dependency>
        <dependency>
            <groupId>org.apache.logging.log4j</groupId>
            <artifactId>log4j-core</artifactId>
            <version>${log4j.version}</version>
            <scope>test</scope>
            <exclusions>
                <exclusion>
                    <groupId>com.sun.jdmk</groupId>
                    <artifactId>jmxtools</artifactId>
                </exclusion>
                <exclusion>
                    <groupId>com.sun.jmx</groupId>
                    <artifactId>jmxri</artifactId>
                </exclusion>
                <exclusion>
                    <groupId>javax.mail</groupId>
                    <artifactId>mail</artifactId>
                </exclusion>
                <exclusion>
                    <groupId>javax.jms</groupId>
                    <artifactId>jms</artifactId>
                </exclusion>
            </exclusions>
        </dependency>
    </dependencies>

    <dependencyManagement>
        <dependencies>
            <!-- Axon Server -->
            <dependency>
                <groupId>org.axonframework</groupId>
                <artifactId>axon-server-connector</artifactId>
                <version>${project.version}</version>
            </dependency>
            <!-- Caching -->
            <dependency>
                <groupId>javax.cache</groupId>
                <artifactId>cache-api</artifactId>
                <version>${javax.cache-api.version}</version>
            </dependency>
            <dependency>
                <groupId>net.sf.ehcache</groupId>
                <artifactId>ehcache</artifactId>
                <version>${ehcache.version}</version>
            </dependency>
            <dependency>
                <groupId>org.ehcache</groupId>
                <artifactId>ehcache</artifactId>
                <version>${ehcache3.version}</version>
                <exclusions>
                    <exclusion>
                        <groupId>org.glassfish.jaxb</groupId>
                        <artifactId>jaxb-runtime</artifactId>
                    </exclusion>
                </exclusions>
            </dependency>
            <!-- Database -->
            <dependency>
                <groupId>c3p0</groupId>
                <artifactId>c3p0</artifactId>
                <version>${c3p0.version}</version>
            </dependency>
            <dependency>
                <groupId>org.hibernate</groupId>
                <artifactId>hibernate-core</artifactId>
                <version>${hibernate-core.version}</version>
            </dependency>
            <dependency>
                <groupId>org.hibernate.orm</groupId>
                <artifactId>hibernate-core</artifactId>
                <version>${hibernate-core.6.version}</version>
            </dependency>
            <dependency>
                <groupId>org.hibernate</groupId>
                <artifactId>hibernate-core-jakarta</artifactId>
                <version>${hibernate-core.version}</version>
            </dependency>
            <dependency>
                <groupId>org.hsqldb</groupId>
                <artifactId>hsqldb</artifactId>
                <version>${hsqldb.version}</version>
            </dependency>
            <dependency>
                <groupId>com.mysql</groupId>
                <artifactId>mysql-connector-j</artifactId>
                <version>${mysql-connector-java.version}</version>
            </dependency>
            <dependency>
                <groupId>org.postgresql</groupId>
                <artifactId>postgresql</artifactId>
                <version>${postgresql.version}</version>
            </dependency>
            <!-- Javax / Jakarta -->
            <dependency>
                <groupId>javax.annotation</groupId>
                <artifactId>javax.annotation-api</artifactId>
                <version>${javax.annotation-api.version}</version>
            </dependency>
            <dependency>
                <groupId>jakarta.annotation</groupId>
                <artifactId>jakarta.annotation-api</artifactId>
                <version>${jakarta.annotation.version}</version>
            </dependency>
            <dependency>
                <groupId>javax.validation</groupId>
                <artifactId>validation-api</artifactId>
                <version>${javax.validation-api.version}</version>
            </dependency>
            <dependency>
                <groupId>jakarta.validation</groupId>
                <artifactId>jakarta.validation-api</artifactId>
                <version>${jakarta.validation.version}</version>
            </dependency>
            <dependency>
                <groupId>org.glassfish</groupId>
                <artifactId>jakarta.el</artifactId>
                <version>${jakarta.el-impl.version}</version>
            </dependency>
            <dependency>
                <groupId>org.glassfish.web</groupId>
                <artifactId>el-impl</artifactId>
                <version>${javax.el-impl.version}</version>
            </dependency>
            <dependency>
                <groupId>javax.el</groupId>
                <artifactId>javax.el-api</artifactId>
                <version>${javax.el-api.version}</version>
            </dependency>
            <dependency>
                <groupId>jakarta.el</groupId>
                <artifactId>jakarta.el-api</artifactId>
                <version>${jakarta.el.version}</version>
            </dependency>
            <dependency>
                <groupId>javax.inject</groupId>
                <artifactId>javax.inject</artifactId>
                <version>${javax.inject.version}</version>
            </dependency>
            <dependency>
                <groupId>jakarta.inject</groupId>
                <artifactId>jakarta.inject-api</artifactId>
                <version>${jakarta.inject.version}</version>
            </dependency>
            <dependency>
                <groupId>javax.persistence</groupId>
                <artifactId>javax.persistence-api</artifactId>
                <version>${javax.persistence-api.version}</version>
            </dependency>
            <dependency>
                <groupId>jakarta.persistence</groupId>
                <artifactId>jakarta.persistence-api</artifactId>
                <version>${jakarta.persistence.version}</version>
            </dependency>
            <!-- Logging -->
            <dependency>
                <groupId>org.slf4j</groupId>
                <artifactId>slf4j-api</artifactId>
                <version>${slf4j.version}</version>
            </dependency>
            <!-- Other -->
            <dependency>
                <groupId>net.bytebuddy</groupId>
                <artifactId>byte-buddy</artifactId>
                <version>${byte-buddy.version}</version>
            </dependency>
            <dependency>
                <groupId>net.bytebuddy</groupId>
                <artifactId>byte-buddy-agent</artifactId>
                <version>${byte-buddy.version}</version>
            </dependency>
            <dependency>
                <groupId>commons-io</groupId>
                <artifactId>commons-io</artifactId>
                <version>${commons-io.version}</version>
            </dependency>
            <dependency>
                <groupId>com.lmax</groupId>
                <artifactId>disruptor</artifactId>
                <version>${disruptor.version}</version>
            </dependency>
            <dependency>
                <groupId>org.javassist</groupId>
                <artifactId>javassist</artifactId>
                <version>${javassist.version}</version>
            </dependency>
            <dependency>
                <groupId>com.google.code.findbugs</groupId>
                <artifactId>jsr305</artifactId>
                <version>${findbugs-jsr305.version}</version>
            </dependency>
            <dependency>
                <groupId>com.eaio.uuid</groupId>
                <artifactId>uuid</artifactId>
                <version>${eaio-uuid.version}</version>
            </dependency>
            <!-- Reactive -->
            <dependency>
                <groupId>org.reactivestreams</groupId>
                <artifactId>reactive-streams</artifactId>
                <version>${reactive.streams.spec.version}</version>
            </dependency>
            <!-- Reactive -->
            <dependency>
                <groupId>io.projectreactor</groupId>
                <artifactId>reactor-core</artifactId>
                <version>${projectreactor.version}</version>
            </dependency>
            <dependency>
                <groupId>io.projectreactor</groupId>
                <artifactId>reactor-test</artifactId>
                <version>${projectreactor.version}</version>
                <scope>test</scope>
            </dependency>
            <!-- Scheduling -->
            <dependency>
                <groupId>com.github.kagkarlsson</groupId>
                <artifactId>db-scheduler</artifactId>
                <version>${db-scheduler.version}</version>
            </dependency>
            <dependency>
                <groupId>org.jobrunr</groupId>
                <artifactId>jobrunr</artifactId>
                <version>${jobrunr.version}</version>
            </dependency>
            <dependency>
                <groupId>org.quartz-scheduler</groupId>
                <artifactId>quartz</artifactId>
                <version>${quartz.version}</version>
            </dependency>
            <!-- Serialization -->
            <dependency>
                <groupId>org.dom4j</groupId>
                <artifactId>dom4j</artifactId>
                <version>${dom4j.version}</version>
            </dependency>
            <!-- Serialization -->
            <dependency>
                <groupId>org.apache.avro</groupId>
                <artifactId>avro</artifactId>
                <version>${avro.version}</version>
            </dependency>
            <dependency>
                <groupId>com.google.code.gson</groupId>
                <artifactId>gson</artifactId>
                <version>${gson.version}</version>
            </dependency>
            <dependency>
                <groupId>com.fasterxml.jackson</groupId>
                <artifactId>jackson-bom</artifactId>
                <version>${jackson.version}</version>
                <type>pom</type>
                <scope>import</scope>
            </dependency>
            <!-- Spring -->
            <dependency>
                <groupId>org.springframework</groupId>
                <artifactId>spring-framework-bom</artifactId>
                <version>${spring.version}</version>
                <type>pom</type>
                <scope>import</scope>
            </dependency>
            <dependency>
                <groupId>org.springframework.boot</groupId>
                <artifactId>spring-boot-configuration-processor</artifactId>
                <version>${spring.boot.version}</version>
            </dependency>
            <dependency>
                <groupId>org.springframework.boot</groupId>
                <artifactId>spring-boot-starter</artifactId>
                <version>${spring.boot.version}</version>
            </dependency>
            <dependency>
                <groupId>org.springframework.security</groupId>
                <artifactId>spring-security-bom</artifactId>
                <version>${spring-security.version}</version>
                <type>pom</type>
                <scope>import</scope>
            </dependency>
            <!-- Testing -->
            <dependency>
                <groupId>org.awaitility</groupId>
                <artifactId>awaitility</artifactId>
                <version>${awaitility.version}</version>
            </dependency>
            <dependency>
                <groupId>org.hamcrest</groupId>
                <artifactId>hamcrest</artifactId>
                <version>${hamcrest.version}</version>
            </dependency>
            <dependency>
                <groupId>org.hamcrest</groupId>
                <artifactId>hamcrest-library</artifactId>
                <version>${hamcrest.version}</version>
            </dependency>
            <dependency>
                <groupId>junit</groupId>
                <artifactId>junit</artifactId>
                <version>${junit4.version}</version>
            </dependency>
            <dependency>
                <groupId>org.junit</groupId>
                <artifactId>junit-bom</artifactId>
                <version>${junit.jupiter.version}</version>
                <type>pom</type>
                <scope>import</scope>
            </dependency>
            <dependency>
                <groupId>org.mockito</groupId>
                <artifactId>mockito-core</artifactId>
                <version>${mockito.version}</version>
            </dependency>
            <dependency>
                <groupId>org.mockito</groupId>
                <artifactId>mockito-junit-jupiter</artifactId>
                <version>${mockito.version}</version>
            </dependency>
            <dependency>
                <groupId>org.testcontainers</groupId>
                <artifactId>testcontainers-bom</artifactId>
                <version>${testcontainers.version}</version>
                <type>pom</type>
                <scope>import</scope>
            </dependency>
            <!-- Validation -->
            <dependency>
                <groupId>org.hibernate</groupId>
                <artifactId>hibernate-validator</artifactId>
                <version>${hibernate-validator.version}</version>
            </dependency>
            <dependency>
                <groupId>org.hibernate.validator</groupId>
                <artifactId>hibernate-validator</artifactId>
                <version>${hibernate-validator.8.version}</version>
            </dependency>
        </dependencies>
    </dependencyManagement>

    <build>
        <defaultGoal>clean package</defaultGoal>

        <pluginManagement>
            <plugins>
                <plugin>
                    <groupId>org.eclipse.transformer</groupId>
                    <artifactId>transformer-maven-plugin</artifactId>
                    <version>${eclipse.transformer-maven-plugin.version}</version>
                    <extensions>true</extensions>
                    <configuration>
                        <rules>
                            <jakartaDefaults>true</jakartaDefaults>
                        </rules>
                    </configuration>
                </plugin>
                <plugin>
                    <groupId>org.jacoco</groupId>
                    <artifactId>jacoco-maven-plugin</artifactId>
                    <version>${jacoco-maven.version}</version>
                </plugin>
                <plugin>
                    <artifactId>maven-clean-plugin</artifactId>
                    <version>${maven-clean.version}</version>
                </plugin>
                <plugin>
                    <artifactId>maven-enforcer-plugin</artifactId>
                    <version>${maven-enforcer.version}</version>
                </plugin>
                <plugin>
                    <artifactId>maven-install-plugin</artifactId>
                    <version>${maven-install.version}</version>
                </plugin>
                <plugin>
                    <artifactId>maven-surefire-plugin</artifactId>
                    <version>${maven-surefire.version}</version>
                </plugin>
                <plugin>
                    <artifactId>maven-failsafe-plugin</artifactId>
                    <version>${maven-failsafe.version}</version>
                </plugin>
            </plugins>
        </pluginManagement>

        <plugins>
            <!-- compile -->
            <plugin>
                <artifactId>maven-compiler-plugin</artifactId>
                <version>${maven-compiler.version}</version>
                <configuration>
                    <source>1.8</source>
                    <target>1.8</target>
                    <encoding>UTF-8</encoding>
                    <showWarnings>true</showWarnings>
                    <showDeprecation>true</showDeprecation>
                    <parameters>true</parameters>
                </configuration>
            </plugin>
            <!-- test -->
            <plugin>
                <artifactId>maven-surefire-plugin</artifactId>
                <configuration>
                    <argLine>-Djava.awt.headless=true</argLine>
                    <systemPropertyVariables>
                        <slf4j.version>${slf4j.version}</slf4j.version>
                        <log4j.version>${log4j.version}</log4j.version>
                    </systemPropertyVariables>
                    <includes>
                        <include>**/*Test.java</include>
                        <include>**/*Tests.java</include>
                        <include>**/*Test_*.java</include>
                        <include>**/*Tests_*.java</include>
                    </includes>
                    <excludes>
                        <exclude>**/*IntegrationTest.java</exclude>
                        <exclude>**/*IntegrationTests.java</exclude>
                        <exclude>**/*IntegrationTest_*.java</exclude>
                        <exclude>**/*IntegrationTests_*.java</exclude>
                    </excludes>
                </configuration>
            </plugin>
            <!-- package -->
            <plugin>
                <artifactId>maven-assembly-plugin</artifactId>
                <version>${maven-assembly.version}</version>
                <configuration>
                    <descriptorSourceDirectory>assembly</descriptorSourceDirectory>
                    <archiverConfig>
                        <duplicateBehavior>skip</duplicateBehavior>
                    </archiverConfig>
                </configuration>
            </plugin>
            <plugin>
                <artifactId>maven-jar-plugin</artifactId>
                <version>${maven-jar.version}</version>
                <configuration>
                    <archive>
                        <manifest>
                            <addDefaultImplementationEntries>true</addDefaultImplementationEntries>
                        </manifest>
                    </archive>
                </configuration>
            </plugin>
            <plugin>
                <artifactId>maven-source-plugin</artifactId>
                <version>${maven-source.version}</version>
                <executions>
                    <execution>
                        <id>attach-sources</id>
                        <phase>package</phase>
                        <goals>
                            <goal>jar-no-fork</goal>
                        </goals>
                    </execution>
                </executions>
            </plugin>
            <!-- deploy -->
            <plugin>
                <artifactId>maven-deploy-plugin</artifactId>
                <version>${maven-deploy.version}</version>
            </plugin>
            <plugin>
                <!-- just to make sure deployed artifacts are always built (and tested) using JDK 8+ -->
                <artifactId>maven-enforcer-plugin</artifactId>
                <executions>
                    <execution>
                        <id>enforce-java</id>
                        <phase>deploy</phase>
                        <goals>
                            <goal>enforce</goal>
                        </goals>
                        <configuration>
                            <rules>
                                <requireJavaVersion>
                                    <version>1.8</version>
                                </requireJavaVersion>
                                <requireMavenVersion>
                                    <version>3.5</version>
                                </requireMavenVersion>
                            </rules>
                        </configuration>
                    </execution>
                </executions>
            </plugin>
            <plugin>
                <artifactId>maven-release-plugin</artifactId>
                <version>${maven-release.version}</version>
                <configuration>
                    <!-- prepare goal configuration -->
                    <mavenExecutorId>forked-path</mavenExecutorId>
                    <pushChanges>false</pushChanges>
                    <autoVersionSubmodules>true</autoVersionSubmodules>
                    <!-- perform goal configuration -->
                    <mavenExecutorId>forked-path</mavenExecutorId>
                    <localCheckout>true</localCheckout>
                    <releaseProfiles>javadoc,release-sign-artifacts</releaseProfiles>
                </configuration>
            </plugin>
            <plugin>
                <artifactId>maven-resources-plugin</artifactId>
                <version>${maven-resources.version}</version>
                <configuration>
                    <encoding>UTF-8</encoding>
                </configuration>
            </plugin>
        </plugins>
    </build>

    <profiles>
        <profile>
            <id>coverage</id>
            <activation>
                <activeByDefault>false</activeByDefault>
                <property>
                    <name>coverage</name>
                </property>
            </activation>

            <modules>
                <module>coverage-report</module>
            </modules>

            <build>
                <plugins>
                    <plugin>
                        <artifactId>maven-surefire-plugin</artifactId>
                        <configuration>
                            <!--suppress MavenModelInspection -->
                            <argLine>-Djava.awt.headless=true ${surefireArgLine}</argLine>
                        </configuration>
                    </plugin>

                    <plugin>
                        <groupId>org.jacoco</groupId>
                        <artifactId>jacoco-maven-plugin</artifactId>

                        <executions>
                            <execution>
                                <id>prepare-agent-for-unit-tests</id>
                                <phase>initialize</phase>
                                <goals>
                                    <goal>prepare-agent</goal>
                                </goals>
                                <configuration>
                                    <propertyName>surefireArgLine</propertyName>
                                    <destFile>${project.build.directory}/jacoco-ut.exec</destFile>
                                </configuration>
                            </execution>
                        </executions>
                    </plugin>
                </plugins>
            </build>
        </profile>

        <profile>
            <id>integration-test</id>
            <activation>
                <activeByDefault>false</activeByDefault>
                <property>
                    <name>coverage</name>
                </property>
            </activation>

            <build>
                <defaultGoal>verify</defaultGoal>
                <plugins>
                    <plugin>
                        <groupId>org.apache.maven.plugins</groupId>
                        <artifactId>maven-failsafe-plugin</artifactId>
                        <executions>
                            <execution>
                                <id>run-integration-tests</id>
                                <goals>
                                    <goal>integration-test</goal>
                                </goals>
                                <configuration>
                                    <!--suppress MavenModelInspection -->
                                    <argLine>-Djava.awt.headless=true ${failsafeArgLine}</argLine>
                                    <includes>
                                        <include>**/*IntegrationTest.java</include>
                                        <include>**/*IntegrationTests.java</include>
                                        <include>**/*IntegrationTest_*.java</include>
                                        <include>**/*IntegrationTests_*.java</include>
                                    </includes>
                                    <excludes>
                                        <exclude>**/*Test.java</exclude>
                                        <exclude>**/*Tests.java</exclude>
                                        <exclude>**/*Test_*.java</exclude>
                                        <exclude>**/*Tests_*.java</exclude>
                                    </excludes>
                                </configuration>
                            </execution>
                        </executions>
                    </plugin>

                    <plugin>
                        <groupId>org.jacoco</groupId>
                        <artifactId>jacoco-maven-plugin</artifactId>
                        <executions>
                            <execution>
                                <id>prepare-agent-for-integration-test</id>
                                <phase>pre-integration-test</phase>
                                <goals>
                                    <goal>prepare-agent</goal>
                                </goals>
                                <configuration>
                                    <propertyName>failsafeArgLine</propertyName>
                                    <destFile>${project.build.directory}/jacoco-it.exec</destFile>
                                </configuration>
                            </execution>
                        </executions>
                    </plugin>
                </plugins>
            </build>
        </profile>

        <profile>
            <id>javadoc</id>
            <build>
                <plugins>
                    <plugin>
                        <artifactId>maven-javadoc-plugin</artifactId>
                        <version>${maven-javadoc.version}</version>
                        <executions>
                            <execution>
                                <id>attach-javadoc</id>
                                <phase>package</phase>
                                <goals>
                                    <goal>jar</goal>
                                </goals>
                            </execution>
                        </executions>
                        <configuration>
                            <doclint>none</doclint>
                            <!-- These parameters are in preparation for resolution of this issue: -->
                            <!-- https://bugs.openjdk.java.net/browse/JDK-8068562 -->
                            <tags>
                                <tag>
                                    <name>apiNote</name>
                                    <placement>a</placement>
                                    <head>API Note:</head>
                                </tag>
                                <tag>
                                    <name>implSpec</name>
                                    <placement>a</placement>
                                    <head>Implementation Requirements:</head>
                                </tag>
                                <tag>
                                    <name>implNote</name>
                                    <placement>a</placement>
                                    <head>Implementation Note:</head>
                                </tag>
                            </tags>
                        </configuration>
                    </plugin>
                </plugins>
            </build>
        </profile>

        <profile>
            <id>java11-modules</id>
            <activation>
                <jdk>[11,)</jdk>
            </activation>
            <properties>
                <avro.version>1.12.0</avro.version>
            </properties>
            <modules>
                <module>hibernate-6-integrationtests</module>
            </modules>
        </profile>

        <profile>
            <id>java17-modules</id>
            <activation>
                <jdk>[17,)</jdk>
            </activation>
            <modules>
                <module>spring-boot-3-integrationtests</module>
            </modules>
        </profile>

        <profile>
            <id>ossrh</id>
            <repositories>
                <repository>
                    <id>sonatype</id>
                    <url>https://oss.sonatype.org/content/repositories/snapshots</url>
                    <snapshots>
                        <enabled>true</enabled>
                        <checksumPolicy>fail</checksumPolicy>
                        <updatePolicy>always</updatePolicy>
                    </snapshots>
                    <releases>
                        <enabled>false</enabled>
                    </releases>
                </repository>
            </repositories>
        </profile>

        <profile>
            <id>release-sign-artifacts</id>
            <build>
                <plugins>
                    <plugin>
                        <artifactId>maven-gpg-plugin</artifactId>
                        <version>${maven-gpg.version}</version>
                        <executions>
                            <execution>
                                <id>sign-artifacts</id>
                                <phase>verify</phase>
                                <goals>
                                    <!--suppress MavenModelInspection -->
                                    <goal>sign</goal>
                                </goals>
                            </execution>
                        </executions>
                    </plugin>
                </plugins>
            </build>
        </profile>

        <profile>
            <id>quick-install</id>
            <properties>
                <!-- Test classes are shared between modules, so we should build these modules, but don't run them.-->
                <skipTests>true</skipTests>
            </properties>
        </profile>
    </profiles>

    <!-- deploy and release configuration -->
    <distributionManagement>
        <snapshotRepository>
            <id>sonatype</id>
            <url>https://oss.sonatype.org/content/repositories/snapshots</url>
            <uniqueVersion>true</uniqueVersion>
        </snapshotRepository>
        <repository>
            <id>sonatype</id>
            <url>https://oss.sonatype.org/service/local/staging/deploy/maven2</url>
            <uniqueVersion>false</uniqueVersion>
        </repository>
    </distributionManagement>

    <scm>
        <connection>scm:git:git://github.com/AxonFramework/AxonFramework.git</connection>
        <developerConnection>scm:git:git@github.com:AxonFramework/AxonFramework.git</developerConnection>
        <url>https://github.com/AxonFramework/AxonFramework</url>
        <tag>HEAD</tag>
    </scm>

    <developers>
        <developer>
            <name>Allard Buijze</name>
            <email>allard.buijze@axoniq.io</email>
            <organization>AxonIQ</organization>
            <organizationUrl>https://axoniq.io</organizationUrl>
            <roles>
                <role>Project Owner</role>
            </roles>
        </developer>
        <developer>
            <name>Steven van Beelen</name>
            <email>steven.vanbeelen@axoniq.io</email>
            <organization>AxonIQ</organization>
            <organizationUrl>https://axoniq.io</organizationUrl>
            <roles>
                <role>Lead Developer</role>
            </roles>
        </developer>
        <developer>
            <name>Gerard Klijs</name>
            <email>gerard.klijs@axoniq.io</email>
            <organization>AxonIQ</organization>
            <organizationUrl>https://axoniq.io</organizationUrl>
            <roles>
                <role>Developer</role>
            </roles>
        </developer>
        <developer>
            <name>Mitchell Herrijgers</name>
            <email>mitchell.herrijgers@axoniq.io</email>
            <organization>AxonIQ</organization>
            <organizationUrl>https://axoniq.io</organizationUrl>
            <roles>
                <role>Developer</role>
            </roles>
        </developer>
    </developers>
</project><|MERGE_RESOLUTION|>--- conflicted
+++ resolved
@@ -71,11 +71,7 @@
             ${project.basedir}/../coverage-report/target/site/jacoco-aggregate/jacoco.xml
         </sonar.coverage.jacoco.xmlReportPaths>
         <!-- Axon Server -->
-<<<<<<< HEAD
-        <axonserver-connector-java.version>2024.2.1</axonserver-connector-java.version>
-=======
         <axonserver-connector-java.version>2024.2.2</axonserver-connector-java.version>
->>>>>>> ac42c405
         <!-- Caching -->
         <ehcache.version>2.10.9.2</ehcache.version>
         <ehcache3.version>3.10.8</ehcache3.version>
