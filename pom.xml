--- conflicted
+++ resolved
@@ -74,18 +74,10 @@
         <javax.cache-api.version>1.1.1</javax.cache-api.version>
         <!-- Database -->
         <c3p0.version>0.9.1.2</c3p0.version>
-<<<<<<< HEAD
         <hikari.version>6.2.1</hikari.version>
         <hsqldb.version>2.7.2</hsqldb.version>
-        <hibernate-core.version>6.6.13.Final</hibernate-core.version>
-        <mysql-connector-java.version>9.2.0</mysql-connector-java.version>
-=======
-        <hsqldb.version>2.5.2</hsqldb.version><!-- Don't upgrade due to JDK8 -->
-        <hsqldb.with11.version>2.7.2</hsqldb.with11.version><!-- Don't upgrade due to JDK8 -->
-        <hibernate-core.version>5.6.15.Final</hibernate-core.version>
-        <hibernate-core.6.version>6.6.15.Final</hibernate-core.6.version>
+        <hibernate-core.version>7.0.0.Final</hibernate-core.version>
         <mysql-connector-java.version>9.3.0</mysql-connector-java.version>
->>>>>>> 282d802c
         <postgresql.version>42.7.5</postgresql.version>
         <!-- Jakarta -->
         <jakarta.annotation.version>2.1.1</jakarta.annotation.version><!-- Don't upgrade due to JDK8 -->
@@ -117,13 +109,8 @@
         <jackson.version>2.19.0</jackson.version>
         <xstream.version>1.4.21</xstream.version>
         <!-- Scheduling -->
-<<<<<<< HEAD
         <db-scheduler.version>13.0.0</db-scheduler.version>
-        <jobrunr.version>7.5.0</jobrunr.version>
-=======
-        <db-scheduler.version>13.0.0</db-scheduler.version><!-- Don't upgrade due to JDK8 -->
         <jobrunr.version>7.5.1</jobrunr.version>
->>>>>>> 282d802c
         <quartz.version>2.4.0</quartz.version>
         <!-- Spring -->
         <spring.version>6.2.1</spring.version>
@@ -845,29 +832,7 @@
         </profile>
 
         <profile>
-<<<<<<< HEAD
-            <id>ossrh</id>
-            <repositories>
-                <repository>
-                    <id>sonatype</id>
-                    <url>https://oss.sonatype.org/content/repositories/snapshots</url>
-                    <snapshots>
-                        <enabled>true</enabled>
-                        <checksumPolicy>fail</checksumPolicy>
-                        <updatePolicy>always</updatePolicy>
-                    </snapshots>
-                    <releases>
-                        <enabled>false</enabled>
-                    </releases>
-                </repository>
-            </repositories>
-        </profile>
-
-        <profile>
-            <id>release-sign-artifacts</id>
-=======
             <id>sign</id>
->>>>>>> 282d802c
             <build>
                 <plugins>
                     <plugin>
