--- conflicted
+++ resolved
@@ -121,81 +121,6 @@
         </pluginManagement>
 
         <plugins>
-<<<<<<< HEAD
-            <!-- compile -->
-            <plugin>
-                <artifactId>maven-compiler-plugin</artifactId>
-                <version>${maven-compiler.version}</version>
-                <configuration>
-                    <source>${maven.compiler.source}</source>
-                    <target>${maven.compiler.target}</target>
-                    <encoding>UTF-8</encoding>
-                    <showWarnings>true</showWarnings>
-                    <showDeprecation>true</showDeprecation>
-                    <parameters>true</parameters>
-                </configuration>
-            </plugin>
-            <!-- test -->
-            <plugin>
-                <artifactId>maven-surefire-plugin</artifactId>
-                <configuration>
-                    <argLine>${mockito.agent.argLine} -Djava.awt.headless=true</argLine>
-                    <systemPropertyVariables>
-                        <slf4j.version>${slf4j.version}</slf4j.version>
-                        <log4j.version>${log4j.version}</log4j.version>
-                        <test.forkNumber>$${surefire.forkNumber}</test.forkNumber>
-                    </systemPropertyVariables>
-                    <includes>
-                        <include>**/*Test.java</include>
-                        <include>**/*Tests.java</include>
-                        <include>**/*Test_*.java</include>
-                        <include>**/*Tests_*.java</include>
-                    </includes>
-                    <excludes>
-                        <exclude>**/*IntegrationTest.java</exclude>
-                        <exclude>**/*IntegrationTests.java</exclude>
-                        <exclude>**/*IntegrationTest_*.java</exclude>
-                        <exclude>**/*IntegrationTests_*.java</exclude>
-                    </excludes>
-                </configuration>
-            </plugin>
-            <!-- package -->
-            <plugin>
-                <artifactId>maven-assembly-plugin</artifactId>
-                <version>${maven-assembly.version}</version>
-                <configuration>
-                    <descriptorSourceDirectory>assembly</descriptorSourceDirectory>
-                    <archiverConfig>
-                        <duplicateBehavior>skip</duplicateBehavior>
-                    </archiverConfig>
-                </configuration>
-            </plugin>
-            <plugin>
-                <artifactId>maven-jar-plugin</artifactId>
-                <version>${maven-jar.version}</version>
-                <configuration>
-                    <archive>
-                        <manifest>
-                            <addDefaultImplementationEntries>true</addDefaultImplementationEntries>
-                        </manifest>
-                    </archive>
-                </configuration>
-            </plugin>
-            <!-- deploy -->
-            <plugin>
-                <groupId>org.sonatype.central</groupId>
-                <artifactId>central-publishing-maven-plugin</artifactId>
-                <version>${central-publishing-maven-plugin.version}</version>
-                <extensions>true</extensions>
-                <configuration>
-                    <publishingServerId>central</publishingServerId>
-                    <excludeArtifacts>
-                        axon-integrationtests,axon-legacy,axon-legacy-aggregate,axon-legacy-saga,axon-metrics,axon-micrometer,axon-migration,axon-tracing-opentelemetry,axon-todo,university-example-java-springboot
-                    </excludeArtifacts>
-                </configuration>
-            </plugin>
-=======
->>>>>>> e30e3036
             <plugin>
                 <groupId>org.apache.maven.plugins</groupId>
                 <artifactId>maven-enforcer-plugin</artifactId>
