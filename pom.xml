<?xml version="1.0" encoding="UTF-8"?>
<!--
  ~ Copyright (c) 2010-2024. Axon Framework
  ~
  ~ Licensed under the Apache License, Version 2.0 (the "License");
  ~ you may not use this file except in compliance with the License.
  ~ You may obtain a copy of the License at
  ~
  ~    http://www.apache.org/licenses/LICENSE-2.0
  ~
  ~ Unless required by applicable law or agreed to in writing, software
  ~ distributed under the License is distributed on an "AS IS" BASIS,
  ~ WITHOUT WARRANTIES OR CONDITIONS OF ANY KIND, either express or implied.
  ~ See the License for the specific language governing permissions and
  ~ limitations under the License.
  -->

<project xmlns="http://maven.apache.org/POM/4.0.0" xmlns:xsi="http://www.w3.org/2001/XMLSchema-instance" xsi:schemaLocation="http://maven.apache.org/POM/4.0.0 http://maven.apache.org/xsd/maven-4.0.0.xsd">

    <groupId>org.axonframework</groupId>
    <artifactId>axon</artifactId>
    <version>5.0.0-SNAPSHOT</version>
    <modules>
        <module>axon-server-connector</module>
        <module>config</module>
        <module>eventsourcing</module>
        <module>integrationtests</module>
        <module>legacy</module>
        <module>messaging</module>
        <module>metrics</module>
        <module>metrics-micrometer</module>
        <module>migration</module>
        <module>modelling</module>
        <module>reactorless-test</module>
        <module>spring</module>
        <module>spring-boot-autoconfigure</module>
        <module>spring-boot-starter</module>
        <module>test</module>
        <module>tracing-opentelemetry</module>
    </modules>
    <packaging>pom</packaging>

    <modelVersion>4.0.0</modelVersion>

    <name>Axon Framework</name>
    <description>
        The Axon framework supports developers with the plumbing and wiring required to build a CQRS architecture, by
        providing (abstract) implementations of common CQRS building blocks.
    </description>

    <inceptionYear>2010</inceptionYear>
    <url>https://axoniq.io/</url>
    <licenses>
        <license>
            <name>Apache 2.0</name>
            <url>https://www.apache.org/licenses/LICENSE-2.0</url>
        </license>
    </licenses>
    <issueManagement>
        <system>GitHub</system>
        <url>https://github.com/AxonFramework/AxonFramework/issues</url>
    </issueManagement>

    <properties>
        <!-- Main -->
        <project.build.sourceEncoding>UTF-8</project.build.sourceEncoding>
        <sonar.coverage.jacoco.xmlReportPaths>
            ${project.basedir}/coverage-report/target/site/jacoco-aggregate/jacoco.xml,
            ${project.basedir}/../coverage-report/target/site/jacoco-aggregate/jacoco.xml
        </sonar.coverage.jacoco.xmlReportPaths>
        <!-- Axon Server -->
        <axonserver-connector-java.version>2024.1.0</axonserver-connector-java.version>
        <!-- Caching -->
        <ehcache.version>2.10.9.2</ehcache.version>
        <ehcache3.version>3.10.8</ehcache3.version>
        <javax.cache-api.version>1.1.1</javax.cache-api.version>
        <!-- Database -->
        <c3p0.version>0.9.1.2</c3p0.version>
<<<<<<< HEAD
        <hsqldb.version>2.7.2</hsqldb.version>
        <hibernate-core.version>6.6.0.Final</hibernate-core.version>
=======
        <hsqldb.version>2.5.2</hsqldb.version><!-- Don't upgrade due to JDK8 -->
        <hsqldb.with11.version>2.7.2</hsqldb.with11.version><!-- Don't upgrade due to JDK8 -->
        <hibernate-core.version>5.6.15.Final</hibernate-core.version>
        <hibernate-core.6.version>6.6.1.Final</hibernate-core.6.version>
>>>>>>> 58fd4d2d
        <mysql-connector-java.version>9.0.0</mysql-connector-java.version>
        <postgresql.version>42.7.4</postgresql.version>
        <!-- Jakarta -->
        <jakarta.annotation.version>2.1.1</jakarta.annotation.version><!-- Don't upgrade due to JDK8 -->
        <jakarta.el.version>4.0.0</jakarta.el.version><!-- Don't upgrade due to JDK11 -->
        <jakarta.el-impl.version>4.0.2</jakarta.el-impl.version>
        <jakarta.inject.version>2.0.1</jakarta.inject.version>
        <jakarta.persistence.version>3.1.0</jakarta.persistence.version>
        <jakarta.validation.version>3.1.0</jakarta.validation.version>
        <!-- Logging -->
        <log4j.version>2.24.0</log4j.version>
        <slf4j.version>2.0.16</slf4j.version>
        <!-- Metrics -->
        <dropwizard.metrics.version>4.2.27</dropwizard.metrics.version>
        <micrometer.version>1.13.4</micrometer.version>
        <!-- Other -->
        <byte-buddy.version>1.15.1</byte-buddy.version>
        <commons-io.version>2.17.0</commons-io.version>
        <disruptor.version>3.4.4</disruptor.version>
        <findbugs-jsr305.version>3.0.2</findbugs-jsr305.version>
        <javassist.version>3.30.2-GA</javassist.version>
        <eaio-uuid.version>3.2</eaio-uuid.version>
        <!-- Reactive -->
        <projectreactor.version>3.6.10</projectreactor.version>
        <reactive.streams.spec.version>1.0.4</reactive.streams.spec.version>
        <!-- Serialization -->
        <dom4j.version>2.1.4</dom4j.version>
        <gson.version>2.11.0</gson.version>
        <jackson.version>2.17.2</jackson.version>
        <xstream.version>1.4.20</xstream.version>
        <!-- Scheduling -->
        <db-scheduler.version>13.0.0</db-scheduler.version><!-- Don't upgrade due to JDK8 -->
        <jobrunr.version>7.2.3</jobrunr.version>
        <quartz.version>2.3.2</quartz.version>
        <!-- Spring -->
        <spring.version>6.1.11</spring.version>
        <spring.boot.version>3.3.2</spring.boot.version>
        <spring-security.version>6.1.5</spring-security.version>
        <!-- Testing -->
        <awaitility.version>4.2.2</awaitility.version>
        <hamcrest.version>3.0</hamcrest.version>
        <junit4.version>4.13.2</junit4.version>
        <junit.jupiter.version>5.11.0</junit.jupiter.version>
        <mockito.version>4.11.0</mockito.version>
        <testcontainers.version>1.19.3</testcontainers.version>
        <!-- Validation -->
        <hibernate-validator.version>8.0.1.Final</hibernate-validator.version>
        <!-- Build / Plugin -->
        <eclipse.transformer-maven-plugin.version>1.0.0</eclipse.transformer-maven-plugin.version>
        <felix.maven-bundle-plugin.version>5.1.9</felix.maven-bundle-plugin.version>
        <jacoco-maven.version>0.8.12</jacoco-maven.version>
        <maven-assembly.version>3.7.1</maven-assembly.version>
        <maven-clean.version>3.4.0</maven-clean.version>
        <maven-compiler.version>3.13.0</maven-compiler.version>
        <maven-deploy.version>3.1.3</maven-deploy.version>
        <maven-enforcer.version>3.5.0</maven-enforcer.version>
        <maven-failsafe.version>3.5.0</maven-failsafe.version>
        <maven-gpg.version>3.2.6</maven-gpg.version>
        <maven-install.version>3.1.3</maven-install.version>
        <maven-jar.version>3.4.2</maven-jar.version>
        <maven-javadoc.version>3.10.0</maven-javadoc.version>
        <maven-release.version>3.1.1</maven-release.version>
        <maven-source.version>3.3.1</maven-source.version>
        <maven-surefire.version>3.5.0</maven-surefire.version>
        <maven-resources.version>3.3.1</maven-resources.version>
    </properties>

    <dependencies>
        <!-- Testing -->
        <dependency>
            <groupId>org.junit.jupiter</groupId>
            <artifactId>junit-jupiter</artifactId>
            <scope>test</scope>
        </dependency>
        <dependency>
            <groupId>org.mockito</groupId>
            <artifactId>mockito-core</artifactId>
            <scope>test</scope>
        </dependency>
        <dependency>
            <groupId>org.mockito</groupId>
            <artifactId>mockito-junit-jupiter</artifactId>
            <scope>test</scope>
        </dependency>
        <!-- Logging -->
        <dependency>
            <groupId>org.slf4j</groupId>
            <artifactId>jul-to-slf4j</artifactId>
            <version>${slf4j.version}</version>
            <scope>test</scope>
        </dependency>
        <dependency>
            <groupId>org.apache.logging.log4j</groupId>
            <artifactId>log4j-slf4j2-impl</artifactId>
            <version>${log4j.version}</version>
            <scope>test</scope>
        </dependency>
        <dependency>
            <groupId>org.slf4j</groupId>
            <artifactId>jcl-over-slf4j</artifactId>
            <version>${slf4j.version}</version>
            <scope>test</scope>
        </dependency>
        <dependency>
            <groupId>org.apache.logging.log4j</groupId>
            <artifactId>log4j-core</artifactId>
            <version>${log4j.version}</version>
            <scope>test</scope>
            <exclusions>
                <exclusion>
                    <groupId>com.sun.jdmk</groupId>
                    <artifactId>jmxtools</artifactId>
                </exclusion>
                <exclusion>
                    <groupId>com.sun.jmx</groupId>
                    <artifactId>jmxri</artifactId>
                </exclusion>
                <exclusion>
                    <groupId>javax.mail</groupId>
                    <artifactId>mail</artifactId>
                </exclusion>
                <exclusion>
                    <groupId>javax.jms</groupId>
                    <artifactId>jms</artifactId>
                </exclusion>
            </exclusions>
        </dependency>
    </dependencies>

    <dependencyManagement>
        <dependencies>
            <!-- Axon Server -->
            <dependency>
                <groupId>org.axonframework</groupId>
                <artifactId>axon-server-connector</artifactId>
                <version>${project.version}</version>
            </dependency>
            <!-- Caching -->
            <dependency>
                <groupId>javax.cache</groupId>
                <artifactId>cache-api</artifactId>
                <version>${javax.cache-api.version}</version>
            </dependency>
            <dependency>
                <groupId>net.sf.ehcache</groupId>
                <artifactId>ehcache</artifactId>
                <version>${ehcache.version}</version>
            </dependency>
            <dependency>
                <groupId>org.ehcache</groupId>
                <artifactId>ehcache</artifactId>
                <version>${ehcache3.version}</version>
                <exclusions>
                    <exclusion>
                        <groupId>org.glassfish.jaxb</groupId>
                        <artifactId>jaxb-runtime</artifactId>
                    </exclusion>
                </exclusions>
            </dependency>
            <!-- Database -->
            <dependency>
                <groupId>c3p0</groupId>
                <artifactId>c3p0</artifactId>
                <version>${c3p0.version}</version>
            </dependency>
            <dependency>
                <groupId>org.hibernate.orm</groupId>
                <artifactId>hibernate-core</artifactId>
                <version>${hibernate-core.version}</version>
            </dependency>
            <dependency>
                <groupId>org.hsqldb</groupId>
                <artifactId>hsqldb</artifactId>
                <version>${hsqldb.version}</version>
            </dependency>
            <dependency>
                <groupId>com.mysql</groupId>
                <artifactId>mysql-connector-j</artifactId>
                <version>${mysql-connector-java.version}</version>
            </dependency>
            <dependency>
                <groupId>org.postgresql</groupId>
                <artifactId>postgresql</artifactId>
                <version>${postgresql.version}</version>
            </dependency>
            <!-- Jakarta -->
            <dependency>
                <groupId>jakarta.annotation</groupId>
                <artifactId>jakarta.annotation-api</artifactId>
                <version>${jakarta.annotation.version}</version>
            </dependency>
            <dependency>
                <groupId>jakarta.validation</groupId>
                <artifactId>jakarta.validation-api</artifactId>
                <version>${jakarta.validation.version}</version>
            </dependency>
            <dependency>
                <groupId>org.glassfish</groupId>
                <artifactId>jakarta.el</artifactId>
                <version>${jakarta.el-impl.version}</version>
            </dependency>
            <dependency>
                <groupId>jakarta.el</groupId>
                <artifactId>jakarta.el-api</artifactId>
                <version>${jakarta.el.version}</version>
            </dependency>
            <dependency>
                <groupId>jakarta.inject</groupId>
                <artifactId>jakarta.inject-api</artifactId>
                <version>${jakarta.inject.version}</version>
            </dependency>
            <dependency>
                <groupId>jakarta.persistence</groupId>
                <artifactId>jakarta.persistence-api</artifactId>
                <version>${jakarta.persistence.version}</version>
            </dependency>
            <!-- Logging -->
            <dependency>
                <groupId>org.slf4j</groupId>
                <artifactId>slf4j-api</artifactId>
                <version>${slf4j.version}</version>
            </dependency>
            <!-- Other -->
            <dependency>
                <groupId>net.bytebuddy</groupId>
                <artifactId>byte-buddy</artifactId>
                <version>${byte-buddy.version}</version>
            </dependency>
            <dependency>
                <groupId>net.bytebuddy</groupId>
                <artifactId>byte-buddy-agent</artifactId>
                <version>${byte-buddy.version}</version>
            </dependency>
            <dependency>
                <groupId>commons-io</groupId>
                <artifactId>commons-io</artifactId>
                <version>${commons-io.version}</version>
            </dependency>
            <dependency>
                <groupId>com.lmax</groupId>
                <artifactId>disruptor</artifactId>
                <version>${disruptor.version}</version>
            </dependency>
            <dependency>
                <groupId>org.javassist</groupId>
                <artifactId>javassist</artifactId>
                <version>${javassist.version}</version>
            </dependency>
            <dependency>
                <groupId>com.google.code.findbugs</groupId>
                <artifactId>jsr305</artifactId>
                <version>${findbugs-jsr305.version}</version>
            </dependency>
            <dependency>
                <groupId>com.eaio.uuid</groupId>
                <artifactId>uuid</artifactId>
                <version>${eaio-uuid.version}</version>
            </dependency>
            <!-- Reactive -->
            <dependency>
                <groupId>org.reactivestreams</groupId>
                <artifactId>reactive-streams</artifactId>
                <version>${reactive.streams.spec.version}</version>
            </dependency>
            <!-- Reactive -->
            <dependency>
                <groupId>io.projectreactor</groupId>
                <artifactId>reactor-core</artifactId>
                <version>${projectreactor.version}</version>
            </dependency>
            <dependency>
                <groupId>io.projectreactor</groupId>
                <artifactId>reactor-test</artifactId>
                <version>${projectreactor.version}</version>
                <scope>test</scope>
            </dependency>
            <!-- Scheduling -->
            <dependency>
                <groupId>com.github.kagkarlsson</groupId>
                <artifactId>db-scheduler</artifactId>
                <version>${db-scheduler.version}</version>
            </dependency>
            <dependency>
                <groupId>org.jobrunr</groupId>
                <artifactId>jobrunr</artifactId>
                <version>${jobrunr.version}</version>
            </dependency>
            <dependency>
                <groupId>org.quartz-scheduler</groupId>
                <artifactId>quartz</artifactId>
                <version>${quartz.version}</version>
            </dependency>
            <!-- Serialization -->
            <dependency>
                <groupId>org.dom4j</groupId>
                <artifactId>dom4j</artifactId>
                <version>${dom4j.version}</version>
            </dependency>
            <!-- Serialization -->
            <dependency>
                <groupId>com.google.code.gson</groupId>
                <artifactId>gson</artifactId>
                <version>${gson.version}</version>
            </dependency>
            <dependency>
                <groupId>com.fasterxml.jackson</groupId>
                <artifactId>jackson-bom</artifactId>
                <version>${jackson.version}</version>
                <type>pom</type>
                <scope>import</scope>
            </dependency>
            <!-- Spring -->
            <dependency>
                <groupId>org.springframework</groupId>
                <artifactId>spring-framework-bom</artifactId>
                <version>${spring.version}</version>
                <type>pom</type>
                <scope>import</scope>
            </dependency>
            <dependency>
                <groupId>org.springframework.boot</groupId>
                <artifactId>spring-boot-configuration-processor</artifactId>
                <version>${spring.boot.version}</version>
            </dependency>
            <dependency>
                <groupId>org.springframework.boot</groupId>
                <artifactId>spring-boot-starter</artifactId>
                <version>${spring.boot.version}</version>
            </dependency>
            <dependency>
                <groupId>org.springframework.security</groupId>
                <artifactId>spring-security-bom</artifactId>
                <version>${spring-security.version}</version>
                <type>pom</type>
                <scope>import</scope>
            </dependency>
            <!-- Testing -->
            <dependency>
                <groupId>org.awaitility</groupId>
                <artifactId>awaitility</artifactId>
                <version>${awaitility.version}</version>
            </dependency>
            <dependency>
                <groupId>org.hamcrest</groupId>
                <artifactId>hamcrest</artifactId>
                <version>${hamcrest.version}</version>
            </dependency>
            <dependency>
                <groupId>org.hamcrest</groupId>
                <artifactId>hamcrest-library</artifactId>
                <version>${hamcrest.version}</version>
            </dependency>
            <dependency>
                <groupId>junit</groupId>
                <artifactId>junit</artifactId>
                <version>${junit4.version}</version>
            </dependency>
            <dependency>
                <groupId>org.junit</groupId>
                <artifactId>junit-bom</artifactId>
                <version>${junit.jupiter.version}</version>
                <type>pom</type>
                <scope>import</scope>
            </dependency>
            <dependency>
                <groupId>org.mockito</groupId>
                <artifactId>mockito-core</artifactId>
                <version>${mockito.version}</version>
            </dependency>
            <dependency>
                <groupId>org.mockito</groupId>
                <artifactId>mockito-junit-jupiter</artifactId>
                <version>${mockito.version}</version>
            </dependency>
            <dependency>
                <groupId>org.testcontainers</groupId>
                <artifactId>testcontainers-bom</artifactId>
                <version>${testcontainers.version}</version>
                <type>pom</type>
                <scope>import</scope>
            </dependency>
            <!-- Validation -->
            <dependency>
                <groupId>org.hibernate.validator</groupId>
                <artifactId>hibernate-validator</artifactId>
                <version>${hibernate-validator.version}</version>
            </dependency>
        </dependencies>
    </dependencyManagement>

    <build>
        <defaultGoal>clean package</defaultGoal>

        <pluginManagement>
            <plugins>
                <plugin>
                    <groupId>org.eclipse.transformer</groupId>
                    <artifactId>transformer-maven-plugin</artifactId>
                    <version>${eclipse.transformer-maven-plugin.version}</version>
                    <extensions>true</extensions>
                    <configuration>
                        <rules>
                            <jakartaDefaults>true</jakartaDefaults>
                        </rules>
                    </configuration>
                </plugin>
                <plugin>
                    <groupId>org.jacoco</groupId>
                    <artifactId>jacoco-maven-plugin</artifactId>
                    <version>${jacoco-maven.version}</version>
                </plugin>
                <plugin>
                    <artifactId>maven-clean-plugin</artifactId>
                    <version>${maven-clean.version}</version>
                </plugin>
                <plugin>
                    <artifactId>maven-enforcer-plugin</artifactId>
                    <version>${maven-enforcer.version}</version>
                </plugin>
                <plugin>
                    <artifactId>maven-install-plugin</artifactId>
                    <version>${maven-install.version}</version>
                </plugin>
                <plugin>
                    <artifactId>maven-surefire-plugin</artifactId>
                    <version>${maven-surefire.version}</version>
                </plugin>
                <plugin>
                    <artifactId>maven-failsafe-plugin</artifactId>
                    <version>${maven-failsafe.version}</version>
                </plugin>
            </plugins>
        </pluginManagement>

        <plugins>
            <!-- compile -->
            <plugin>
                <artifactId>maven-compiler-plugin</artifactId>
                <version>${maven-compiler.version}</version>
                <configuration>
                    <source>21</source>
                    <target>21</target>
                    <encoding>UTF-8</encoding>
                    <showWarnings>true</showWarnings>
                    <showDeprecation>true</showDeprecation>
                    <parameters>true</parameters>
                </configuration>
            </plugin>
            <!-- test -->
            <plugin>
                <artifactId>maven-surefire-plugin</artifactId>
                <configuration>
                    <argLine>-Djava.awt.headless=true</argLine>
                    <systemPropertyVariables>
                        <slf4j.version>${slf4j.version}</slf4j.version>
                        <log4j.version>${log4j.version}</log4j.version>
                    </systemPropertyVariables>
                    <includes>
                        <include>**/*Test.java</include>
                        <include>**/*Tests.java</include>
                        <include>**/*Test_*.java</include>
                        <include>**/*Tests_*.java</include>
                    </includes>
                    <excludes>
                        <exclude>**/*IntegrationTest.java</exclude>
                        <exclude>**/*IntegrationTests.java</exclude>
                        <exclude>**/*IntegrationTest_*.java</exclude>
                        <exclude>**/*IntegrationTests_*.java</exclude>
                    </excludes>
                </configuration>
            </plugin>
            <!-- package -->
            <plugin>
                <artifactId>maven-assembly-plugin</artifactId>
                <version>${maven-assembly.version}</version>
                <configuration>
                    <descriptorSourceDirectory>assembly</descriptorSourceDirectory>
                    <archiverConfig>
                        <duplicateBehavior>skip</duplicateBehavior>
                    </archiverConfig>
                </configuration>
            </plugin>
            <plugin>
                <artifactId>maven-jar-plugin</artifactId>
                <version>${maven-jar.version}</version>
                <configuration>
                    <archive>
                        <manifest>
                            <addDefaultImplementationEntries>true</addDefaultImplementationEntries>
                        </manifest>
                    </archive>
                </configuration>
            </plugin>
            <plugin>
                <artifactId>maven-source-plugin</artifactId>
                <version>${maven-source.version}</version>
                <executions>
                    <execution>
                        <id>attach-sources</id>
                        <phase>package</phase>
                        <goals>
                            <goal>jar-no-fork</goal>
                        </goals>
                    </execution>
                </executions>
            </plugin>
            <!-- deploy -->
            <plugin>
                <artifactId>maven-deploy-plugin</artifactId>
                <version>${maven-deploy.version}</version>
            </plugin>
            <plugin>
                <!-- just to make sure deployed artifacts are always built (and tested) using JDK 8+ -->
                <artifactId>maven-enforcer-plugin</artifactId>
                <executions>
                    <execution>
                        <id>enforce-java</id>
                        <phase>deploy</phase>
                        <goals>
                            <goal>enforce</goal>
                        </goals>
                        <configuration>
                            <rules>
                                <requireJavaVersion>
                                    <version>21</version>
                                </requireJavaVersion>
                                <requireMavenVersion>
                                    <version>3.5</version>
                                </requireMavenVersion>
                            </rules>
                        </configuration>
                    </execution>
                </executions>
            </plugin>
            <plugin>
                <artifactId>maven-release-plugin</artifactId>
                <version>${maven-release.version}</version>
                <configuration>
                    <!-- prepare goal configuration -->
                    <mavenExecutorId>forked-path</mavenExecutorId>
                    <pushChanges>false</pushChanges>
                    <autoVersionSubmodules>true</autoVersionSubmodules>
                    <!-- perform goal configuration -->
                    <mavenExecutorId>forked-path</mavenExecutorId>
                    <localCheckout>true</localCheckout>
                    <releaseProfiles>javadoc,release-sign-artifacts</releaseProfiles>
                </configuration>
            </plugin>
            <plugin>
                <artifactId>maven-resources-plugin</artifactId>
                <version>${maven-resources.version}</version>
                <configuration>
                    <encoding>UTF-8</encoding>
                </configuration>
            </plugin>
        </plugins>
    </build>

    <profiles>
        <profile>
            <id>coverage</id>
            <activation>
                <activeByDefault>false</activeByDefault>
                <property>
                    <name>coverage</name>
                </property>
            </activation>

            <modules>
                <module>coverage-report</module>
            </modules>

            <build>
                <plugins>
                    <plugin>
                        <artifactId>maven-surefire-plugin</artifactId>
                        <configuration>
                            <!--suppress MavenModelInspection -->
                            <argLine>-Djava.awt.headless=true ${surefireArgLine}</argLine>
                        </configuration>
                    </plugin>

                    <plugin>
                        <groupId>org.jacoco</groupId>
                        <artifactId>jacoco-maven-plugin</artifactId>

                        <executions>
                            <execution>
                                <id>prepare-agent-for-unit-tests</id>
                                <phase>initialize</phase>
                                <goals>
                                    <goal>prepare-agent</goal>
                                </goals>
                                <configuration>
                                    <propertyName>surefireArgLine</propertyName>
                                    <destFile>${project.build.directory}/jacoco-ut.exec</destFile>
                                </configuration>
                            </execution>
                        </executions>
                    </plugin>
                </plugins>
            </build>
        </profile>

        <profile>
            <id>integration-test</id>
            <activation>
                <activeByDefault>false</activeByDefault>
                <property>
                    <name>coverage</name>
                </property>
            </activation>

            <build>
                <defaultGoal>verify</defaultGoal>
                <plugins>
                    <plugin>
                        <groupId>org.apache.maven.plugins</groupId>
                        <artifactId>maven-failsafe-plugin</artifactId>
                        <executions>
                            <execution>
                                <id>run-integration-tests</id>
                                <goals>
                                    <goal>integration-test</goal>
                                </goals>
                                <configuration>
                                    <!--suppress MavenModelInspection -->
                                    <argLine>-Djava.awt.headless=true ${failsafeArgLine}</argLine>
                                    <includes>
                                        <include>**/*IntegrationTest.java</include>
                                        <include>**/*IntegrationTests.java</include>
                                        <include>**/*IntegrationTest_*.java</include>
                                        <include>**/*IntegrationTests_*.java</include>
                                    </includes>
                                    <excludes>
                                        <exclude>**/*Test.java</exclude>
                                        <exclude>**/*Tests.java</exclude>
                                        <exclude>**/*Test_*.java</exclude>
                                        <exclude>**/*Tests_*.java</exclude>
                                    </excludes>
                                </configuration>
                            </execution>
                        </executions>
                    </plugin>

                    <plugin>
                        <groupId>org.jacoco</groupId>
                        <artifactId>jacoco-maven-plugin</artifactId>
                        <executions>
                            <execution>
                                <id>prepare-agent-for-integration-test</id>
                                <phase>pre-integration-test</phase>
                                <goals>
                                    <goal>prepare-agent</goal>
                                </goals>
                                <configuration>
                                    <propertyName>failsafeArgLine</propertyName>
                                    <destFile>${project.build.directory}/jacoco-it.exec</destFile>
                                </configuration>
                            </execution>
                        </executions>
                    </plugin>
                </plugins>
            </build>
        </profile>

        <profile>
            <id>javadoc</id>
            <build>
                <plugins>
                    <plugin>
                        <artifactId>maven-javadoc-plugin</artifactId>
                        <version>${maven-javadoc.version}</version>
                        <executions>
                            <execution>
                                <id>attach-javadoc</id>
                                <phase>package</phase>
                                <goals>
                                    <goal>jar</goal>
                                </goals>
                            </execution>
                        </executions>
                        <configuration>
                            <doclint>none</doclint>
                            <!-- These parameters are in preparation for resolution of this issue: -->
                            <!-- https://bugs.openjdk.java.net/browse/JDK-8068562 -->
                            <tags>
                                <tag>
                                    <name>apiNote</name>
                                    <placement>a</placement>
                                    <head>API Note:</head>
                                </tag>
                                <tag>
                                    <name>implSpec</name>
                                    <placement>a</placement>
                                    <head>Implementation Requirements:</head>
                                </tag>
                                <tag>
                                    <name>implNote</name>
                                    <placement>a</placement>
                                    <head>Implementation Note:</head>
                                </tag>
                            </tags>
                        </configuration>
                    </plugin>
                </plugins>
            </build>
        </profile>

        <profile>
            <id>ossrh</id>
            <repositories>
                <repository>
                    <id>sonatype</id>
                    <url>https://oss.sonatype.org/content/repositories/snapshots</url>
                    <snapshots>
                        <enabled>true</enabled>
                        <checksumPolicy>fail</checksumPolicy>
                        <updatePolicy>always</updatePolicy>
                    </snapshots>
                    <releases>
                        <enabled>false</enabled>
                    </releases>
                </repository>
            </repositories>
        </profile>

        <profile>
            <id>release-sign-artifacts</id>
            <build>
                <plugins>
                    <plugin>
                        <artifactId>maven-gpg-plugin</artifactId>
                        <version>${maven-gpg.version}</version>
                        <executions>
                            <execution>
                                <id>sign-artifacts</id>
                                <phase>verify</phase>
                                <goals>
                                    <!--suppress MavenModelInspection -->
                                    <goal>sign</goal>
                                </goals>
                            </execution>
                        </executions>
                    </plugin>
                </plugins>
            </build>
        </profile>

        <profile>
            <id>quick-install</id>
            <properties>
                <!-- Test classes are shared between modules, so we should build these modules, but don't run them.-->
                <skipTests>true</skipTests>
            </properties>
        </profile>
    </profiles>

    <!-- deploy and release configuration -->
    <distributionManagement>
        <snapshotRepository>
            <id>sonatype</id>
            <url>https://oss.sonatype.org/content/repositories/snapshots</url>
            <uniqueVersion>true</uniqueVersion>
        </snapshotRepository>
        <repository>
            <id>sonatype</id>
            <url>https://oss.sonatype.org/service/local/staging/deploy/maven2</url>
            <uniqueVersion>false</uniqueVersion>
        </repository>
    </distributionManagement>

    <scm>
        <connection>scm:git:git://github.com/AxonFramework/AxonFramework.git</connection>
        <developerConnection>scm:git:git@github.com:AxonFramework/AxonFramework.git</developerConnection>
        <url>https://github.com/AxonFramework/AxonFramework</url>
        <tag>HEAD</tag>
    </scm>

    <developers>
        <developer>
            <name>Allard Buijze</name>
            <email>allard.buijze@axoniq.io</email>
            <organization>AxonIQ</organization>
            <organizationUrl>https://axoniq.io</organizationUrl>
            <roles>
                <role>Project Owner</role>
            </roles>
        </developer>
        <developer>
            <name>Steven van Beelen</name>
            <email>steven.vanbeelen@axoniq.io</email>
            <organization>AxonIQ</organization>
            <organizationUrl>https://axoniq.io</organizationUrl>
            <roles>
                <role>Lead Developer</role>
            </roles>
        </developer>
        <developer>
            <name>Gerard Klijs</name>
            <email>gerard.klijs@axoniq.io</email>
            <organization>AxonIQ</organization>
            <organizationUrl>https://axoniq.io</organizationUrl>
            <roles>
                <role>Developer</role>
            </roles>
        </developer>
        <developer>
            <name>Mitchell Herrijgers</name>
            <email>mitchell.herrijgers@axoniq.io</email>
            <organization>AxonIQ</organization>
            <organizationUrl>https://axoniq.io</organizationUrl>
            <roles>
                <role>Developer</role>
            </roles>
        </developer>
    </developers>
</project><|MERGE_RESOLUTION|>--- conflicted
+++ resolved
@@ -76,15 +76,8 @@
         <javax.cache-api.version>1.1.1</javax.cache-api.version>
         <!-- Database -->
         <c3p0.version>0.9.1.2</c3p0.version>
-<<<<<<< HEAD
         <hsqldb.version>2.7.2</hsqldb.version>
-        <hibernate-core.version>6.6.0.Final</hibernate-core.version>
-=======
-        <hsqldb.version>2.5.2</hsqldb.version><!-- Don't upgrade due to JDK8 -->
-        <hsqldb.with11.version>2.7.2</hsqldb.with11.version><!-- Don't upgrade due to JDK8 -->
-        <hibernate-core.version>5.6.15.Final</hibernate-core.version>
-        <hibernate-core.6.version>6.6.1.Final</hibernate-core.6.version>
->>>>>>> 58fd4d2d
+        <hibernate-core.version>6.6.1.Final</hibernate-core.version>
         <mysql-connector-java.version>9.0.0</mysql-connector-java.version>
         <postgresql.version>42.7.4</postgresql.version>
         <!-- Jakarta -->
