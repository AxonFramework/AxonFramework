--- conflicted
+++ resolved
@@ -19,11 +19,7 @@
 
     <groupId>org.axonframework</groupId>
     <artifactId>axon</artifactId>
-<<<<<<< HEAD
     <version>5.0.0-SNAPSHOT</version>
-=======
-    <version>4.12.1-SNAPSHOT</version>
->>>>>>> 763d047e
     <modules>
         <module>axon-server-connector</module>
         <module>config</module>
@@ -75,26 +71,15 @@
             ${project.basedir}/../coverage-report/target/site/jacoco-aggregate/jacoco.xml
         </sonar.coverage.jacoco.xmlReportPaths>
         <!-- Axon Server -->
-<<<<<<< HEAD
         <axonserver-connector-java.version>2025.1.0</axonserver-connector-java.version>
-=======
-        <axonserver-connector-java.version>2024.2.4</axonserver-connector-java.version>
->>>>>>> 763d047e
         <!-- Caching -->
         <ehcache.version>3.10.8</ehcache.version>
         <javax.cache-api.version>1.1.1</javax.cache-api.version>
         <!-- Database -->
         <c3p0.version>0.9.1.2</c3p0.version>
-<<<<<<< HEAD
         <hikari.version>6.2.1</hikari.version>
         <hsqldb.version>2.7.2</hsqldb.version>
-        <hibernate-core.version>6.6.18.Final</hibernate-core.version>
-=======
-        <hsqldb.version>2.5.2</hsqldb.version><!-- Don't upgrade due to JDK8 -->
-        <hsqldb.with11.version>2.7.2</hsqldb.with11.version><!-- Don't upgrade due to JDK8 -->
-        <hibernate-core.version>5.6.15.Final</hibernate-core.version>
-        <hibernate-core.6.version>6.6.22.Final</hibernate-core.6.version>
->>>>>>> 763d047e
+        <hibernate-core.version>6.6.22.Final</hibernate-core.version>
         <mysql-connector-java.version>9.3.0</mysql-connector-java.version>
         <postgresql.version>42.7.7</postgresql.version>
         <!-- Jakarta -->
@@ -121,24 +106,14 @@
         <projectreactor.version>3.7.8</projectreactor.version>
         <reactive.streams.spec.version>1.0.4</reactive.streams.spec.version>
         <!-- Serialization -->
-<<<<<<< HEAD
         <avro.version>1.12.0</avro.version>
-        <dom4j.version>2.1.4</dom4j.version>
-=======
-        <avro.version>1.11.4</avro.version><!-- Don't upgrade due to JDK8, the JDK11+ version is defined in profile below -->
         <dom4j.version>2.1.5</dom4j.version>
->>>>>>> 763d047e
         <gson.version>2.13.1</gson.version>
         <jackson.version>2.19.2</jackson.version>
         <xstream.version>1.4.21</xstream.version>
         <!-- Scheduling -->
-<<<<<<< HEAD
         <db-scheduler.version>13.0.0</db-scheduler.version>
-        <jobrunr.version>7.5.1</jobrunr.version>
-=======
-        <db-scheduler.version>13.0.0</db-scheduler.version><!-- Don't upgrade due to JDK8 -->
         <jobrunr.version>8.0.1</jobrunr.version>
->>>>>>> 763d047e
         <quartz.version>2.4.0</quartz.version>
         <!-- Spring -->
         <spring.version>6.2.5</spring.version>
@@ -150,12 +125,8 @@
         <junit4.version>4.13.2</junit4.version>
         <junit.jupiter.version>5.13.4</junit.jupiter.version>
         <mockito.version>4.11.0</mockito.version>
-<<<<<<< HEAD
-        <testcontainers.version>1.21.1</testcontainers.version>
+        <testcontainers.version>1.21.3</testcontainers.version>
         <assertj.version>3.27.3</assertj.version>
-=======
-        <testcontainers.version>1.21.3</testcontainers.version>
->>>>>>> 763d047e
         <!-- Validation -->
         <hibernate-validator.version>8.0.2.Final</hibernate-validator.version>
         <!-- Build / Plugin -->
